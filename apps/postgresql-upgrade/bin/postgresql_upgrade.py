--- conflicted
+++ resolved
@@ -295,11 +295,7 @@
         )
 
     logging.info("Updating memory configuration...")
-<<<<<<< HEAD
-    subprocess.check_call(['/opt/postgresql-base/bin/update_memory_config.sh'])
-=======
-    subprocess.check_call(['/opt/mediacloud/bin/generate_runtime_config.sh'])
->>>>>>> d59255eb
+    subprocess.check_call(['/opt/postgresql-base/bin/generate_runtime_config.sh'])
 
     # Remove cruft that might have been left over from last attempt to do the upgrade
     patterns = [

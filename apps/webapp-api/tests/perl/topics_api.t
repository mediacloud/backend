--- conflicted
+++ resolved
@@ -630,18 +630,10 @@
 
     ok( $r->{ job_state }, "$label return includes job_state" );
 
-<<<<<<< HEAD
-    ok(
-        ( $r->{ 'job_state' }->{ 'state' } eq $MediaWords::Job::State::STATE_QUEUED  ) or
-        ( $r->{ 'job_state' }->{ 'state' } eq $MediaWords::Job::State::STATE_RUNNING ),
-        "$label state"
-    );
-=======
-    my $queued = $r->{ job_state }->{ state } eq 'queued';
-    my $running = $r->{ job_state }->{ state } eq 'running';
+    my $queued = $r->{ job_state }->{ state } eq $MediaWords::Job::State::STATE_QUEUED;
+    my $running = $r->{ job_state }->{ state } eq $MediaWords::Job::State::STATE_RUNNING;
     ok( $queued || $running, "$label state" );
 
->>>>>>> 0296ff9a
     is( $r->{ job_state }->{ topics_id }, $topic->{ topics_id }, "$label topics_id" );
 
     $r = MediaWords::Test::API::test_get( "/api/v2/topics/$topics_id/snapshots/generate_status" );

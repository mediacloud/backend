--- conflicted
+++ resolved
@@ -69,16 +69,11 @@
               source: ./../postgresql-server/pgmigrate/
               target: /opt/postgresql-server/pgmigrate/
             - type: bind
-<<<<<<< HEAD
-              source: ./../postgresql-base/conf/
+              source: ./../postgresql-server/etc/postgresql/13/extra/
+              target: /etc/postgresql/13/extra/
+            - type: bind
+              source: ./../postgresql-base/etc/postgresql/13/main/
               target: /etc/postgresql/13/main/
-            - type: bind
-              source: ./../postgresql-server/conf/
-              target: /etc/postgresql/13/extra/
-=======
-              source: ./../postgresql-base/etc/postgresql/
-              target: /etc/postgresql/
->>>>>>> d59255eb
 
     solr-shard-01:
         image: gcr.io/mcback/solr-shard:latest

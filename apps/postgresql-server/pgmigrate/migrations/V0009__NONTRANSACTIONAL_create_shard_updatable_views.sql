-- noinspection SqlResolveForFile


-- Increase maintenance-related limits for this session to speed up recreation of indexes etc.
SELECT set_config('maintenance_work_mem',
                  pg_size_pretty(pg_size_bytes(current_setting('maintenance_work_mem')) * 10),
                  'f');
SELECT set_config('max_parallel_maintenance_workers',
                  (current_setting('max_parallel_maintenance_workers')::INT * 8)::TEXT,
                  'f');


-- Create schemas to temporarily move the sharded tables to
CREATE SCHEMA sharded_public;
CREATE SCHEMA sharded_public_store;
CREATE SCHEMA sharded_snap;
CREATE SCHEMA sharded_cache;


--
-- DROP UNUSED VIEWS
--

-- Does not exist on production
DROP VIEW IF EXISTS unsharded_public.controversies;

-- Does not exist on production
DROP VIEW IF EXISTS unsharded_public.controversy_dumps;

-- Does not exist on production
DROP VIEW IF EXISTS unsharded_public.controversy_dump_time_slices;

DROP VIEW unsharded_public.daily_stats;

DROP VIEW unsharded_public.downloads_media;

DROP VIEW unsharded_public.downloads_non_media;

DROP VIEW unsharded_public.downloads_to_be_extracted;

DROP VIEW unsharded_public.downloads_with_error_in_past_day;

DROP VIEW unsharded_public.downloads_in_past_day;

DROP VIEW unsharded_public.tags_with_sets;

DROP VIEW unsharded_public.media_with_media_types;

DROP VIEW unsharded_public.topic_links_cross_media;

DROP VIEW unsharded_public.feedly_unscraped_feeds;

DROP VIEW unsharded_public.stories_collected_in_past_day;

DROP VIEW unsharded_public.topics_with_user_permission;

DROP VIEW unsharded_public.topic_post_stories;

DROP VIEW unsharded_public.pending_job_states;

-- Only exists in production
DROP VIEW IF EXISTS unsharded_public.media_dups_filled;



--
-- DROP UNUSED TABLES
--

-- Exists only in production
DROP TABLE IF EXISTS unsharded_public.controversy_tweets;

-- Exists only in production
DROP TABLE IF EXISTS unsharded_public.controversy_tweet_searches;



--
-- DROP UNUSED SEQUENCES
--

DROP SEQUENCE unsharded_public.task_id_sequence;



--
-- MOVE ALL ROWS OF SMALL TABLES
--


--
-- database_variables
--
INSERT INTO public.database_variables (database_variables_id,
                                       name,
                                       value)
SELECT database_variables_id::BIGINT,
       name::TEXT,
       value::TEXT
FROM unsharded_public.database_variables;

SELECT setval(
               pg_get_serial_sequence('public.database_variables', 'database_variables_id'),
               nextval(pg_get_serial_sequence('unsharded_public.database_variables', 'database_variables_id')),
               false
           );

TRUNCATE unsharded_public.database_variables;
DROP TABLE unsharded_public.database_variables;


--
-- color_sets
--
INSERT INTO public.color_sets (color_sets_id,
                               color,
                               color_set,
                               id)
SELECT color_sets_id::BIGINT,
       color::TEXT,
       color_set::TEXT,
       id::TEXT
FROM unsharded_public.color_sets

-- Previous migration pre-inserted a bunch of color sets that are already
-- present in the sharded table
ON CONFLICT (color_set, id) DO NOTHING;

SELECT setval(
               pg_get_serial_sequence('public.color_sets', 'color_sets_id'),
               nextval(pg_get_serial_sequence('unsharded_public.color_sets', 'color_sets_id')),
               false
           );

TRUNCATE unsharded_public.color_sets;
DROP TABLE unsharded_public.color_sets;


--
-- queued_downloads
--
INSERT INTO public.queued_downloads (
    -- queued_downloads_id is not referenced anywhere so we can reset it here
    downloads_id)
SELECT downloads_id
FROM unsharded_public.queued_downloads;

TRUNCATE unsharded_public.queued_downloads;
DROP TABLE unsharded_public.queued_downloads;


--
-- topic_modes
--

-- "unsharded_public.topic_modes" and "public.topic_modes" are
-- identical

-- Drop foreign keys that point to the table
ALTER TABLE unsharded_public.topics
    DROP CONSTRAINT topics_mode_fkey;

TRUNCATE unsharded_public.topic_modes;
DROP TABLE unsharded_public.topic_modes;


--
-- topic_platforms
--

-- "unsharded_public.topic_platforms" and "public.topic_platforms" are
-- identical

-- Drop foreign keys that point to the table
ALTER TABLE unsharded_public.topic_platforms_sources_map
    DROP CONSTRAINT topic_platforms_sources_map_topic_platforms_id_fkey;
ALTER TABLE unsharded_public.topic_seed_queries
    DROP CONSTRAINT topic_seed_queries_platform_fkey;
ALTER TABLE unsharded_public.topics
    DROP CONSTRAINT topics_platform_fkey;

TRUNCATE unsharded_public.topic_platforms;
DROP TABLE unsharded_public.topic_platforms;



--
-- topic_sources
--

-- "unsharded_public.topic_sources" and "public.topic_sources" are
-- identical

-- Drop foreign keys that point to the table
ALTER TABLE unsharded_public.topic_platforms_sources_map
    DROP CONSTRAINT topic_platforms_sources_map_topic_sources_id_fkey;
ALTER TABLE unsharded_public.topic_seed_queries
    DROP CONSTRAINT topic_seed_queries_source_fkey;

TRUNCATE unsharded_public.topic_sources;
DROP TABLE unsharded_public.topic_sources;



--
-- topic_platforms_sources_map
--

-- "unsharded_public.topic_platforms_sources_map" and
-- "public.topic_platforms_sources_map" are identical

TRUNCATE unsharded_public.topic_platforms_sources_map;
DROP TABLE unsharded_public.topic_platforms_sources_map;



--
-- media
--

-- To be recreated later
SELECT run_on_shards_or_raise('media', $cmd$

    DROP TRIGGER media_rescraping_add_initial_state_trigger ON %s;

    $cmd$);

-- Drop some indexes to speed up initial insert a little
DROP INDEX public.media_normalized_url;
DROP INDEX public.media_name_fts;
DROP INDEX public.media_dup_media_id;

-- Copy the ones without duplicates first
INSERT INTO public.media (media_id,
                          url,
                          normalized_url,
                          name,
                          full_text_rss,
                          foreign_rss_links,
                          dup_media_id,
                          is_not_dup,
                          content_delay,
                          editor_notes,
                          public_notes,
                          is_monitored)
SELECT media_id::BIGINT,
       url::TEXT,
       normalized_url::TEXT,
       name::TEXT,
       full_text_rss,
       foreign_rss_links,
       dup_media_id::BIGINT,
       is_not_dup,
       content_delay,
       editor_notes,
       public_notes,
       is_monitored
FROM unsharded_public.media
WHERE dup_media_id IS NULL
;

-- Copy duplicates which reference other duplicates
INSERT INTO public.media (media_id,
                          url,
                          normalized_url,
                          name,
                          full_text_rss,
                          foreign_rss_links,
                          dup_media_id,
                          is_not_dup,
                          content_delay,
                          editor_notes,
                          public_notes,
                          is_monitored)
SELECT media_id::BIGINT,
       url::TEXT,
       normalized_url::TEXT,
       name::TEXT,
       full_text_rss,
       foreign_rss_links,
       dup_media_id::BIGINT,
       is_not_dup,
       content_delay,
       editor_notes,
       public_notes,
       is_monitored
FROM unsharded_public.media
WHERE dup_media_id IS NOT NULL
  AND media_id IN (
    SELECT dup_media_id
    FROM unsharded_public.media
)
;

-- Copy the rest
INSERT INTO public.media (media_id,
                          url,
                          normalized_url,
                          name,
                          full_text_rss,
                          foreign_rss_links,
                          dup_media_id,
                          is_not_dup,
                          content_delay,
                          editor_notes,
                          public_notes,
                          is_monitored)
SELECT media_id::BIGINT,
       url::TEXT,
       normalized_url::TEXT,
       name::TEXT,
       full_text_rss,
       foreign_rss_links,
       dup_media_id::BIGINT,
       is_not_dup,
       content_delay,
       editor_notes,
       public_notes,
       is_monitored
FROM unsharded_public.media
WHERE dup_media_id IS NOT NULL
ON CONFLICT (media_id) DO NOTHING
;

SELECT setval(
               pg_get_serial_sequence('public.media', 'media_id'),
               nextval(pg_get_serial_sequence('unsharded_public.media', 'media_id')),
               false
           );

-- Recreate indexes
CREATE INDEX media_normalized_url ON public.media (normalized_url);
CREATE INDEX media_name_fts ON public.media USING GIN (to_tsvector('english', name));
CREATE INDEX media_dup_media_id ON public.media (dup_media_id);

-- Recreate triggers
SELECT run_on_shards_or_raise('media', $cmd$

    CREATE TRIGGER media_rescraping_add_initial_state_trigger
        AFTER INSERT
        ON %s
        FOR EACH ROW
    EXECUTE PROCEDURE media_rescraping_add_initial_state_trigger();

    $cmd$);

-- Drop foreign keys that point to the table
ALTER TABLE unsharded_public.topic_media_codes
    -- That's how it's called in production
    DROP CONSTRAINT IF EXISTS controversy_media_codes_media_id_fkey;
ALTER TABLE unsharded_public.topic_media_codes
    -- Not in production
    DROP CONSTRAINT IF EXISTS topic_media_codes_media_id_fkey;
ALTER TABLE unsharded_public.feeds
    DROP CONSTRAINT feeds_media_id_fkey;
ALTER TABLE unsharded_public.feeds_after_rescraping
    DROP CONSTRAINT feeds_after_rescraping_media_id_fkey;
ALTER TABLE unsharded_public.media_coverage_gaps
    -- Doesn't exist in production
    DROP CONSTRAINT IF EXISTS media_coverage_gaps_media_id_fkey;
ALTER TABLE unsharded_public.media
    DROP CONSTRAINT media_dup_media_id_fkey;
ALTER TABLE unsharded_public.media_health
    -- Doesn't exist in production
    DROP CONSTRAINT IF EXISTS media_health_media_id_fkey;
ALTER TABLE unsharded_public.media_expected_volume
    -- Doesn't exist in production
    DROP CONSTRAINT IF EXISTS media_expected_volume_media_id_fkey;
ALTER TABLE unsharded_public.media_rescraping
    DROP CONSTRAINT media_rescraping_media_id_fkey;
ALTER TABLE unsharded_public.media_stats
    DROP CONSTRAINT media_stats_media_id_fkey;
ALTER TABLE unsharded_public.media_stats_weekly
    -- Doesn't exist in production
    DROP CONSTRAINT IF EXISTS media_stats_weekly_media_id_fkey;
ALTER TABLE unsharded_public.media_suggestions
    DROP CONSTRAINT media_suggestions_media_id_fkey;
ALTER TABLE unsharded_public.media_tags_map
    DROP CONSTRAINT media_tags_map_media_id_fkey;
ALTER TABLE unsharded_public.retweeter_media
    DROP CONSTRAINT retweeter_media_media_id_fkey;

SELECT pid
FROM pg_stat_activity,
     LATERAL pg_cancel_backend(pid) f
WHERE backend_type = 'autovacuum worker'
  AND query ~ 'stories';

ALTER TABLE unsharded_public.stories
    DROP CONSTRAINT stories_media_id_fkey;
ALTER TABLE unsharded_public.topics_media_map
    DROP CONSTRAINT topics_media_map_media_id_fkey;

DO
$$
    DECLARE

        tables CURSOR FOR
            SELECT tablename
            FROM pg_tables
            WHERE schemaname = 'unsharded_public'
              AND tablename LIKE 'story_sentences_p_%'
            ORDER BY tablename;

    BEGIN
        FOR table_record IN tables
            LOOP

                EXECUTE '
            ALTER TABLE unsharded_public.' || table_record.tablename || '
                DROP CONSTRAINT ' || table_record.tablename || '_media_id_fkey
        ';

            END LOOP;
    END
$$;

TRUNCATE unsharded_public.media;
DROP TABLE unsharded_public.media;



--
-- media_rescraping
--

-- Drop some indexes to speed up initial insert a little
DROP INDEX public.media_rescraping_last_rescrape_time;

INSERT INTO public.media_rescraping (
    -- Primary key does not exist in the source table
    media_id,
    disable,
    last_rescrape_time)
SELECT media_id::BIGINT,
       disable,
       last_rescrape_time
FROM unsharded_public.media_rescraping;

-- Recreate indexes
CREATE INDEX media_rescraping_last_rescrape_time
    ON public.media_rescraping (last_rescrape_time);

TRUNCATE unsharded_public.media_rescraping;
DROP TABLE unsharded_public.media_rescraping;



--
-- feeds
--


-- There was no unique feeds (media_id, url) index on production, so we have to
-- merge some duplicates real quick
DO
$$
    DECLARE

        tables CURSOR FOR
            SELECT media_id,
                   url,
                   COUNT(*)
            FROM unsharded_public.feeds
            GROUP BY media_id,
                     url
            HAVING COUNT(*) > 1;
        dst_feeds_id          INT;
        src_feeds_id          INT;
        feeds_record          RECORD;
        feeds_tags_map_record RECORD;

    BEGIN
        FOR table_record IN tables
            LOOP

                SELECT unsharded_public.feeds.feeds_id
                INTO dst_feeds_id
                FROM unsharded_public.feeds
                         LEFT JOIN unsharded_public.feeds_stories_map
                                   ON unsharded_public.feeds.feeds_id = unsharded_public.feeds_stories_map.feeds_id
                WHERE media_id = table_record.media_id
                  AND url = table_record.url
                GROUP BY unsharded_public.feeds.feeds_id
                ORDER BY
                    -- Prefer to merge everything into an active feed
                    active DESC,
                    -- Prefer to merge into feed with the most associated
                    -- stories to reduce the number of row moves needed
                    COUNT(stories_id) DESC
                LIMIT 1;

                RAISE NOTICE 'Moving feeds with media_id = %, url = % into feeds_id = %',
                    table_record.media_id,
                    table_record.url,
                    dst_feeds_id;

                FOR feeds_record IN
                    SELECT feeds_id
                    FROM unsharded_public.feeds
                    WHERE media_id = table_record.media_id
                      AND url = table_record.url
                      AND feeds_id != dst_feeds_id
                    ORDER BY feeds_id
                    LOOP

                        src_feeds_id := feeds_record.feeds_id;

                        RAISE NOTICE '  Moving feed % into %', src_feeds_id, dst_feeds_id;

                        -- Don't call unsharded_public.test_referenced_download_trigger
                        SET session_replication_role = replica;

                        RAISE NOTICE '    downloads...';
                        UPDATE unsharded_public.downloads
                        SET feeds_id = dst_feeds_id
                        WHERE feeds_id = src_feeds_id;

                        SET session_replication_role = DEFAULT;

                        RAISE NOTICE '    feeds_stories_map...';
                        UPDATE unsharded_public.feeds_stories_map_p
                        SET feeds_id = dst_feeds_id
                        WHERE feeds_id = src_feeds_id;

                        RAISE NOTICE '    scraped_feeds...';
                        UPDATE unsharded_public.scraped_feeds
                        SET feeds_id = dst_feeds_id
                        WHERE feeds_id = src_feeds_id;

                        RAISE NOTICE '    feeds_from_yesterday...';
                        UPDATE unsharded_public.feeds_from_yesterday
                        SET feeds_id = dst_feeds_id
                        WHERE feeds_id = src_feeds_id;

                        RAISE NOTICE '    feeds_tags_map...';

                        FOR feeds_tags_map_record IN
                            SELECT tags_id
                            FROM unsharded_public.feeds_tags_map
                            WHERE feeds_id = src_feeds_id
                            LOOP

                                RAISE NOTICE '      tags_id = %...', feeds_tags_map_record.tags_id;

                                UPDATE unsharded_public.feeds_tags_map
                                SET feeds_id = dst_feeds_id
                                WHERE feeds_id = src_feeds_id
                                  AND tags_id = feeds_tags_map_record.tags_id
                                  AND NOT EXISTS(
                                        SELECT 1
                                        FROM unsharded_public.feeds_tags_map
                                        WHERE feeds_id = dst_feeds_id
                                          AND tags_id = feeds_tags_map_record.tags_id
                                    );

                                DELETE
                                FROM unsharded_public.feeds_tags_map
                                WHERE feeds_id = src_feeds_id
                                  AND tags_id = feeds_tags_map_record.tags_id;

                            END LOOP;

                        RAISE NOTICE '    Deleting...';
                        DELETE
                        FROM unsharded_public.feeds
                        WHERE feeds_id = src_feeds_id;

                    END LOOP;

            END LOOP;
    END
$$;


-- Drop some indexes to speed up initial insert a little
DROP INDEX public.feeds_media_id;
DROP INDEX public.feeds_name;
DROP INDEX public.feeds_last_attempted_download_time;
DROP INDEX public.feeds_last_successful_download_time;

INSERT INTO public.feeds (feeds_id,
                          media_id,
                          name,
                          url,
                          type,
                          active,
                          last_checksum,
                          last_attempted_download_time,
                          last_successful_download_time,
                          last_new_story_time)
SELECT feeds_id::BIGINT,
       media_id::BIGINT,
       name::TEXT,
       url::TEXT,
       type::TEXT::public.feed_type,
       active,
       last_checksum::VARCHAR(32),
       last_attempted_download_time,
       last_successful_download_time,
       last_new_story_time
FROM unsharded_public.feeds;

SELECT setval(
               pg_get_serial_sequence('public.feeds', 'feeds_id'),
               nextval(pg_get_serial_sequence('unsharded_public.feeds', 'feeds_id')),
               false
           );

-- Recreate indexes
CREATE INDEX feeds_media_id ON public.feeds (media_id);
CREATE INDEX feeds_name ON public.feeds (name);
CREATE INDEX feeds_last_attempted_download_time ON public.feeds (last_attempted_download_time);
CREATE INDEX feeds_last_successful_download_time ON public.feeds (last_successful_download_time);

-- Drop foreign keys that point to the table
ALTER TABLE unsharded_public.downloads
    DROP CONSTRAINT downloads_feeds_id_fkey;
ALTER TABLE unsharded_public.feeds_tags_map
    DROP CONSTRAINT feeds_tags_map_feeds_id_fkey;
ALTER TABLE unsharded_public.scraped_feeds
    DROP CONSTRAINT scraped_feeds_feeds_id_fkey;

DO
$$
    DECLARE

        tables CURSOR FOR
            SELECT tablename
            FROM pg_tables
            WHERE schemaname = 'unsharded_public'
              AND tablename LIKE 'feeds_stories_map_p_%'
            ORDER BY tablename;

    BEGIN
        FOR table_record IN tables
            LOOP

                EXECUTE '
            ALTER TABLE unsharded_public.' || table_record.tablename || '
                DROP CONSTRAINT ' || table_record.tablename || '_feeds_id_fkey
        ';

            END LOOP;
    END
$$;

TRUNCATE unsharded_public.feeds;
DROP TABLE unsharded_public.feeds;



--
-- feeds_after_rescraping
--

INSERT INTO public.feeds_after_rescraping (feeds_after_rescraping_id,
                                           media_id,
                                           name,
                                           url,
                                           type)
SELECT feeds_after_rescraping_id::BIGINT,
       media_id::BIGINT,
       name::TEXT,
       url::TEXT,
       type::TEXT::feed_type
FROM unsharded_public.feeds_after_rescraping;

SELECT setval(
               pg_get_serial_sequence('public.feeds_after_rescraping', 'feeds_after_rescraping_id'),
               nextval(pg_get_serial_sequence('unsharded_public.feeds_after_rescraping', 'feeds_after_rescraping_id')),
               false
           );

TRUNCATE unsharded_public.feeds_after_rescraping;
DROP TABLE unsharded_public.feeds_after_rescraping;



--
-- downloads_feed_error
--
-- Small partition so we can just copy it right away.
--

-- Can't temporarily drop indexes on individual partitions in a partitioned table

INSERT INTO public.downloads_feed_error (downloads_id,
                                         feeds_id,
                                         stories_id,
                                         parent,
                                         url,
                                         host,
                                         download_time,
                                         type,
                                         state,
                                         path,
                                         error_message,
                                         priority,
                                         sequence,
                                         extracted)
SELECT downloads_id::BIGINT,
       feeds_id::BIGINT,
       stories_id::BIGINT,
       parent::BIGINT,
       url,
       host,
       download_time,
       type::TEXT::public.download_type,
       state::TEXT::public.download_state,
       path,
       error_message,
       priority,
       sequence,
       extracted
FROM unsharded_public.downloads_feed_error;

TRUNCATE unsharded_public.downloads_feed_error;
DROP TABLE unsharded_public.downloads_feed_error;



--
-- downloads_fetching
--
-- Small partition so we can just copy it right away.
--

-- Can't temporarily drop indexes on individual partitions in a partitioned table

INSERT INTO public.downloads_fetching (downloads_id,
                                       feeds_id,
                                       stories_id,
                                       parent,
                                       url,
                                       host,
                                       download_time,
                                       type,
                                       state,
                                       path,
                                       error_message,
                                       priority,
                                       sequence,
                                       extracted)
SELECT downloads_id::BIGINT,
       feeds_id::BIGINT,
       stories_id::BIGINT,
       parent::BIGINT,
       url,
       host,
       download_time,
       type::TEXT::public.download_type,
       state::TEXT::public.download_state,
       path,
       error_message,
       priority,
       sequence,
       extracted
FROM unsharded_public.downloads_fetching;

TRUNCATE unsharded_public.downloads_fetching;
DROP TABLE unsharded_public.downloads_fetching;



--
-- downloads_pending
--
-- Small partition so we can just copy it right away.
--

-- Only exists in production
DROP FUNCTION IF EXISTS unsharded_public.get_pending_host_downloads_ids();

-- Only exists in production
DROP FUNCTION IF EXISTS unsharded_public.get_pending_host_downloads();


-- Can't temporarily drop indexes on individual partitions in a partitioned table

INSERT INTO public.downloads_pending (downloads_id,
                                      feeds_id,
                                      stories_id,
                                      parent,
                                      url,
                                      host,
                                      download_time,
                                      type,
                                      state,
                                      path,
                                      error_message,
                                      priority,
                                      sequence,
                                      extracted)
SELECT downloads_id::BIGINT,
       feeds_id::BIGINT,
       stories_id::BIGINT,
       parent::BIGINT,
       url,
       host,
       download_time,
       type::TEXT::public.download_type,
       state::TEXT::public.download_state,
       path,
       error_message,
       priority,
       sequence,
       extracted
FROM unsharded_public.downloads_pending;

TRUNCATE unsharded_public.downloads_pending;
DROP TABLE unsharded_public.downloads_pending;



--
-- tag_sets
--

INSERT INTO public.tag_sets (tag_sets_id,
                             name,
                             label,
                             description,
                             show_on_media,
                             show_on_stories)
SELECT tag_sets_id::BIGINT,
       name::TEXT,
       label::TEXT,
       description,
       show_on_media,
       show_on_stories
FROM unsharded_public.tag_sets
-- Previous migration pre-inserted a bunch of tag sets that are already
-- present in the sharded table
ON CONFLICT (name) DO NOTHING;

SELECT setval(
               pg_get_serial_sequence('public.tag_sets', 'tag_sets_id'),
               nextval(pg_get_serial_sequence('unsharded_public.tag_sets', 'tag_sets_id')),
               false
           );

-- Drop foreign keys that point to the table
ALTER TABLE unsharded_public.auth_users_tag_sets_permissions
    DROP CONSTRAINT auth_users_tag_sets_permissions_tag_sets_id_fkey;
ALTER TABLE unsharded_public.tags
    DROP CONSTRAINT tags_tag_sets_id_fkey;
ALTER TABLE unsharded_public.topics
    -- Not in production
    DROP CONSTRAINT IF EXISTS topics_media_type_tag_sets_id_fkey;
ALTER TABLE unsharded_public.topics
    -- Only in production
    DROP CONSTRAINT IF EXISTS controversies_media_type_tag_sets_id_fkey;

TRUNCATE unsharded_public.tag_sets;
DROP TABLE unsharded_public.tag_sets;



--
-- tags
--

-- Drop some indexes to speed up initial insert a little
DROP INDEX public.tags_tag_sets_id;
DROP INDEX public.tags_label;
DROP INDEX public.tags_fts;
DROP INDEX public.tags_show_on_media;
DROP INDEX public.tags_show_on_stories;

INSERT INTO public.tags (tags_id,
                         tag_sets_id,
                         tag,
                         label,
                         description,
                         show_on_media,
                         show_on_stories,
                         is_static)
SELECT tags_id::BIGINT,
       tag_sets_id::BIGINT,
       tag::TEXT,
       label::TEXT,
       description,
       show_on_media,
       show_on_stories,
       is_static
FROM unsharded_public.tags;

SELECT setval(
               pg_get_serial_sequence('public.tags', 'tags_id'),
               nextval(pg_get_serial_sequence('unsharded_public.tags', 'tags_id')),
               false
           );

-- Recreate indexes
CREATE INDEX tags_tag_sets_id ON public.tags (tag_sets_id);
CREATE INDEX tags_label ON public.tags USING HASH (label);
CREATE INDEX tags_fts ON public.tags USING GIN (to_tsvector('english'::regconfig, tag || ' ' || label));
CREATE INDEX tags_show_on_media ON public.tags USING HASH (show_on_media);
CREATE INDEX tags_show_on_stories ON public.tags USING HASH (show_on_stories);

-- Drop foreign keys that point to the table
ALTER TABLE unsharded_public.timespans
    -- Not in production
    DROP CONSTRAINT IF EXISTS timespans_tags_id_fkey;
ALTER TABLE unsharded_public.timespans
    -- Only in production
    DROP CONSTRAINT IF EXISTS controversy_dump_time_slices_tags_id_fkey;
ALTER TABLE unsharded_public.feeds_tags_map
    DROP CONSTRAINT feeds_tags_map_tags_id_fkey;
ALTER TABLE unsharded_public.media_suggestions_tags_map
    DROP CONSTRAINT media_suggestions_tags_map_tags_id_fkey;
ALTER TABLE unsharded_public.media_tags_map
    DROP CONSTRAINT media_tags_map_tags_id_fkey;
ALTER TABLE unsharded_public.topics_media_tags_map
    DROP CONSTRAINT topics_media_tags_map_tags_id_fkey;

DO
$$
    DECLARE

        tables CURSOR FOR
            SELECT tablename
            FROM pg_tables
            WHERE schemaname = 'unsharded_public'
              AND tablename LIKE 'stories_tags_map_p_%'
            ORDER BY tablename;

    BEGIN
        FOR table_record IN tables
            LOOP

                EXECUTE '
            ALTER TABLE unsharded_public.' || table_record.tablename || '
                DROP CONSTRAINT ' || table_record.tablename || '_tags_id_fkey
        ';

            END LOOP;
    END
$$;

TRUNCATE unsharded_public.tags;
DROP TABLE unsharded_public.tags;



--
-- feeds_tags_map
--

-- Don't temporarily drop any indexes as the table is too small

INSERT INTO public.feeds_tags_map (
    -- Primary key is not important
    feeds_id,
    tags_id)
SELECT feeds_id::BIGINT,
       tags_id::BIGINT
FROM unsharded_public.feeds_tags_map;

TRUNCATE unsharded_public.feeds_tags_map;
DROP TABLE unsharded_public.feeds_tags_map;



--
-- media_tags_map
--

-- Drop some indexes to speed up initial insert a little
DROP INDEX public.media_tags_map_media_id;
DROP INDEX public.media_tags_map_tags_id;

INSERT INTO public.media_tags_map (
    -- Primary key is not important
    media_id,
    tags_id,
    tagged_date)
SELECT media_id::BIGINT,
       tags_id::BIGINT,
       tagged_date
FROM unsharded_public.media_tags_map;

-- Recreate indexes
CREATE INDEX media_tags_map_media_id ON public.media_tags_map (media_id);
CREATE INDEX media_tags_map_tags_id ON public.media_tags_map (tags_id);

TRUNCATE unsharded_public.media_tags_map;
DROP TABLE unsharded_public.media_tags_map;



--
-- solr_imports
--

-- Drop some indexes to speed up initial insert a little
DROP INDEX public.solr_imports_date;

INSERT INTO public.solr_imports (
    -- Primary key is not important
    import_date,
    full_import,
    num_stories)
SELECT import_date,
       full_import,
       num_stories
FROM unsharded_public.solr_imports;

-- Recreate indexes
CREATE INDEX solr_imports_date ON public.solr_imports (import_date);

TRUNCATE unsharded_public.solr_imports;
DROP TABLE unsharded_public.solr_imports;



--
-- scraped_feeds
--

INSERT INTO public.scraped_feeds (
    -- Primary key is not important
    feeds_id,
    scrape_date,
    import_module)
SELECT feeds_id::BIGINT,
       scrape_date,
       import_module
FROM unsharded_public.scraped_feeds;

TRUNCATE unsharded_public.scraped_feeds;
DROP TABLE unsharded_public.scraped_feeds;



--
-- auth_users
--

-- To be recreated later
SELECT run_on_shards_or_raise('auth_users', $cmd$

    DROP TRIGGER auth_user_api_keys_add_non_ip_limited_api_key ON %s;

    $cmd$);

SELECT run_on_shards_or_raise('auth_users', $cmd$

    DROP TRIGGER auth_users_set_default_limits ON %s;

    $cmd$);

-- Drop some indexes to speed up initial insert a little
DROP INDEX public.auth_users_created_day;

INSERT INTO public.auth_users (auth_users_id,
                               email,
                               password_hash,
                               full_name,
                               notes,
                               active,
                               password_reset_token_hash,
                               last_unsuccessful_login_attempt,
                               created_date,
                               has_consented)
SELECT auth_users_id::BIGINT,
       email,
       password_hash,
       full_name,
       notes,
       active,
       password_reset_token_hash,
       last_unsuccessful_login_attempt,
       created_date,
       has_consented
FROM unsharded_public.auth_users;

SELECT setval(
               pg_get_serial_sequence('public.auth_users', 'auth_users_id'),
               nextval(pg_get_serial_sequence('unsharded_public.auth_users', 'auth_users_id')),
               false
           );

-- Recreate indexes
CREATE INDEX auth_users_created_day ON public.auth_users (date_trunc('day', created_date));

-- Recreate triggers
SELECT run_on_shards_or_raise('auth_users', $cmd$

    CREATE TRIGGER auth_user_api_keys_add_non_ip_limited_api_key
        AFTER INSERT
        ON %s
        FOR EACH ROW
    EXECUTE PROCEDURE auth_user_api_keys_add_non_ip_limited_api_key();

    $cmd$);

SELECT run_on_shards_or_raise('auth_users', $cmd$

    CREATE TRIGGER auth_users_set_default_limits
        AFTER INSERT
        ON %s
        FOR EACH ROW
    EXECUTE PROCEDURE auth_users_set_default_limits();

    $cmd$);

-- Drop foreign keys that point to the table
ALTER TABLE unsharded_public.auth_user_api_keys
    -- Only exists in production
    DROP CONSTRAINT IF EXISTS auth_user_ip_tokens_auth_users_id_fkey;
ALTER TABLE unsharded_public.auth_user_api_keys
    DROP CONSTRAINT IF EXISTS auth_user_api_keys_auth_users_id_fkey;
ALTER TABLE unsharded_public.auth_user_limits
    DROP CONSTRAINT auth_user_limits_auth_users_id_fkey;
ALTER TABLE unsharded_public.auth_users_roles_map
    -- Only exists in production
    DROP CONSTRAINT IF EXISTS auth_users_roles_map_users_id_fkey;
ALTER TABLE unsharded_public.auth_users_roles_map
    DROP CONSTRAINT IF EXISTS auth_users_roles_map_auth_users_id_fkey;
ALTER TABLE unsharded_public.auth_users_tag_sets_permissions
    DROP CONSTRAINT auth_users_tag_sets_permissions_auth_users_id_fkey;
ALTER TABLE unsharded_public.media_suggestions
    DROP CONSTRAINT media_suggestions_auth_users_id_fkey;
ALTER TABLE unsharded_public.media_suggestions
    DROP CONSTRAINT media_suggestions_mark_auth_users_id_fkey;
ALTER TABLE unsharded_public.topic_permissions
    DROP CONSTRAINT topic_permissions_auth_users_id_fkey;

TRUNCATE unsharded_public.auth_users;
DROP TABLE unsharded_public.auth_users;



--
-- auth_user_api_keys
--

INSERT INTO public.auth_user_api_keys (
    -- Primary key is not important
    auth_users_id,
    api_key,
    ip_address)
SELECT auth_users_id::BIGINT,
       api_key,
       ip_address
FROM unsharded_public.auth_user_api_keys;

TRUNCATE unsharded_public.auth_user_api_keys;
DROP TABLE unsharded_public.auth_user_api_keys;



--
-- auth_roles
--

-- Production has some weird non-standard auth_roles.auth_roles_id which we'll want to use
WITH all_auth_roles_ids AS (
    SELECT auth_roles_id
    FROM public.auth_roles
)
DELETE
FROM public.auth_roles
WHERE public.auth_roles.auth_roles_id IN (
    SELECT auth_roles_id
    FROM all_auth_roles_ids
);

INSERT INTO public.auth_roles (auth_roles_id,
                               role,
                               description)
SELECT auth_roles_id::BIGINT,
       role,
       description
FROM unsharded_public.auth_roles;

SELECT setval(
               pg_get_serial_sequence('public.auth_roles', 'auth_roles_id'),
               nextval(pg_get_serial_sequence('unsharded_public.auth_roles', 'auth_roles_id')),
               false
           );

-- Drop foreign keys that point to the table
ALTER TABLE unsharded_public.auth_users_roles_map
    -- Only exists in production
    DROP CONSTRAINT IF EXISTS auth_users_roles_map_roles_id_fkey;
ALTER TABLE unsharded_public.auth_users_roles_map
    DROP CONSTRAINT IF EXISTS auth_users_roles_map_auth_roles_id_fkey;

TRUNCATE unsharded_public.auth_roles;
DROP TABLE unsharded_public.auth_roles;



--
-- auth_users_roles_map
--

INSERT INTO public.auth_users_roles_map (
    -- Primary key is not important
    auth_users_id,
    auth_roles_id)
SELECT auth_users_id::BIGINT,
       auth_roles_id::BIGINT
FROM unsharded_public.auth_users_roles_map;

TRUNCATE unsharded_public.auth_users_roles_map;
DROP TABLE unsharded_public.auth_users_roles_map;



--
-- auth_user_limits
--

INSERT INTO public.auth_user_limits (
    -- Primary key is not important
    auth_users_id,
    weekly_requests_limit,
    weekly_requested_items_limit,
    max_topic_stories)
SELECT auth_users_id::BIGINT,
       weekly_requests_limit::BIGINT,
       weekly_requested_items_limit::BIGINT,
       max_topic_stories::BIGINT
FROM unsharded_public.auth_user_limits;

TRUNCATE unsharded_public.auth_user_limits;
DROP TABLE unsharded_public.auth_user_limits;



--
-- auth_users_tag_sets_permissions
--

INSERT INTO public.auth_users_tag_sets_permissions (
    -- Primary key is not important
    auth_users_id,
    tag_sets_id,
    apply_tags,
    create_tags,
    edit_tag_set_descriptors,
    edit_tag_descriptors)
SELECT auth_users_id::BIGINT,
       tag_sets_id::BIGINT,
       apply_tags,
       create_tags,
       edit_tag_set_descriptors,
       edit_tag_descriptors
FROM unsharded_public.auth_users_tag_sets_permissions;

TRUNCATE unsharded_public.auth_users_tag_sets_permissions;
DROP TABLE unsharded_public.auth_users_tag_sets_permissions;



--
-- activities
--

-- Drop some indexes to speed up initial insert a little
DROP INDEX public.activities_name;
DROP INDEX public.activities_creation_date;
DROP INDEX public.activities_user_identifier;
DROP INDEX public.activities_object_id;

INSERT INTO public.activities (
    -- Primary key is not important
    name,
    creation_date,
    user_identifier,
    object_id,
    reason,
    description)
SELECT name::TEXT,
       creation_date,
       user_identifier,
       object_id,
       reason,
       description_json::JSONB
FROM unsharded_public.activities;

-- Recreate indexes
CREATE INDEX activities_name ON public.activities (name);
CREATE INDEX activities_creation_date ON public.activities (creation_date);
CREATE INDEX activities_user_identifier ON public.activities (user_identifier);
CREATE INDEX activities_object_id ON public.activities (object_id);

TRUNCATE unsharded_public.activities;
DROP TABLE unsharded_public.activities;



--
-- feeds_from_yesterday
--

-- Drop some indexes to speed up initial insert a little
DROP INDEX public.feeds_from_yesterday_feeds_id;
DROP INDEX public.feeds_from_yesterday_media_id;
DROP INDEX public.feeds_from_yesterday_name;

INSERT INTO public.feeds_from_yesterday (
    -- Primary key does not exist in the source table
    feeds_id,
    media_id,
    name,
    url,
    type,
    active)
SELECT feeds_id::BIGINT,
       media_id::BIGINT,
       name::TEXT,
       url::TEXT,
       type::TEXT::public.feed_type,
       active
FROM unsharded_public.feeds_from_yesterday;

-- Recreate indexes
CREATE INDEX feeds_from_yesterday_feeds_id ON public.feeds_from_yesterday (feeds_id);
CREATE INDEX feeds_from_yesterday_media_id ON public.feeds_from_yesterday (media_id);
CREATE INDEX feeds_from_yesterday_name ON public.feeds_from_yesterday (name);

TRUNCATE unsharded_public.feeds_from_yesterday;
DROP TABLE unsharded_public.feeds_from_yesterday;



--
-- api_links
--

INSERT INTO public.api_links (api_links_id,
                              path,
                              params,
                              next_link_id,
                              previous_link_id)
SELECT api_links_id,
       path,
       params_json::JSONB,
       next_link_id,
       previous_link_id
FROM unsharded_public.api_links;

SELECT setval(
               pg_get_serial_sequence('public.api_links', 'api_links_id'),
               nextval(pg_get_serial_sequence('unsharded_public.api_links', 'api_links_id')),
               false
           );

TRUNCATE unsharded_public.api_links;
DROP TABLE unsharded_public.api_links;



--
-- media_suggestions
--

INSERT INTO public.media_suggestions (media_suggestions_id,
                                      name,
                                      url,
                                      feed_url,
                                      reason,
                                      auth_users_id,
                                      mark_auth_users_id,
                                      date_submitted,
                                      media_id,
                                      date_marked,
                                      mark_reason,
                                      status)
SELECT media_suggestions_id::BIGINT,
       name,
       url,
       feed_url,
       reason,
       auth_users_id::BIGINT,
       mark_auth_users_id::BIGINT,
       date_submitted,
       media_id::BIGINT,
       date_marked,
       mark_reason,
       status::TEXT::public.media_suggestions_status
FROM unsharded_public.media_suggestions;

SELECT setval(
               pg_get_serial_sequence('public.media_suggestions', 'media_suggestions_id'),
               nextval(pg_get_serial_sequence('unsharded_public.media_suggestions', 'media_suggestions_id')),
               false
           );

-- Drop foreign keys that point to the table
ALTER TABLE unsharded_public.media_suggestions_tags_map
    DROP CONSTRAINT media_suggestions_tags_map_media_suggestions_id_fkey;

TRUNCATE unsharded_public.media_suggestions;
DROP TABLE unsharded_public.media_suggestions;



--
-- media_suggestions_tags_map
--

INSERT INTO public.media_suggestions_tags_map (
    -- Primary key does not exist in the source table
    media_suggestions_id,
    tags_id)
SELECT media_suggestions_id::BIGINT,
       tags_id::BIGINT
FROM unsharded_public.media_suggestions_tags_map;

TRUNCATE unsharded_public.media_suggestions_tags_map;
DROP TABLE unsharded_public.media_suggestions_tags_map;



--
-- mediacloud_stats
--

INSERT INTO public.mediacloud_stats (
    -- Primary key does not exist in the source table
    stats_date,
    daily_downloads,
    daily_stories,
    active_crawled_media,
    active_crawled_feeds,
    total_stories,
    total_downloads,
    total_sentences)
SELECT stats_date,
       daily_downloads,
       daily_stories,
       active_crawled_media,
       active_crawled_feeds,
       total_stories,
       total_downloads,
       total_sentences
FROM unsharded_public.mediacloud_stats;

TRUNCATE unsharded_public.mediacloud_stats;
DROP TABLE unsharded_public.mediacloud_stats;



--
-- media_stats_weekly
--

-- Drop some indexes to speed up initial insert a little
DROP INDEX public.media_stats_weekly_media_id;

INSERT INTO public.media_stats_weekly (
    -- Primary key does not exist in the source table
    media_id,
    stories_rank,
    num_stories,
    sentences_rank,
    num_sentences,
    stat_week)
SELECT media_id::BIGINT,
       stories_rank::BIGINT,
       num_stories,
       sentences_rank::BIGINT,
       num_sentences,
       stat_week
FROM unsharded_public.media_stats_weekly;

-- Recreate indexes
CREATE INDEX media_stats_weekly_media_id ON public.media_stats_weekly (media_id);

TRUNCATE unsharded_public.media_stats_weekly;
DROP TABLE unsharded_public.media_stats_weekly;



--
-- media_expected_volume
--

-- Drop some indexes to speed up initial insert a little
DROP INDEX public.media_expected_volume_media_id;

INSERT INTO public.media_expected_volume (
    -- Primary key does not exist in the source table
    media_id,
    start_date,
    end_date,
    expected_stories,
    expected_sentences)
SELECT media_id::BIGINT,
       start_date,
       end_date,
       expected_stories,
       expected_sentences
FROM unsharded_public.media_expected_volume;

-- Recreate indexes
CREATE INDEX media_expected_volume_media_id ON public.media_expected_volume (media_id);

TRUNCATE unsharded_public.media_expected_volume;
DROP TABLE unsharded_public.media_expected_volume;



--
-- media_health
--

-- Drop some indexes to speed up initial insert a little
DROP INDEX public.media_health_media_id;
DROP INDEX public.media_health_is_healthy;
DROP INDEX public.media_health_num_stories_90;

INSERT INTO public.media_health (
    -- Primary key is not important
    media_id,
    num_stories,
    num_stories_y,
    num_stories_w,
    num_stories_90,
    num_sentences,
    num_sentences_y,
    num_sentences_w,
    num_sentences_90,
    is_healthy,
    has_active_feed,
    start_date,
    end_date,
    expected_sentences,
    expected_stories,
    coverage_gaps)
SELECT media_id::BIGINT,
       num_stories,
       num_stories_y,
       num_stories_w,
       num_stories_90,
       num_sentences,
       num_sentences_y,
       num_sentences_w,
       num_sentences_90,
       is_healthy,
       has_active_feed,
       start_date,
       end_date,
       expected_sentences,
       expected_stories,
       coverage_gaps::BIGINT
FROM unsharded_public.media_health;

-- Recreate indexes
CREATE INDEX media_health_media_id ON public.media_health (media_id);
CREATE INDEX media_health_is_healthy ON public.media_health (is_healthy);
CREATE INDEX media_health_num_stories_90 ON public.media_health (num_stories_90);

TRUNCATE unsharded_public.media_health;
DROP TABLE unsharded_public.media_health;



--
-- public_store.timespan_files
--

INSERT INTO public_store.timespan_files (
    -- Primary key is not important
    object_id,
    raw_data)
SELECT object_id::BIGINT,
       raw_data
FROM unsharded_public_store.timespan_files;

TRUNCATE unsharded_public_store.timespan_files;
DROP TABLE unsharded_public_store.timespan_files;



--
-- public_store.snapshot_files
--

INSERT INTO public_store.snapshot_files (
    -- Primary key is not important
    object_id,
    raw_data)
SELECT object_id::BIGINT,
       raw_data
FROM unsharded_public_store.snapshot_files;

TRUNCATE unsharded_public_store.snapshot_files;
DROP TABLE unsharded_public_store.snapshot_files;



--
-- public_store.timespan_maps
--

INSERT INTO public_store.timespan_maps (
    -- Primary key is not important
    object_id,
    raw_data)
SELECT object_id::BIGINT,
       raw_data
FROM unsharded_public_store.timespan_maps;

TRUNCATE unsharded_public_store.timespan_maps;
DROP TABLE unsharded_public_store.timespan_maps;



--
-- raw_downloads
--
-- Even though the downloads are not copied at this point, there's no foreign
-- key from raw_downloads to downloads in the sharded layout, plus the table in
-- production is very small (although it should have been empty), so we can
-- just copy it at this point
--

INSERT INTO public.raw_downloads (
    -- Primary key is not important
    object_id,
    raw_data)
SELECT object_id::BIGINT,
       raw_data
FROM unsharded_public.raw_downloads;

-- No references in the unsharded schema so safe to drop
TRUNCATE unsharded_public.raw_downloads;
DROP TABLE unsharded_public.raw_downloads;



--
-- topics
--

-- Don't temporarily drop any indexes as the table is too small

INSERT INTO public.topics (topics_id,
                           name,
                           pattern,
                           solr_seed_query,
                           solr_seed_query_run,
                           description,
                           media_type_tag_sets_id,
                           max_iterations,
                           state,
                           message,
                           is_public,
                           is_logogram,
                           start_date,
                           end_date,
                           respider_stories,
                           respider_start_date,
                           respider_end_date,
                           snapshot_periods,
                           platform,
                           mode,
                           job_queue,
                           max_stories,
                           is_story_index_ready,
                           only_snapshot_engaged_stories)
SELECT topics_id::BIGINT,
       name::TEXT,
       pattern,
       solr_seed_query,
       solr_seed_query_run,
       -- In production, topics.description is allowed to be NULL
       COALESCE(description, 'No description.'),
       media_type_tag_sets_id::BIGINT,
       max_iterations::BIGINT,
       state,
       message,
       is_public,
       is_logogram,
       start_date,
       end_date,
       respider_stories,
       respider_start_date,
       respider_end_date,
       snapshot_periods,
       platform::TEXT,
       mode::TEXT,
       job_queue::TEXT::public.topics_job_queue_type,
       max_stories::BIGINT,
       is_story_index_ready,
       only_snapshot_engaged_stories
FROM unsharded_public.topics;

SELECT setval(
               pg_get_serial_sequence('public.topics', 'topics_id'),
               nextval(pg_get_serial_sequence('unsharded_public.topics', 'topics_id')),
               false
           );

-- Drop foreign keys that point to the table
ALTER TABLE unsharded_public.focal_set_definitions
    DROP CONSTRAINT focal_set_definitions_topics_id_fkey;
ALTER TABLE unsharded_public.retweeter_scores
    DROP CONSTRAINT retweeter_scores_topics_id_fkey;
ALTER TABLE unsharded_public.snapshots
    -- Exists only on production
    DROP CONSTRAINT IF EXISTS controversy_dumps_controversies_id_fkey;
ALTER TABLE unsharded_public.snapshots
    DROP CONSTRAINT IF EXISTS snapshots_topics_id_fkey;
ALTER TABLE unsharded_public.topic_dates
    -- Exists only in production
    DROP CONSTRAINT IF EXISTS controversy_dates_controversies_id_fkey;
ALTER TABLE unsharded_public.topic_dates
    DROP CONSTRAINT IF EXISTS topic_dates_topics_id_fkey;
ALTER TABLE unsharded_public.topic_fetch_urls
    DROP CONSTRAINT topic_fetch_urls_topics_id_fkey;
ALTER TABLE unsharded_public.topic_media_codes
    -- Exists only in production
    DROP CONSTRAINT IF EXISTS controversy_media_codes_controversies_id_fkey;
ALTER TABLE unsharded_public.topic_media_codes
    DROP CONSTRAINT IF EXISTS topic_media_codes_topics_id_fkey;
ALTER TABLE unsharded_public.topic_permissions
    DROP CONSTRAINT topic_permissions_topics_id_fkey;
ALTER TABLE unsharded_public.topic_seed_queries
    DROP CONSTRAINT topic_seed_queries_topics_id_fkey;
ALTER TABLE unsharded_public.topic_seed_urls
    -- Exists only in production
    DROP CONSTRAINT IF EXISTS controversy_seed_urls_controversies_id_fkey;
ALTER TABLE unsharded_public.topic_seed_urls
    DROP CONSTRAINT IF EXISTS topic_seed_urls_topics_id_fkey;
ALTER TABLE unsharded_public.topic_spider_metrics
    DROP CONSTRAINT topic_spider_metrics_topics_id_fkey;
ALTER TABLE unsharded_public.topic_stories
    -- Exists only in production
    DROP CONSTRAINT IF EXISTS controversy_stories_controversies_id_fkey;
ALTER TABLE unsharded_public.topic_stories
    DROP CONSTRAINT IF EXISTS topic_stories_topics_id_fkey;
ALTER TABLE unsharded_public.topics_media_map
    DROP CONSTRAINT topics_media_map_topics_id_fkey;
ALTER TABLE unsharded_public.topics_media_tags_map
    DROP CONSTRAINT topics_media_tags_map_topics_id_fkey;
ALTER TABLE unsharded_snap.live_stories
    DROP CONSTRAINT IF EXISTS live_stories_topics_id_fkey;

TRUNCATE unsharded_public.topics;
DROP TABLE unsharded_public.topics;



--
-- topic_seed_queries
--

-- Don't temporarily drop any indexes as the table is too small

INSERT INTO public.topic_seed_queries (topic_seed_queries_id,
                                       topics_id,
                                       source,
                                       platform,
                                       query,
                                       imported_date,
                                       ignore_pattern)
SELECT topic_seed_queries_id::BIGINT,
       topics_id::BIGINT,
       source::TEXT,
       platform::TEXT,
       query,
       imported_date,
       ignore_pattern
FROM unsharded_public.topic_seed_queries;

SELECT setval(
               pg_get_serial_sequence('public.topic_seed_queries', 'topic_seed_queries_id'),
               nextval(pg_get_serial_sequence('unsharded_public.topic_seed_queries', 'topic_seed_queries_id')),
               false
           );

-- Drop foreign keys that point to the table
ALTER TABLE unsharded_public.topic_post_days
    DROP CONSTRAINT topic_post_days_topic_seed_queries_id_fkey;
ALTER TABLE unsharded_public.topic_seed_urls
    -- Exists only on production
    DROP CONSTRAINT IF EXISTS topic_seed_urls_query;
ALTER TABLE unsharded_public.topic_seed_urls
    DROP CONSTRAINT topic_seed_urls_topic_seed_queries_id_fkey;

TRUNCATE unsharded_public.topic_seed_queries;
DROP TABLE unsharded_public.topic_seed_queries;



--
-- topic_dates
--

-- Don't temporarily drop any indexes as the table is too small

INSERT INTO public.topic_dates (topic_dates_id,
                                topics_id,
                                start_date,
                                end_date,
                                boundary)
SELECT topic_dates_id::BIGINT,
       topics_id::BIGINT,
       start_date,
       end_date,
       boundary
FROM unsharded_public.topic_dates;

SELECT setval(
               pg_get_serial_sequence('public.topic_dates', 'topic_dates_id'),
               nextval(pg_get_serial_sequence('unsharded_public.topic_dates', 'topic_dates_id')),
               false
           );

TRUNCATE unsharded_public.topic_dates;
DROP TABLE unsharded_public.topic_dates;



--
-- topics_media_map
--

-- Don't temporarily drop any indexes as the table is too small

INSERT INTO public.topics_media_map (
    -- Primary key does not exist in the source table
    topics_id,
    media_id)
SELECT topics_id::BIGINT,
       media_id::BIGINT
FROM unsharded_public.topics_media_map;

TRUNCATE unsharded_public.topics_media_map;
DROP TABLE unsharded_public.topics_media_map;



--
-- topics_media_tags_map
--

-- Don't temporarily drop any indexes as the table is too small

INSERT INTO public.topics_media_tags_map (
    -- Primary key does not exist in the source table
    topics_id,
    tags_id)
SELECT topics_id::BIGINT,
       tags_id::BIGINT
FROM unsharded_public.topics_media_tags_map;

TRUNCATE unsharded_public.topics_media_tags_map;
DROP TABLE unsharded_public.topics_media_tags_map;



--
-- topic_media_codes
--

-- Don't temporarily drop any indexes as the table is too small

INSERT INTO public.topic_media_codes (
    -- Primary key does not exist in the source table
    topics_id,
    media_id,
    code_type,
    code)
SELECT topics_id::BIGINT,
       media_id::BIGINT,
       code_type,
       code
FROM unsharded_public.topic_media_codes
ON CONFLICT (topics_id, media_id, code_type) DO NOTHING;

TRUNCATE unsharded_public.topic_media_codes;
DROP TABLE unsharded_public.topic_media_codes;



--
-- topic_domains
--

-- Don't temporarily drop any indexes as the table is too small

INSERT INTO public.topic_domains (topic_domains_id,
                                  topics_id,
                                  domain,
                                  self_links)
SELECT topic_domains_id::BIGINT,
       topics_id::BIGINT,
       domain,
       self_links::BIGINT
FROM unsharded_public.topic_domains;

SELECT setval(
               pg_get_serial_sequence('public.topic_domains', 'topic_domains_id'),
               nextval(pg_get_serial_sequence('unsharded_public.topic_domains', 'topic_domains_id')),
               false
           );

TRUNCATE unsharded_public.topic_domains;
DROP TABLE unsharded_public.topic_domains;



--
-- topic_dead_links
--
-- Foreign key to stories.stories_id is missing so we can just copy it here
--

-- Drop some indexes to speed up initial insert a little
DROP INDEX public.topic_dead_links_topics_id;
DROP INDEX public.topic_dead_links_stories_id;

INSERT INTO public.topic_dead_links (topic_dead_links_id,
                                     topics_id,
                                     stories_id,
                                     url)
SELECT topic_dead_links_id::BIGINT,
       topics_id::BIGINT,
       stories_id::BIGINT,
       url
FROM unsharded_public.topic_dead_links
-- Skip rows for topics that don't exist anymore
WHERE topics_id IN (
    SELECT topics_id::INT
    FROM public.topics
);

SELECT setval(
               pg_get_serial_sequence('public.topic_dead_links', 'topic_dead_links_id'),
               nextval(pg_get_serial_sequence('unsharded_public.topic_dead_links', 'topic_dead_links_id')),
               false
           );

-- Recreate indexes
CREATE INDEX topic_dead_links_topics_id ON topic_dead_links (topics_id);
CREATE INDEX topic_dead_links_stories_id ON topic_dead_links (stories_id);

TRUNCATE unsharded_public.topic_dead_links;
DROP TABLE unsharded_public.topic_dead_links;



--
-- topic_ignore_redirects
--

INSERT INTO public.topic_ignore_redirects (
    -- Primary key is not important
    url)
SELECT url::TEXT
FROM unsharded_public.topic_ignore_redirects;

TRUNCATE unsharded_public.topic_ignore_redirects;
DROP TABLE unsharded_public.topic_ignore_redirects;



--
-- snapshots
--

-- Don't temporarily drop any indexes as the table is too small

INSERT INTO public.snapshots (snapshots_id,
                              topics_id,
                              snapshot_date,
                              start_date,
                              end_date,
                              note,
                              state,
                              message,
                              searchable,
                              bot_policy,
                              seed_queries)
SELECT snapshots_id::BIGINT,
       topics_id::BIGINT,
       snapshot_date,
       start_date,
       end_date,
       note,
       state,
       message,
       searchable,
       bot_policy::TEXT::public.bot_policy_type,
       seed_queries
FROM unsharded_public.snapshots;

SELECT setval(
               pg_get_serial_sequence('public.snapshots', 'snapshots_id'),
               nextval(pg_get_serial_sequence('unsharded_public.snapshots', 'snapshots_id')),
               false
           );

-- Drop foreign keys that point to the table
ALTER TABLE unsharded_public.focal_sets
    DROP CONSTRAINT focal_sets_snapshots_id_fkey;
ALTER TABLE unsharded_public.snapshot_files
    DROP CONSTRAINT snapshot_files_snapshots_id_fkey;
ALTER TABLE unsharded_public.timespans
    -- Exists only on production
    DROP CONSTRAINT IF EXISTS controversy_dump_time_slices_controversy_dumps_id_fkey;
ALTER TABLE unsharded_public.timespans
    DROP CONSTRAINT IF EXISTS timespans_snapshots_id_fkey;
ALTER TABLE unsharded_public.timespans
    DROP CONSTRAINT timespans_archive_snapshots_id_fkey;
ALTER TABLE unsharded_snap.media
    -- Exists only on production
    DROP CONSTRAINT IF EXISTS media_controversy_dumps_id_fkey;
ALTER TABLE unsharded_snap.media
    DROP CONSTRAINT IF EXISTS media_snapshots_id_fkey;
ALTER TABLE unsharded_snap.media_tags_map
    -- Exists only on production
    DROP CONSTRAINT IF EXISTS media_tags_map_controversy_dumps_id_fkey;
ALTER TABLE unsharded_snap.media_tags_map
    DROP CONSTRAINT IF EXISTS media_tags_map_snapshots_id_fkey;
ALTER TABLE unsharded_snap.stories
    -- Exists only on production
    DROP CONSTRAINT IF EXISTS stories_controversy_dumps_id_fkey;
ALTER TABLE unsharded_snap.stories
    DROP CONSTRAINT IF EXISTS stories_snapshots_id_fkey;
ALTER TABLE unsharded_snap.stories_tags_map
    -- Exists only on production
    DROP CONSTRAINT IF EXISTS stories_tags_map_controversy_dumps_id_fkey;
ALTER TABLE unsharded_snap.stories_tags_map
    DROP CONSTRAINT IF EXISTS stories_tags_map_snapshots_id_fkey;
ALTER TABLE unsharded_snap.topic_links_cross_media
    -- Exists only on production
    DROP CONSTRAINT IF EXISTS controversy_links_cross_media_controversy_dumps_id_fkey;
ALTER TABLE unsharded_snap.topic_links_cross_media
    DROP CONSTRAINT IF EXISTS topic_links_cross_media_snapshots_id_fkey;
ALTER TABLE unsharded_snap.topic_media_codes
    -- Exists only on production
    DROP CONSTRAINT IF EXISTS controversy_media_codes_controversy_dumps_id_fkey;
ALTER TABLE unsharded_snap.topic_media_codes
    -- Exists only on production
    DROP CONSTRAINT IF EXISTS topic_media_codes_snapshots_id_fkey;
ALTER TABLE unsharded_snap.topic_stories
    -- Exists only on production
    DROP CONSTRAINT IF EXISTS controversy_stories_controversy_dumps_id_fkey;
ALTER TABLE unsharded_snap.topic_stories
    DROP CONSTRAINT IF EXISTS topic_stories_snapshots_id_fkey;
ALTER TABLE unsharded_snap.word2vec_models
    DROP CONSTRAINT IF EXISTS word2vec_models_object_id_fkey;


TRUNCATE unsharded_public.snapshots;
DROP TABLE unsharded_public.snapshots;



--
-- focal_set_definitions
--

-- Don't temporarily drop any indexes as the table is too small

INSERT INTO public.focal_set_definitions (focal_set_definitions_id,
                                          topics_id,
                                          name,
                                          description,
                                          focal_technique)
SELECT focal_set_definitions_id::BIGINT,
       topics_id::BIGINT,
       name,
       description,
       focal_technique::TEXT::public.focal_technique_type
FROM unsharded_public.focal_set_definitions;

SELECT setval(
               pg_get_serial_sequence('public.focal_set_definitions', 'focal_set_definitions_id'),
               nextval(pg_get_serial_sequence('unsharded_public.focal_set_definitions', 'focal_set_definitions_id')),
               false
           );

-- Drop foreign keys that point to the table
ALTER TABLE unsharded_public.focus_definitions
    DROP CONSTRAINT focus_definitions_focal_set_definitions_id_fkey;

TRUNCATE unsharded_public.focal_set_definitions;
DROP TABLE unsharded_public.focal_set_definitions;



--
-- focus_definitions
--

-- Don't temporarily drop any indexes as the table is too small

INSERT INTO public.focus_definitions (focus_definitions_id,
                                      topics_id,
                                      focal_set_definitions_id,
                                      name,
                                      description,
                                      arguments)
SELECT focus_definitions.focus_definitions_id::BIGINT,
       focal_set_definitions.topics_id::BIGINT,
       focus_definitions.focal_set_definitions_id::BIGINT,
       focus_definitions.name,
       focus_definitions.description,
       focus_definitions.arguments::JSONB
FROM unsharded_public.focus_definitions AS focus_definitions
         -- Join the sharded table that we have just copied
         INNER JOIN public.focal_set_definitions AS focal_set_definitions
                    ON focus_definitions.focal_set_definitions_id = focal_set_definitions.focal_set_definitions_id;

SELECT setval(
               pg_get_serial_sequence('public.focus_definitions', 'focus_definitions_id'),
               nextval(pg_get_serial_sequence('unsharded_public.focus_definitions', 'focus_definitions_id')),
               false
           );

TRUNCATE unsharded_public.focus_definitions;
DROP TABLE unsharded_public.focus_definitions;



--
-- focal_sets
--

-- Don't temporarily drop any indexes as the table is too small

INSERT INTO public.focal_sets (focal_sets_id,
                               topics_id,
                               snapshots_id,
                               name,
                               description,
                               focal_technique)
SELECT focal_sets.focal_sets_id::BIGINT,
       snapshots.topics_id::BIGINT,
       focal_sets.snapshots_id::BIGINT,
       focal_sets.name,
       focal_sets.description,
       focal_sets.focal_technique::TEXT::public.focal_technique_type
FROM unsharded_public.focal_sets AS focal_sets
         -- Join the sharded table that we have just copied
         INNER JOIN public.snapshots AS snapshots
                    ON focal_sets.snapshots_id = snapshots.snapshots_id;

SELECT setval(
               pg_get_serial_sequence('public.focal_sets', 'focal_sets_id'),
               nextval(pg_get_serial_sequence('unsharded_public.focal_sets', 'focal_sets_id')),
               false
           );

-- Drop foreign keys that point to the table
ALTER TABLE unsharded_public.foci
    DROP CONSTRAINT foci_focal_sets_id_fkey;

TRUNCATE unsharded_public.focal_sets;
DROP TABLE unsharded_public.focal_sets;



--
-- foci
--

-- Don't temporarily drop any indexes as the table is too small

INSERT INTO public.foci (foci_id,
                         topics_id,
                         focal_sets_id,
                         name,
                         description,
                         arguments)
SELECT foci.foci_id::BIGINT,
       snapshots.topics_id::BIGINT,
       foci.focal_sets_id::BIGINT,
       foci.name,
       foci.description,
       foci.arguments::JSONB
FROM unsharded_public.foci AS foci
         -- Join the sharded table that we have just copied
         INNER JOIN public.focal_sets AS focal_sets
                    ON foci.focal_sets_id = focal_sets.focal_sets_id
    -- Join the sharded table that we have just copied
         INNER JOIN public.snapshots AS snapshots
                    ON focal_sets.snapshots_id = snapshots.snapshots_id;

SELECT setval(
               pg_get_serial_sequence('public.foci', 'foci_id'),
               nextval(pg_get_serial_sequence('unsharded_public.foci', 'foci_id')),
               false
           );

-- Drop foreign keys that point to the table
ALTER TABLE unsharded_public.timespans
    DROP CONSTRAINT timespans_foci_id_fkey;

TRUNCATE unsharded_public.foci;
DROP TABLE unsharded_public.foci;



--
-- timespans
--

-- Drop some indexes to speed up initial insert a little
DROP INDEX public.timespans_topics_id;
DROP INDEX public.timespans_topics_id_snapshots_id;

INSERT INTO public.timespans (timespans_id,
                              topics_id,
                              snapshots_id,
                              archive_snapshots_id,
                              foci_id,
                              start_date,
                              end_date,
                              period,
                              model_r2_mean,
                              model_r2_stddev,
                              model_num_media,
                              story_count,
                              story_link_count,
                              medium_count,
                              medium_link_count,
                              post_count,
                              tags_id)
SELECT timespans.timespans_id::BIGINT,
       snapshots.topics_id::BIGINT,
       timespans.snapshots_id::BIGINT,
       timespans.archive_snapshots_id::BIGINT,
       timespans.foci_id::BIGINT,
       timespans.start_date,
       timespans.end_date,
       timespans.period::TEXT::public.snap_period_type,
       timespans.model_r2_mean,
       timespans.model_r2_stddev,
       timespans.model_num_media::BIGINT,
       timespans.story_count::BIGINT,
       timespans.story_link_count::BIGINT,
       timespans.medium_count::BIGINT,
       timespans.medium_link_count::BIGINT,
       timespans.post_count::BIGINT,
       timespans.tags_id::BIGINT
FROM unsharded_public.timespans AS timespans
         -- Join the sharded table that we have just copied
         INNER JOIN public.snapshots AS snapshots
                    ON timespans.snapshots_id = snapshots.snapshots_id;

SELECT setval(
               pg_get_serial_sequence('public.timespans', 'timespans_id'),
               nextval(pg_get_serial_sequence('unsharded_public.timespans', 'timespans_id')),
               false
           );

-- Recreate indexes
CREATE INDEX timespans_topics_id ON public.timespans (topics_id);
CREATE INDEX timespans_topics_id_snapshots_id ON public.timespans (topics_id, snapshots_id);

-- Drop foreign keys that point to the table
ALTER TABLE unsharded_snap.medium_link_counts
    -- Only on production
    DROP CONSTRAINT IF EXISTS medium_link_counts_controversy_dump_time_slices_id_fkey;
ALTER TABLE unsharded_snap.medium_link_counts
    DROP CONSTRAINT IF EXISTS medium_link_counts_timespans_id_fkey;
ALTER TABLE unsharded_snap.medium_links
    -- Only on production
    DROP CONSTRAINT IF EXISTS medium_links_controversy_dump_time_slices_id_fkey;
ALTER TABLE unsharded_snap.medium_links
    DROP CONSTRAINT IF EXISTS medium_links_timespans_id_fkey;
ALTER TABLE unsharded_snap.story_link_counts
    -- Only on production
    DROP CONSTRAINT IF EXISTS story_link_counts_controversy_dump_time_slices_id_fkey;
ALTER TABLE unsharded_snap.story_link_counts
    DROP CONSTRAINT IF EXISTS story_link_counts_timespans_id_fkey;
ALTER TABLE unsharded_snap.story_links
    -- Only in production
    DROP CONSTRAINT IF EXISTS story_links_controversy_dump_time_slices_id_fkey;
ALTER TABLE unsharded_snap.story_links
    DROP CONSTRAINT IF EXISTS story_links_timespans_id_fkey;
ALTER TABLE unsharded_public.timespan_files
    DROP CONSTRAINT timespan_files_timespans_id_fkey;
ALTER TABLE unsharded_public.timespan_maps
    DROP CONSTRAINT timespan_maps_timespans_id_fkey;
ALTER TABLE unsharded_snap.timespan_posts
    -- Only on production (misspelled?)
    DROP CONSTRAINT IF EXISTS timespan_tweets_timespans_id_fkey;
ALTER TABLE unsharded_snap.timespan_posts
    DROP CONSTRAINT IF EXISTS timespan_posts_timespans_id_fkey;

TRUNCATE unsharded_public.timespans;
DROP TABLE unsharded_public.timespans;



--
-- timespan_maps
--

-- Drop some indexes to speed up initial insert a little
DROP INDEX public.timespan_maps_topics_id;
DROP INDEX public.timespan_maps_topics_id_timespans_id;

INSERT INTO public.timespan_maps (timespan_maps_id,
                                  topics_id,
                                  timespans_id,
                                  options,
                                  content,
                                  url,
                                  format)
SELECT timespan_maps.timespan_maps_id::BIGINT,
       snapshots.topics_id::BIGINT,
       timespan_maps.timespans_id::BIGINT,
       timespan_maps.options,
       timespan_maps.content,
       timespan_maps.url,
       timespan_maps.format::TEXT
FROM unsharded_public.timespan_maps AS timespan_maps
         -- Join the sharded table that we have just copied
         INNER JOIN public.timespans AS timespans
                    ON timespan_maps.timespans_id = timespans.timespans_id
    -- Join the sharded table that we have just copied
         INNER JOIN public.snapshots AS snapshots
                    ON timespans.snapshots_id = snapshots.snapshots_id;

SELECT setval(
               pg_get_serial_sequence('public.timespan_maps', 'timespan_maps_id'),
               nextval(pg_get_serial_sequence('unsharded_public.timespan_maps', 'timespan_maps_id')),
               false
           );

-- Recreate indexes
CREATE INDEX timespan_maps_topics_id
    ON public.timespan_maps (topics_id);

CREATE INDEX timespan_maps_topics_id_timespans_id
    ON public.timespan_maps (topics_id, timespans_id);

TRUNCATE unsharded_public.timespan_maps;
DROP TABLE unsharded_public.timespan_maps;



--
-- timespan_files
--

-- Drop some indexes to speed up initial insert a little
DROP INDEX public.timespan_files_topics_id;

INSERT INTO public.timespan_files (timespan_files_id,
                                   topics_id,
                                   timespans_id,
                                   name,
                                   url)
SELECT timespan_files.timespan_files_id::BIGINT,
       snapshots.topics_id::BIGINT,
       timespan_files.timespans_id::BIGINT,
       timespan_files.name,
       timespan_files.url
FROM unsharded_public.timespan_files AS timespan_files
         -- Join the sharded table that we have just copied
         INNER JOIN public.timespans AS timespans
                    ON timespan_files.timespans_id = timespans.timespans_id
    -- Join the sharded table that we have just copied
         INNER JOIN public.snapshots AS snapshots
                    ON timespans.snapshots_id = snapshots.snapshots_id;

SELECT setval(
               pg_get_serial_sequence('public.timespan_files', 'timespan_files_id'),
               nextval(pg_get_serial_sequence('unsharded_public.timespan_files', 'timespan_files_id')),
               false
           );

-- Recreate indexes
CREATE INDEX timespan_files_topics_id ON public.timespan_files (topics_id);

TRUNCATE unsharded_public.timespan_files;
DROP TABLE unsharded_public.timespan_files;



--
-- topic_spider_metrics
--

-- Drop some indexes to speed up initial insert a little
DROP INDEX topic_spider_metrics_topics_id;
DROP INDEX topic_spider_metrics_processed_date;

INSERT INTO public.topic_spider_metrics (topic_spider_metrics_id,
                                         topics_id,
                                         iteration,
                                         links_processed,
                                         elapsed_time,
                                         processed_date)
SELECT topic_spider_metrics_id::BIGINT,
       topics_id::BIGINT,
       iteration::BIGINT,
       links_processed::BIGINT,
       elapsed_time::BIGINT,
       processed_date
FROM unsharded_public.topic_spider_metrics;

SELECT setval(
               pg_get_serial_sequence('public.topic_spider_metrics', 'topic_spider_metrics_id'),
               nextval(pg_get_serial_sequence('unsharded_public.topic_spider_metrics', 'topic_spider_metrics_id')),
               false
           );

-- Recreate indexes
CREATE INDEX topic_spider_metrics_topics_id
    ON public.topic_spider_metrics (topics_id);
CREATE INDEX topic_spider_metrics_processed_date
    ON public.topic_spider_metrics (processed_date);

TRUNCATE unsharded_public.topic_spider_metrics;
DROP TABLE unsharded_public.topic_spider_metrics;



--
-- snapshot_files
--

-- Don't temporarily drop any indexes as the table is too small

INSERT INTO public.snapshot_files (snapshot_files_id,
                                   topics_id,
                                   snapshots_id,
                                   name,
                                   url)
SELECT snapshot_files.snapshot_files_id::BIGINT,
       snapshots.topics_id::BIGINT,
       snapshot_files.snapshots_id::BIGINT,
       snapshot_files.name,
       snapshot_files.url
FROM unsharded_public.snapshot_files AS snapshot_files
         -- Join the sharded table that we have just copied
         INNER JOIN public.snapshots AS snapshots
                    ON snapshot_files.snapshots_id = snapshots.snapshots_id;

SELECT setval(
               pg_get_serial_sequence('public.snapshot_files', 'snapshot_files_id'),
               nextval(pg_get_serial_sequence('unsharded_public.snapshot_files', 'snapshot_files_id')),
               false
           );

TRUNCATE unsharded_public.snapshot_files;
DROP TABLE unsharded_public.snapshot_files;



--
-- snap.topic_media_codes
--

-- Don't temporarily drop any indexes as the table is too small

INSERT INTO snap.topic_media_codes (
    -- Primary key does not exist in the source table
    topics_id,
    snapshots_id,
    media_id,
    code_type,
    code)
SELECT topics_id::BIGINT,
       snapshots_id::BIGINT,
       media_id::BIGINT,
       code_type,
       code
FROM unsharded_snap.topic_media_codes
ON CONFLICT (topics_id, snapshots_id, media_id, code_type) DO NOTHING;

TRUNCATE unsharded_snap.topic_media_codes;
DROP TABLE unsharded_snap.topic_media_codes;



--
-- snap.topic_media_codes
--

-- Drop some indexes to speed up initial insert a little
DROP INDEX snap.snap_word2vec_models_topics_id;
DROP INDEX snap.snap_word2vec_models_topics_id_snapshots_id_creation_date;

INSERT INTO snap.word2vec_models (snap_word2vec_models_id,
                                  topics_id,
                                  snapshots_id,
                                  creation_date,
                                  raw_data)
SELECT word2vec_models.word2vec_models_id::BIGINT AS snap_word2vec_models_id,
       snapshots.topics_id::BIGINT,
       word2vec_models.object_id::BIGINT          AS snapshots_id,
       word2vec_models.creation_date,
       word2vec_models_data.raw_data
FROM unsharded_snap.word2vec_models AS word2vec_models
         -- Join the sharded table that we have just copied
         INNER JOIN public.snapshots AS snapshots
                    ON word2vec_models.object_id = snapshots.snapshots_id
         INNER JOIN unsharded_snap.word2vec_models_data AS word2vec_models_data
                    ON word2vec_models.word2vec_models_id = word2vec_models_data.object_id;

SELECT setval(
               pg_get_serial_sequence('snap.word2vec_models', 'snap_word2vec_models_id'),
               nextval(pg_get_serial_sequence('unsharded_snap.word2vec_models', 'word2vec_models_id')),
               false
           );

-- Recreate indexes
CREATE INDEX snap_word2vec_models_topics_id
    ON snap.word2vec_models (topics_id);
CREATE INDEX snap_word2vec_models_topics_id_snapshots_id_creation_date
    ON snap.word2vec_models (topics_id, snapshots_id, creation_date);

TRUNCATE unsharded_snap.word2vec_models_data;
DROP TABLE unsharded_snap.word2vec_models_data;
TRUNCATE unsharded_snap.word2vec_models;
DROP TABLE unsharded_snap.word2vec_models;



--
-- topic_permissions
--

-- Don't temporarily drop any indexes as the table is too small

INSERT INTO public.topic_permissions (
    -- Primary key is not important
    topics_id,
    auth_users_id,
    permission)
SELECT topics_id::BIGINT,
       auth_users_id::BIGINT,
       permission::TEXT::public.topic_permission
FROM unsharded_public.topic_permissions;

TRUNCATE unsharded_public.topic_permissions;
DROP TABLE unsharded_public.topic_permissions;



--
-- topic_post_days
--

-- Don't temporarily drop any indexes as the table is too small

INSERT INTO public.topic_post_days (topic_post_days_id,
                                    topics_id,
                                    topic_seed_queries_id,
                                    day,
                                    num_posts_stored,
                                    num_posts_fetched,
                                    posts_fetched)
SELECT topic_post_days.topic_post_days_id::BIGINT,
       topic_seed_queries.topics_id::BIGINT,
       topic_post_days.topic_seed_queries_id::BIGINT,
       topic_post_days.day,
       topic_post_days.num_posts_stored::BIGINT,
       topic_post_days.num_posts_fetched::BIGINT,
       topic_post_days.posts_fetched
FROM unsharded_public.topic_post_days AS topic_post_days
         -- Join the sharded table that we have just copied
         INNER JOIN public.topic_seed_queries AS topic_seed_queries
                    ON topic_post_days.topic_seed_queries_id = topic_seed_queries.topic_seed_queries_id;

SELECT setval(
               pg_get_serial_sequence('public.topic_post_days', 'topic_post_days_id'),
               nextval(pg_get_serial_sequence('unsharded_public.topic_post_days', 'topic_post_days_id')),
               false
           );


-- Drop foreign keys that point to the table
ALTER TABLE unsharded_public.topic_posts
    -- Only on production (misspelled?)
    DROP CONSTRAINT IF EXISTS topic_tweets_topic_tweet_days_id_fkey;
ALTER TABLE unsharded_public.topic_posts
    DROP CONSTRAINT IF EXISTS topic_posts_topic_post_days_id_fkey;

TRUNCATE unsharded_public.topic_post_days;
DROP TABLE unsharded_public.topic_post_days;



--
-- job_states
--

-- Drop some indexes to speed up initial insert a little
DROP INDEX public.job_states_class_last_updated;

INSERT INTO public.job_states (job_states_id,
                               class,
                               state,
                               message,
                               last_updated,
                               args,
                               priority,
                               hostname,
                               process_id)
SELECT job_states_id::BIGINT,
       class::TEXT,
       state::TEXT,
       message::TEXT,
       last_updated,
       args::JSONB,
       priority,
       hostname,
       process_id::BIGINT
FROM unsharded_public.job_states;

SELECT setval(
               pg_get_serial_sequence('public.job_states', 'job_states_id'),
               nextval(pg_get_serial_sequence('unsharded_public.job_states', 'job_states_id')),
               false
           );

-- Recreate indexes
CREATE INDEX job_states_class_last_updated ON public.job_states (class, last_updated);

TRUNCATE unsharded_public.job_states;
DROP TABLE unsharded_public.job_states;



--
-- retweeter_scores
--

-- Temporarily drop constraints to be able to copy rows
ALTER TABLE public.retweeter_scores
    DROP CONSTRAINT retweeter_scores_group_a;
ALTER TABLE public.retweeter_scores
    DROP CONSTRAINT retweeter_scores_group_b;

-- Don't temporarily drop any indexes as the table is too small

INSERT INTO public.retweeter_scores (retweeter_scores_id,
                                     topics_id,
                                     group_a_id,
                                     group_b_id,
                                     name,
                                     state,
                                     message,
                                     num_partitions,
                                     match_type)
SELECT retweeter_scores_id::BIGINT,
       topics_id::BIGINT,
       group_a_id::BIGINT,
       group_b_id::BIGINT,
       name,
       state,
       message,
       num_partitions::BIGINT,
       match_type::TEXT::public.retweeter_scores_match_type
FROM unsharded_public.retweeter_scores;

SELECT setval(
               pg_get_serial_sequence('public.retweeter_scores', 'retweeter_scores_id'),
               nextval(pg_get_serial_sequence('unsharded_public.retweeter_scores', 'retweeter_scores_id')),
               false
           );

-- Drop foreign keys that point to the table
ALTER TABLE unsharded_public.retweeter_groups
    DROP CONSTRAINT retweeter_groups_retweeter_scores_id_fkey;
ALTER TABLE unsharded_public.retweeter_groups_users_map
    DROP CONSTRAINT retweeter_groups_users_map_retweeter_scores_id_fkey;
ALTER TABLE unsharded_public.retweeter_media
    DROP CONSTRAINT retweeter_media_retweeter_scores_id_fkey;
ALTER TABLE unsharded_public.retweeter_partition_matrix
    DROP CONSTRAINT retweeter_partition_matrix_retweeter_scores_id_fkey;
ALTER TABLE unsharded_public.retweeter_stories
    DROP CONSTRAINT retweeter_stories_retweeter_scores_id_fkey;
ALTER TABLE unsharded_public.retweeters
    DROP CONSTRAINT retweeters_retweeter_scores_id_fkey;

TRUNCATE unsharded_public.retweeter_scores;
DROP TABLE unsharded_public.retweeter_scores;



--
-- retweeter_groups
--

-- Don't temporarily drop any indexes as the table is too small

INSERT INTO public.retweeter_groups (retweeter_groups_id,
                                     topics_id,
                                     retweeter_scores_id,
                                     name)
SELECT retweeter_groups.retweeter_groups_id::BIGINT,
       retweeter_scores.topics_id::BIGINT,
       retweeter_groups.retweeter_scores_id::BIGINT,
       retweeter_groups.name
FROM unsharded_public.retweeter_groups AS retweeter_groups
         -- Join the sharded table that we have just copied
         INNER JOIN public.retweeter_scores AS retweeter_scores
                    ON retweeter_groups.retweeter_scores_id = retweeter_scores.retweeter_scores_id;

SELECT setval(
               pg_get_serial_sequence('public.retweeter_groups', 'retweeter_groups_id'),
               nextval(pg_get_serial_sequence('unsharded_public.retweeter_groups', 'retweeter_groups_id')),
               false
           );

-- Recreate temporarily dropped constraints
ALTER TABLE public.retweeter_scores
    ADD CONSTRAINT retweeter_scores_group_a
        FOREIGN KEY (group_a_id)
            REFERENCES public.retweeter_groups (retweeter_groups_id)
            ON DELETE CASCADE;

ALTER TABLE public.retweeter_scores
    ADD CONSTRAINT retweeter_scores_group_b
        FOREIGN KEY (group_b_id)
            REFERENCES public.retweeter_groups (retweeter_groups_id)
            ON DELETE CASCADE;

-- Drop foreign keys that point to the table
ALTER TABLE unsharded_public.retweeter_groups_users_map
    -- Only in production
    DROP CONSTRAINT IF EXISTS retweeter_groups_users_map_retweeter_groups_id_fkey;
ALTER TABLE unsharded_public.retweeter_partition_matrix
    -- Only in production
    DROP CONSTRAINT IF EXISTS retweeter_partition_matrix_retweeter_groups_id_fkey;
ALTER TABLE unsharded_public.retweeter_partition_matrix
    -- Only in production
    DROP CONSTRAINT IF EXISTS retweeter_partition_matrix_retweeter_groups_id_fkey;
ALTER TABLE unsharded_public.retweeter_groups
    -- Not in production
    DROP CONSTRAINT IF EXISTS retweeter_groups_retweeter_scores_id_fkey;
ALTER TABLE unsharded_public.retweeters
    -- Not in production
    DROP CONSTRAINT IF EXISTS retweeters_retweeter_scores_id_fkey;

TRUNCATE unsharded_public.retweeter_groups;
DROP TABLE unsharded_public.retweeter_groups;



--
-- retweeters
--

-- Don't temporarily drop any indexes as the table is too small

INSERT INTO public.retweeters (retweeters_id,
                               topics_id,
                               retweeter_scores_id,
                               twitter_user,
                               retweeted_user)
SELECT retweeters.retweeters_id::BIGINT,
       retweeter_scores.topics_id::BIGINT,
       retweeters.retweeter_scores_id::BIGINT,
       retweeters.twitter_user::TEXT,
       retweeters.retweeted_user::TEXT
FROM unsharded_public.retweeters AS retweeters
         -- Join the sharded table that we have just copied
         INNER JOIN public.retweeter_scores AS retweeter_scores
                    ON retweeters.retweeter_scores_id = retweeter_scores.retweeter_scores_id;

SELECT setval(
               pg_get_serial_sequence('public.retweeters', 'retweeters_id'),
               nextval(pg_get_serial_sequence('unsharded_public.retweeters', 'retweeters_id')),
               false
           );

TRUNCATE unsharded_public.retweeters;
DROP TABLE unsharded_public.retweeters;



--
-- retweeter_groups_users_map
--

-- Don't temporarily drop any indexes as the table is too small

INSERT INTO public.retweeter_groups_users_map (
    -- Primary key does not exist in the source table
    topics_id,
    retweeter_groups_id,
    retweeter_scores_id,
    retweeted_user)
SELECT retweeter_scores.topics_id::BIGINT,
       retweeter_groups_users_map.retweeter_groups_id::BIGINT,
       retweeter_groups_users_map.retweeter_scores_id::BIGINT,
       retweeter_groups_users_map.retweeted_user::TEXT
FROM unsharded_public.retweeter_groups_users_map AS retweeter_groups_users_map
         -- Join the sharded table that we have just copied
         INNER JOIN public.retweeter_scores AS retweeter_scores
                    ON retweeter_groups_users_map.retweeter_scores_id = retweeter_scores.retweeter_scores_id;

TRUNCATE unsharded_public.retweeter_groups_users_map;
DROP TABLE unsharded_public.retweeter_groups_users_map;



--
-- retweeter_stories
--

-- Don't temporarily drop any indexes as the table is too small

INSERT INTO public.retweeter_stories (
    -- Primary key is not important
    -- (and has a typo in the source table anyway)
    topics_id,
    retweeter_scores_id,
    stories_id,
    retweeted_user,
    share_count)
SELECT retweeter_scores.topics_id::BIGINT,
       retweeter_stories.retweeter_scores_id::BIGINT,
       retweeter_stories.stories_id::BIGINT,
       retweeter_stories.retweeted_user::TEXT,
       retweeter_stories.share_count::BIGINT
FROM unsharded_public.retweeter_stories AS retweeter_stories
         -- Join the sharded table that we have just copied
         INNER JOIN public.retweeter_scores AS retweeter_scores
                    ON retweeter_stories.retweeter_scores_id = retweeter_scores.retweeter_scores_id;

SELECT pid
FROM pg_stat_activity,
     LATERAL pg_cancel_backend(pid) f
WHERE backend_type = 'autovacuum worker'
  AND query ~ 'stories';

TRUNCATE unsharded_public.retweeter_stories;
DROP TABLE unsharded_public.retweeter_stories;



--
-- retweeter_media
--

-- Don't temporarily drop any indexes as the table is too small

INSERT INTO public.retweeter_media (retweeter_media_id,
                                    topics_id,
                                    retweeter_scores_id,
                                    media_id,
                                    group_a_count,
                                    group_b_count,
                                    group_a_count_n,
                                    score,
                                    partition)
SELECT retweeter_media.retweeter_media_id::BIGINT,
       retweeter_scores.topics_id::BIGINT,
       retweeter_media.retweeter_scores_id::BIGINT,
       retweeter_media.media_id::BIGINT,
       retweeter_media.group_a_count::BIGINT,
       retweeter_media.group_b_count::BIGINT,
       retweeter_media.group_a_count_n,
       retweeter_media.score,
       retweeter_media.partition::BIGINT
FROM unsharded_public.retweeter_media AS retweeter_media
         -- Join the sharded table that we have just copied
         INNER JOIN public.retweeter_scores AS retweeter_scores
                    ON retweeter_media.retweeter_scores_id = retweeter_scores.retweeter_scores_id;

SELECT setval(
               pg_get_serial_sequence('public.retweeter_media', 'retweeter_media_id'),
               nextval(pg_get_serial_sequence('unsharded_public.retweeter_media', 'retweeter_media_id')),
               false
           );

TRUNCATE unsharded_public.retweeter_media;
DROP TABLE unsharded_public.retweeter_media;



--
-- retweeter_partition_matrix
--

-- Don't temporarily drop any indexes as the table is too small

INSERT INTO public.retweeter_partition_matrix (retweeter_partition_matrix_id,
                                               topics_id,
                                               retweeter_scores_id,
                                               retweeter_groups_id,
                                               group_name,
                                               share_count,
                                               group_proportion,
                                               partition)
SELECT retweeter_partition_matrix.retweeter_partition_matrix_id,
       retweeter_scores.topics_id::BIGINT,
       retweeter_partition_matrix.retweeter_scores_id,
       retweeter_partition_matrix.retweeter_groups_id,
       retweeter_partition_matrix.group_name,
       retweeter_partition_matrix.share_count,
       retweeter_partition_matrix.group_proportion,
       retweeter_partition_matrix.partition
FROM unsharded_public.retweeter_partition_matrix AS retweeter_partition_matrix
         -- Join the sharded table that we have just copied
         INNER JOIN public.retweeter_scores AS retweeter_scores
                    ON retweeter_partition_matrix.retweeter_scores_id = retweeter_scores.retweeter_scores_id;

SELECT setval(
               pg_get_serial_sequence('public.retweeter_partition_matrix', 'retweeter_partition_matrix_id'),
               nextval(pg_get_serial_sequence('unsharded_public.retweeter_partition_matrix',
                                              'retweeter_partition_matrix_id')),
               false
           );

TRUNCATE unsharded_public.retweeter_partition_matrix;
DROP TABLE unsharded_public.retweeter_partition_matrix;



--
-- celery_groups
--

-- Table's contents will be recreated by Celery
TRUNCATE unsharded_public.celery_groups;
DROP TABLE unsharded_public.celery_groups;



--
-- celery_tasks
--

-- Table's contents will be recreated by Celery
TRUNCATE unsharded_public.celery_tasks;
DROP TABLE unsharded_public.celery_tasks;


--
-- cache.s3_raw_downloads_cache
--

-- Cache table can be just purged
TRUNCATE unsharded_cache.s3_raw_downloads_cache;
DROP TABLE unsharded_cache.s3_raw_downloads_cache;



--
-- cache.extractor_results_cache
--

-- Cache table can be just purged
TRUNCATE unsharded_cache.extractor_results_cache;
DROP TABLE unsharded_cache.extractor_results_cache;


--
-- domain_web_requests
--

-- Nothing worth preserving in this table too
TRUNCATE unsharded_public.domain_web_requests;
DROP TABLE unsharded_public.domain_web_requests;



--
-- MOVE PUBLICLY USED FUNCTIONS
--


--
-- week_start_date()
--

-- Old function is still used in story_sentences_p for indexing


--
-- half_md5()
--

-- Old function is still used in story_sentences_p for indexing


--
-- media_has_active_syndicated_feeds()
--

DROP FUNCTION unsharded_public.media_has_active_syndicated_feeds(INT);



--
-- media_rescraping_add_initial_state_trigger()
--
DROP FUNCTION unsharded_public.media_rescraping_add_initial_state_trigger();



--
-- feed_is_stale()
--

DROP FUNCTION unsharded_public.feed_is_stale(INT);



--
-- pop_queued_download()
--

DROP FUNCTION unsharded_public.pop_queued_download();



--
-- get_normalized_title()
--

DROP FUNCTION unsharded_public.get_normalized_title(TEXT, INT);



--
-- insert_platform_source_pair()
--

DROP FUNCTION unsharded_public.insert_platform_source_pair(TEXT, TEXT);



--
-- generate_api_key()
--

-- Old function is still used in story_sentences_p for indexing


--
-- story_is_english_and_has_sentences()
--

DROP FUNCTION unsharded_public.story_is_english_and_has_sentences(INT);



--
-- update_feeds_from_yesterday()
--

DROP FUNCTION unsharded_public.update_feeds_from_yesterday();



--
-- rescraping_changes()
--

DROP FUNCTION unsharded_public.rescraping_changes();


--
-- cache.purge_object_caches()
--

DROP FUNCTION unsharded_cache.purge_object_caches();



--
-- get_domain_web_requests_lock()
--
DROP FUNCTION unsharded_public.get_domain_web_requests_lock(TEXT, FLOAT);



--
-- DROP UNUSED FUNCTIONS
--

DROP FUNCTION unsharded_public.table_exists(VARCHAR);

DROP FUNCTION unsharded_public.partition_name(TEXT, BIGINT, BIGINT);

DROP FUNCTION unsharded_public.partition_by_stories_id_chunk_size();

DROP FUNCTION unsharded_public.partition_by_stories_id_partition_name(TEXT, BIGINT);

DROP FUNCTION unsharded_public.partition_by_stories_id_create_partitions(TEXT);

DROP FUNCTION unsharded_public.partition_by_downloads_id_chunk_size();

DROP FUNCTION unsharded_public.partition_by_downloads_id_partition_name(TEXT, BIGINT);

DROP FUNCTION unsharded_public.partition_by_downloads_id_create_partitions(TEXT);

DROP FUNCTION unsharded_public.downloads_create_subpartitions(TEXT);

DROP FUNCTION unsharded_public.downloads_success_content_create_partitions();

DROP FUNCTION unsharded_public.downloads_success_feed_create_partitions();

DROP FUNCTION unsharded_public.feeds_stories_map_create_partitions();

DROP FUNCTION unsharded_public.stories_tags_map_create_partitions();

DROP FUNCTION unsharded_public.download_texts_create_partitions();

DROP FUNCTION unsharded_public.story_sentences_create_partitions();

DROP FUNCTION unsharded_public.auth_user_limits_weekly_usage(CITEXT);

DROP FUNCTION unsharded_public.create_missing_partitions();



--
-- DROP UNUSED TRIGGERS
--

DROP TRIGGER stories_tags_map_p_upsert_trigger ON unsharded_public.stories_tags_map_p;
DROP FUNCTION unsharded_public.stories_tags_map_p_upsert_trigger();

DROP TRIGGER story_sentences_p_insert_trigger ON unsharded_public.story_sentences_p;
DROP FUNCTION unsharded_public.story_sentences_p_insert_trigger();

-- New INSERTs will happen only to the sharded table
DROP TRIGGER topic_stories_insert_live_story ON unsharded_public.topic_stories;
DROP FUNCTION unsharded_public.insert_live_story();

SELECT pid
FROM pg_stat_activity,
     LATERAL pg_cancel_backend(pid) f
WHERE backend_type = 'autovacuum worker'
  AND query ~ 'stories';

DROP TRIGGER stories_update_live_story ON unsharded_public.stories;
DROP FUNCTION unsharded_public.update_live_story();

-- Table doesn't exist anymore so no need to DROP the trigger
-- DROP TRIGGER auth_user_api_keys_add_non_ip_limited_api_key ON unsharded_public.auth_users;
DROP FUNCTION unsharded_public.auth_user_api_keys_add_non_ip_limited_api_key();

-- Table doesn't exist anymore so no need to DROP the trigger
-- DROP TRIGGER auth_users_set_default_limits ON unsharded_public.auth_users;
DROP FUNCTION unsharded_public.auth_users_set_default_limits();

DROP FUNCTION unsharded_cache.update_cache_db_row_last_updated();

DROP TRIGGER downloads_error_test_referenced_download_trigger ON unsharded_public.downloads_error;

-- Already gone as unsharded_public.downloads_feed_error is gone
-- DROP TRIGGER downloads_feed_error_test_referenced_download_trigger ON unsharded_public.downloads_feed_error;

-- Already gone as unsharded_public.downloads_fetching is gone
-- DROP TRIGGER downloads_fetching_test_referenced_download_trigger ON unsharded_public.downloads_fetching;

-- Already gone as unsharded_public.downloads_pending is gone
-- DROP TRIGGER downloads_pending_test_referenced_download_trigger ON unsharded_public.downloads_pending;

-- Table is gone so no need to drop the trigger
-- DROP TRIGGER raw_downloads_test_referenced_download_trigger ON unsharded_public.raw_downloads;

DO
$$
    DECLARE

        tables CURSOR FOR
            SELECT tablename
            FROM pg_tables
            WHERE schemaname = 'unsharded_public'
              AND (
                        tablename LIKE 'downloads_success_content_%' OR
                        tablename LIKE 'downloads_success_feed_%' OR
                        tablename LIKE 'download_texts_%'
                )

            ORDER BY tablename;

    BEGIN
        FOR table_record IN tables
            LOOP

                EXECUTE '
            DROP TRIGGER ' || table_record.tablename || '_test_referenced_download_trigger
                ON unsharded_public.' || table_record.tablename || '
        ';

            END LOOP;
    END
$$;

DROP FUNCTION unsharded_public.test_referenced_download_trigger();

DROP TRIGGER feeds_stories_map_p_insert_trigger ON unsharded_public.feeds_stories_map_p;
DROP FUNCTION unsharded_public.feeds_stories_map_p_insert_trigger();

-- No more INSERTs will be happening to the unsharded table; update the
-- normalized title hash only on UPDATEs
DROP TRIGGER stories_add_normalized_title ON unsharded_public.stories;
CREATE TRIGGER stories_add_normalized_title
    BEFORE UPDATE
    ON unsharded_public.stories
    FOR EACH ROW
EXECUTE PROCEDURE unsharded_public.add_normalized_title_hash();

-- Update the insert_solr_import_story() triggers to only fire on UPDATEs:
--
-- * INSERTs to the unsharded table won't be happening anymore;
-- * Workflow will do a bunch of DELETEs, and there's no way for the workflow
--   to somehow temporarily disable firing of those triggers.
--
-- Let's just kinda hope that not many stories / story tags / processed story
-- entries will be legitimately deleted during the row move.
DROP TRIGGER stories_insert_solr_import_story ON unsharded_public.stories;
DROP TRIGGER stories_tags_map_p_insert_solr_import_story ON unsharded_public.stories_tags_map_p;
DROP TRIGGER ps_insert_solr_import_story ON unsharded_public.processed_stories;
CREATE TRIGGER stories_insert_solr_import_story
    AFTER UPDATE
    ON unsharded_public.stories
    FOR EACH ROW
EXECUTE PROCEDURE unsharded_public.insert_solr_import_story();
CREATE TRIGGER stories_tags_map_p_insert_solr_import_story
    BEFORE UPDATE
    ON unsharded_public.stories_tags_map_p
    FOR EACH ROW
EXECUTE PROCEDURE unsharded_public.insert_solr_import_story();
CREATE TRIGGER ps_insert_solr_import_story
    AFTER UPDATE
    ON unsharded_public.processed_stories
    FOR EACH ROW
EXECUTE PROCEDURE unsharded_public.insert_solr_import_story();



--
-- MOVE EMPTY SOON-TO-BE-HUGE SHARDED TABLES TO THEIR OWN SCHEMA
--


--
-- auth_user_request_daily_counts
--

ALTER TABLE public.auth_user_request_daily_counts
    SET SCHEMA sharded_public;

SELECT setval(
               pg_get_serial_sequence('sharded_public.auth_user_request_daily_counts',
                                      'auth_user_request_daily_counts_id'),
               nextval(pg_get_serial_sequence('unsharded_public.auth_user_request_daily_counts',
                                              'auth_user_request_daily_counts_id')),
               false
           );

CREATE VIEW public.auth_user_request_daily_counts AS
SELECT auth_user_request_daily_counts_id::BIGINT,
       email,
       day,
       requests_count::BIGINT,
       requested_items_count::BIGINT
FROM unsharded_public.auth_user_request_daily_counts

UNION

SELECT auth_user_request_daily_counts_id,
       email,
       day,
       requests_count,
       requested_items_count
FROM sharded_public.auth_user_request_daily_counts
;

-- Make INSERT ... RETURNING work
    ALTER VIEW public.auth_user_request_daily_counts
    ALTER COLUMN auth_user_request_daily_counts_id
        SET DEFAULT nextval(pg_get_serial_sequence('sharded_public.auth_user_request_daily_counts',
                                                   'auth_user_request_daily_counts_id'));

CREATE OR REPLACE FUNCTION public.auth_user_request_daily_counts_insert() RETURNS trigger AS
$$
BEGIN
    -- Insert only into the sharded table
    INSERT INTO sharded_public.auth_user_request_daily_counts
    SELECT NEW.*
    ON CONFLICT (email, day) DO UPDATE SET requests_count        = EXCLUDED.requests_count,
                                           requested_items_count = EXCLUDED.requested_items_count;

    RETURN NEW;
END;
$$ LANGUAGE plpgsql;

-- UPDATEs and DELETEs don't work: https://github.com/citusdata/citus/issues/2046
CREATE TRIGGER auth_user_request_daily_counts_insert
    INSTEAD OF INSERT
    ON public.auth_user_request_daily_counts
    FOR EACH ROW
EXECUTE PROCEDURE public.auth_user_request_daily_counts_insert();



--
-- media_stats
--

ALTER TABLE public.media_stats
    SET SCHEMA sharded_public;

SELECT setval(
               pg_get_serial_sequence('sharded_public.media_stats', 'media_stats_id'),
               nextval(pg_get_serial_sequence('unsharded_public.media_stats', 'media_stats_id')),
               false
           );

CREATE VIEW public.media_stats AS
SELECT media_stats_id::BIGINT,
       media_id::BIGINT,
       num_stories::BIGINT,
       num_sentences::BIGINT,
       stat_date
FROM unsharded_public.media_stats

UNION

SELECT media_stats_id,
       media_id,
       num_stories,
       num_sentences,
       stat_date
FROM sharded_public.media_stats
;

-- Make INSERT ... RETURNING work
    ALTER VIEW public.media_stats
    ALTER COLUMN media_stats_id
        SET DEFAULT nextval(pg_get_serial_sequence('sharded_public.media_stats', 'media_stats_id'));

CREATE OR REPLACE FUNCTION public.media_stats_insert() RETURNS trigger AS
$$
BEGIN
    -- Insert only into the sharded table
    INSERT INTO sharded_public.media_stats
    SELECT NEW.*
    ON CONFLICT (media_id, stat_date) DO UPDATE SET num_stories   = EXCLUDED.num_stories,
                                                    num_sentences = EXCLUDED.num_sentences;

    RETURN NEW;
END;
$$ LANGUAGE plpgsql;

-- UPDATEs and DELETEs don't work: https://github.com/citusdata/citus/issues/2046
CREATE TRIGGER media_stats_insert
    INSTEAD OF INSERT
    ON public.media_stats
    FOR EACH ROW
EXECUTE PROCEDURE public.media_stats_insert();



--
-- media_coverage_gaps
--

ALTER TABLE public.media_coverage_gaps
    SET SCHEMA sharded_public;

-- No setval(pg_get_serial_sequence(), nextval(), false) because unsharded
-- table doesn't have primary key

CREATE VIEW public.media_coverage_gaps AS
SELECT
    -- No primary key on unsharded table
    0::BIGINT AS media_coverage_gaps_id,
    media_id::BIGINT,
    stat_week,
    num_stories,
    expected_stories,
    num_sentences,
    expected_sentences
FROM unsharded_public.media_coverage_gaps

UNION

SELECT media_coverage_gaps_id,
       media_id,
       stat_week,
       num_stories,
       expected_stories,
       num_sentences,
       expected_sentences
FROM sharded_public.media_coverage_gaps
;

-- Make INSERT ... RETURNING work
    ALTER VIEW public.media_coverage_gaps
    ALTER COLUMN media_coverage_gaps_id
        SET DEFAULT nextval(pg_get_serial_sequence('sharded_public.media_coverage_gaps', 'media_coverage_gaps_id'));

CREATE OR REPLACE FUNCTION public.media_coverage_gaps_insert() RETURNS trigger AS
$$
BEGIN
    -- Insert only into the sharded table
    INSERT INTO sharded_public.media_coverage_gaps SELECT NEW.*;
    RETURN NEW;
END;
$$ LANGUAGE plpgsql;

-- UPDATEs and DELETEs don't work: https://github.com/citusdata/citus/issues/2046
CREATE TRIGGER media_coverage_gaps_insert
    INSTEAD OF INSERT
    ON public.media_coverage_gaps
    FOR EACH ROW
EXECUTE PROCEDURE public.media_coverage_gaps_insert();



--
-- stories
--

SELECT pid
FROM pg_stat_activity,
     LATERAL pg_cancel_backend(pid) f
WHERE backend_type = 'autovacuum worker'
  AND query ~ 'stories';

ALTER TABLE public.stories
    SET SCHEMA sharded_public;

-- Drop foreign keys to make it easier to move rows later
SELECT pid
FROM pg_stat_activity,
     LATERAL pg_cancel_backend(pid) f
WHERE backend_type = 'autovacuum worker'
  AND query ~ 'stories';

ALTER TABLE unsharded_public.downloads
    DROP CONSTRAINT downloads_stories_id_fkey;

SELECT pid
FROM pg_stat_activity,
     LATERAL pg_cancel_backend(pid) f
WHERE backend_type = 'autovacuum worker'
  AND query ~ 'stories';

ALTER TABLE unsharded_public.processed_stories
    DROP CONSTRAINT processed_stories_stories_id_fkey;

SELECT pid
FROM pg_stat_activity,
     LATERAL pg_cancel_backend(pid) f
WHERE backend_type = 'autovacuum worker'
  AND query ~ 'stories';

ALTER TABLE unsharded_public.scraped_stories
    DROP CONSTRAINT scraped_stories_stories_id_fkey;

SELECT pid
FROM pg_stat_activity,
     LATERAL pg_cancel_backend(pid) f
WHERE backend_type = 'autovacuum worker'
  AND query ~ 'stories';

ALTER TABLE unsharded_public.solr_import_stories
    -- Not in production
    DROP CONSTRAINT IF EXISTS solr_import_stories_stories_id_fkey;

SELECT pid
FROM pg_stat_activity,
     LATERAL pg_cancel_backend(pid) f
WHERE backend_type = 'autovacuum worker'
  AND query ~ 'stories';

ALTER TABLE unsharded_public.solr_import_stories
    -- Only in production
    DROP CONSTRAINT IF EXISTS solr_import_extra_stories_stories_id_fkey;

SELECT pid
FROM pg_stat_activity,
     LATERAL pg_cancel_backend(pid) f
WHERE backend_type = 'autovacuum worker'
  AND query ~ 'stories';

ALTER TABLE unsharded_public.solr_imported_stories
    DROP CONSTRAINT solr_imported_stories_stories_id_fkey;

SELECT pid
FROM pg_stat_activity,
     LATERAL pg_cancel_backend(pid) f
WHERE backend_type = 'autovacuum worker'
  AND query ~ 'stories';

ALTER TABLE unsharded_public.stories_ap_syndicated
    DROP CONSTRAINT stories_ap_syndicated_stories_id_fkey;

SELECT pid
FROM pg_stat_activity,
     LATERAL pg_cancel_backend(pid) f
WHERE backend_type = 'autovacuum worker'
  AND query ~ 'stories';

ALTER TABLE unsharded_public.story_enclosures
    DROP CONSTRAINT story_enclosures_stories_id_fkey;

SELECT pid
FROM pg_stat_activity,
     LATERAL pg_cancel_backend(pid) f
WHERE backend_type = 'autovacuum worker'
  AND query ~ 'stories';

ALTER TABLE unsharded_public.story_statistics
    DROP CONSTRAINT story_statistics_stories_id_fkey;

SELECT pid
FROM pg_stat_activity,
     LATERAL pg_cancel_backend(pid) f
WHERE backend_type = 'autovacuum worker'
  AND query ~ 'stories';

ALTER TABLE unsharded_public.story_urls
    DROP CONSTRAINT story_urls_stories_id_fkey;

SELECT pid
FROM pg_stat_activity,
     LATERAL pg_cancel_backend(pid) f
WHERE backend_type = 'autovacuum worker'
  AND query ~ 'stories';

ALTER TABLE unsharded_public.topic_fetch_urls
    DROP CONSTRAINT IF EXISTS topic_fetch_urls_stories_id_fkey;

SELECT pid
FROM pg_stat_activity,
     LATERAL pg_cancel_backend(pid) f
WHERE backend_type = 'autovacuum worker'
  AND query ~ 'stories';

ALTER TABLE unsharded_public.topic_links
    -- Not in production
    DROP CONSTRAINT IF EXISTS topic_links_ref_stories_id_fkey;

SELECT pid
FROM pg_stat_activity,
     LATERAL pg_cancel_backend(pid) f
WHERE backend_type = 'autovacuum worker'
  AND query ~ 'stories';

ALTER TABLE unsharded_public.topic_links
    -- Only in production
    DROP CONSTRAINT IF EXISTS controversy_links_ref_stories_id_fkey;

SELECT pid
FROM pg_stat_activity,
     LATERAL pg_cancel_backend(pid) f
WHERE backend_type = 'autovacuum worker'
  AND query ~ 'stories';

ALTER TABLE unsharded_public.topic_merged_stories_map
    -- Not in production
    DROP CONSTRAINT IF EXISTS topic_merged_stories_map_source_stories_id_fkey;

SELECT pid
FROM pg_stat_activity,
     LATERAL pg_cancel_backend(pid) f
WHERE backend_type = 'autovacuum worker'
  AND query ~ 'stories';

ALTER TABLE unsharded_public.topic_merged_stories_map
    -- Only in production
    DROP CONSTRAINT IF EXISTS controversy_merged_stories_map_source_stories_id_fkey;

SELECT pid
FROM pg_stat_activity,
     LATERAL pg_cancel_backend(pid) f
WHERE backend_type = 'autovacuum worker'
  AND query ~ 'stories';

ALTER TABLE unsharded_public.topic_merged_stories_map
    -- Not in production
    DROP CONSTRAINT IF EXISTS topic_merged_stories_map_target_stories_id_fkey;

SELECT pid
FROM pg_stat_activity,
     LATERAL pg_cancel_backend(pid) f
WHERE backend_type = 'autovacuum worker'
  AND query ~ 'stories';

ALTER TABLE unsharded_public.topic_merged_stories_map
    -- Only in production
    DROP CONSTRAINT IF EXISTS controversy_merged_stories_map_target_stories_id_fkey;

SELECT pid
FROM pg_stat_activity,
     LATERAL pg_cancel_backend(pid) f
WHERE backend_type = 'autovacuum worker'
  AND query ~ 'stories';

<<<<<<< HEAD
=======
-- Doesn't exist in production
DO
$$
    BEGIN
        IF EXISTS(
                SELECT 1
                FROM pg_tables
                WHERE tablename = 'topic_query_story_searches_imported_stories_map'
            ) THEN
            ALTER TABLE unsharded_public.topic_query_story_searches_imported_stories_map
                DROP CONSTRAINT IF EXISTS topic_query_story_searches_imported_stories_map_stories_id_fkey;

        END IF;

    END
$$;

>>>>>>> 4f857b89
SELECT pid
FROM pg_stat_activity,
     LATERAL pg_cancel_backend(pid) f
WHERE backend_type = 'autovacuum worker'
  AND query ~ 'stories';

ALTER TABLE unsharded_public.topic_seed_urls
    -- Not in production
    DROP CONSTRAINT IF EXISTS topic_seed_urls_stories_id_fkey;

SELECT pid
FROM pg_stat_activity,
     LATERAL pg_cancel_backend(pid) f
WHERE backend_type = 'autovacuum worker'
  AND query ~ 'stories';

ALTER TABLE unsharded_public.topic_seed_urls
    -- Only in production
    DROP CONSTRAINT IF EXISTS controversy_seed_urls_stories_id_fkey;

SELECT pid
FROM pg_stat_activity,
     LATERAL pg_cancel_backend(pid) f
WHERE backend_type = 'autovacuum worker'
  AND query ~ 'stories';

ALTER TABLE unsharded_public.topic_stories
    -- Not in production
    DROP CONSTRAINT IF EXISTS topic_stories_stories_id_fkey;

SELECT pid
FROM pg_stat_activity,
     LATERAL pg_cancel_backend(pid) f
WHERE backend_type = 'autovacuum worker'
  AND query ~ 'stories';

ALTER TABLE unsharded_public.topic_stories
    -- Only in production
    DROP CONSTRAINT IF EXISTS controversy_stories_stories_id_fkey;

SELECT pid
FROM pg_stat_activity,
     LATERAL pg_cancel_backend(pid) f
WHERE backend_type = 'autovacuum worker'
  AND query ~ 'stories';

ALTER TABLE unsharded_snap.live_stories
    DROP CONSTRAINT live_stories_stories_id_fkey;

SELECT pid
FROM pg_stat_activity,
     LATERAL pg_cancel_backend(pid) f
WHERE backend_type = 'autovacuum worker'
  AND query ~ 'stories';

DO
$$
    DECLARE

        tables CURSOR FOR
            SELECT tablename
            FROM pg_tables
            WHERE schemaname = 'unsharded_public'
              AND (
                        tablename LIKE 'feeds_stories_map_p_%' OR
                        tablename LIKE 'stories_tags_map_p_%' OR
                        tablename LIKE 'story_sentences_p_%'
                )
            ORDER BY tablename;

    BEGIN
        FOR table_record IN tables
            LOOP

                EXECUTE '
            ALTER TABLE unsharded_public.' || table_record.tablename || '
                DROP CONSTRAINT ' || table_record.tablename || '_stories_id_fkey
        ';

            END LOOP;
    END
$$;

SELECT setval(
               pg_get_serial_sequence('sharded_public.stories', 'stories_id'),
               nextval(pg_get_serial_sequence('unsharded_public.stories', 'stories_id')),
               false
           );

CREATE VIEW public.stories AS
SELECT stories_id::BIGINT,
       media_id::BIGINT,
       url::TEXT,
       guid::TEXT,
       title,
       normalized_title_hash,
       description,
       publish_date,
       collect_date,
       full_text_rss,
       language
FROM unsharded_public.stories

UNION

SELECT stories_id,
       media_id,
       url,
       guid,
       title,
       normalized_title_hash,
       description,
       publish_date,
       collect_date,
       full_text_rss,
       language
FROM sharded_public.stories
;

-- Make INSERT ... RETURNING work
    ALTER VIEW public.stories
    ALTER COLUMN stories_id
        SET DEFAULT nextval(pg_get_serial_sequence('sharded_public.stories', 'stories_id'));

-- In the workflow that's copying the
-- rows from unsharded table to the sharded one, we can't really disable INSERT
-- triggers before we move every individual chunk, so instead we remove INSERT
-- triggers on the sharded table and re-add them on the semi-updatable view.
-- Therefore, a trigger that needs to happen ON INSERT OR UPDATE OR DELETE will
-- be fired ON INSERT into a semi-updatable view but ON UPDATE OR DELETE on a
-- sharded table.
SELECT run_on_shards_or_raise('sharded_public.stories', $cmd$

    DROP TRIGGER stories_insert_solr_import_story ON %s

    $cmd$);

SELECT run_on_shards_or_raise('sharded_public.stories', $cmd$

    CREATE TRIGGER stories_insert_solr_import_story
        AFTER UPDATE OR DELETE
        ON %s
        FOR EACH ROW
    EXECUTE PROCEDURE public.insert_solr_import_story();

    $cmd$);

CREATE OR REPLACE FUNCTION public.stories_insert() RETURNS trigger AS
$$
BEGIN

    -- Do the same as add_normalized_title_hash() would on INSERTs; skip doing it on
    -- UPDATEs as the title hashes will be updated when moving rows from unsharded
    -- table to the sharded one
    SELECT INTO NEW.normalized_title_hash MD5(get_normalized_title(NEW.title, NEW.media_id))::uuid;

    -- Set default values (not supported by updatable views)
    IF NEW.collect_date IS NULL THEN
        SELECT NOW() INTO NEW.collect_date;
    END IF;
    IF NEW.full_text_rss IS NULL THEN
        SELECT 'f' INTO NEW.full_text_rss;
    END IF;

    -- Insert only into the sharded table
    INSERT INTO sharded_public.stories SELECT NEW.*;

    -- Do the same as insert_solr_import_story()
    IF EXISTS(
            SELECT 1
            FROM public.processed_stories
            WHERE stories_id = NEW.stories_id
        ) THEN

        INSERT INTO sharded_public.solr_import_stories (stories_id)
        VALUES (NEW.stories_id)
        ON CONFLICT (stories_id) DO NOTHING;

    END IF;

    RETURN NEW;

END;
$$ LANGUAGE plpgsql;

-- UPDATEs and DELETEs don't work: https://github.com/citusdata/citus/issues/2046
CREATE TRIGGER stories_insert
    INSTEAD OF INSERT
    ON public.stories
    FOR EACH ROW
EXECUTE PROCEDURE public.stories_insert();


--
-- stories_ap_syndicated
--

ALTER TABLE public.stories_ap_syndicated
    SET SCHEMA sharded_public;

SELECT setval(
               pg_get_serial_sequence('sharded_public.stories_ap_syndicated', 'stories_ap_syndicated_id'),
               nextval(pg_get_serial_sequence('unsharded_public.stories_ap_syndicated', 'stories_ap_syndicated_id')),
               false
           );

CREATE VIEW public.stories_ap_syndicated AS
SELECT stories_ap_syndicated_id::BIGINT,
       stories_id::BIGINT,
       ap_syndicated
FROM unsharded_public.stories_ap_syndicated

UNION

SELECT stories_ap_syndicated_id,
       stories_id,
       ap_syndicated
FROM sharded_public.stories_ap_syndicated
;

-- Make INSERT ... RETURNING work
    ALTER VIEW public.stories_ap_syndicated
    ALTER COLUMN stories_ap_syndicated_id
        SET DEFAULT nextval(pg_get_serial_sequence('sharded_public.stories_ap_syndicated', 'stories_ap_syndicated_id'));

CREATE OR REPLACE FUNCTION public.stories_ap_syndicated_insert() RETURNS trigger AS
$$
BEGIN
    -- Insert only into the sharded table
    INSERT INTO sharded_public.stories_ap_syndicated SELECT NEW.*;
    RETURN NEW;
END;
$$ LANGUAGE plpgsql;

-- UPDATEs and DELETEs don't work: https://github.com/citusdata/citus/issues/2046
CREATE TRIGGER stories_ap_syndicated_insert
    INSTEAD OF INSERT
    ON public.stories_ap_syndicated
    FOR EACH ROW
EXECUTE PROCEDURE public.stories_ap_syndicated_insert();



--
-- story_urls
--

ALTER TABLE public.story_urls
    SET SCHEMA sharded_public;

SELECT setval(
               pg_get_serial_sequence('sharded_public.story_urls', 'story_urls_id'),
               nextval(pg_get_serial_sequence('unsharded_public.story_urls', 'story_urls_id')),
               false
           );

CREATE VIEW public.story_urls AS
SELECT story_urls_id::BIGINT,
       stories_id::BIGINT,
       url::TEXT
FROM unsharded_public.story_urls

UNION

SELECT story_urls_id,
       stories_id,
       url
FROM sharded_public.story_urls
;

-- Make INSERT ... RETURNING work
    ALTER VIEW public.story_urls
    ALTER COLUMN story_urls_id
        SET DEFAULT nextval(pg_get_serial_sequence('sharded_public.story_urls', 'story_urls_id'));

CREATE OR REPLACE FUNCTION public.story_urls_insert() RETURNS trigger AS
$$
BEGIN
    -- Insert only into the sharded table
    INSERT INTO sharded_public.story_urls SELECT NEW.*;
    RETURN NEW;
END;
$$ LANGUAGE plpgsql;

-- UPDATEs and DELETEs don't work: https://github.com/citusdata/citus/issues/2046
CREATE TRIGGER story_urls_insert
    INSTEAD OF INSERT
    ON public.story_urls
    FOR EACH ROW
EXECUTE PROCEDURE public.story_urls_insert();



--
-- feeds_stories_map
--

ALTER TABLE public.feeds_stories_map
    SET SCHEMA sharded_public;

SELECT setval(
               pg_get_serial_sequence('sharded_public.feeds_stories_map', 'feeds_stories_map_id'),
           -- Read max. primary key value from the partitioned table, not the view
               nextval(pg_get_serial_sequence('unsharded_public.feeds_stories_map_p', 'feeds_stories_map_p_id')),
               false
           );

CREATE VIEW public.feeds_stories_map AS
SELECT feeds_stories_map_p_id AS feeds_stories_map_id,
       feeds_id::BIGINT,
       stories_id::BIGINT
       -- Read partitioned table directly and not the view
FROM unsharded_public.feeds_stories_map_p

UNION

SELECT feeds_stories_map_id,
       feeds_id,
       stories_id
FROM sharded_public.feeds_stories_map
;

-- Make INSERT ... RETURNING work
    ALTER VIEW public.feeds_stories_map
    ALTER COLUMN feeds_stories_map_id
        SET DEFAULT nextval(pg_get_serial_sequence('sharded_public.feeds_stories_map', 'feeds_stories_map_id'));

CREATE OR REPLACE FUNCTION public.feeds_stories_map_insert() RETURNS trigger AS
$$
BEGIN
    -- Insert only into the sharded table
    INSERT INTO sharded_public.feeds_stories_map SELECT NEW.*;
    RETURN NEW;
END;
$$ LANGUAGE plpgsql;

-- UPDATEs and DELETEs don't work: https://github.com/citusdata/citus/issues/2046
CREATE TRIGGER feeds_stories_map_insert
    INSTEAD OF INSERT
    ON public.feeds_stories_map
    FOR EACH ROW
EXECUTE PROCEDURE public.feeds_stories_map_insert();



--
-- stories_tags_map
--

ALTER TABLE public.stories_tags_map
    SET SCHEMA sharded_public;

SELECT setval(
               pg_get_serial_sequence('sharded_public.stories_tags_map', 'stories_tags_map_id'),
           -- Read max. primary key value from the partitioned table, not the view
               nextval(pg_get_serial_sequence('unsharded_public.stories_tags_map_p', 'stories_tags_map_p_id')),
               false
           );

-- In the workflow that's copying the
-- rows from unsharded table to the sharded one, we can't really disable INSERT
-- triggers before we move every individual chunk, so instead we remove INSERT
-- triggers on the sharded table and re-add them on the semi-updatable view.
-- Therefore, a trigger that needs to happen ON INSERT OR UPDATE OR DELETE will
-- be fired ON INSERT into a semi-updatable view but ON UPDATE OR DELETE on a
-- sharded table.
SELECT run_on_shards_or_raise('sharded_public.stories_tags_map', $cmd$

    DROP TRIGGER stories_tags_map_insert_solr_import_story ON %s

    $cmd$);

SELECT run_on_shards_or_raise('sharded_public.stories_tags_map', $cmd$

    CREATE TRIGGER stories_tags_map_insert_solr_import_story
        AFTER UPDATE OR DELETE
        ON %s
        FOR EACH ROW
    EXECUTE PROCEDURE insert_solr_import_story();

    $cmd$);

CREATE VIEW public.stories_tags_map AS
SELECT stories_tags_map_p_id AS stories_tags_map_id,
       stories_id::BIGINT,
       tags_id::BIGINT
       -- Read partitioned table directly and not the view
FROM unsharded_public.stories_tags_map_p

UNION

SELECT stories_tags_map_id,
       stories_id,
       tags_id
FROM sharded_public.stories_tags_map
;

-- Make INSERT ... RETURNING work
    ALTER VIEW public.stories_tags_map
    ALTER COLUMN stories_tags_map_id
        SET DEFAULT nextval(pg_get_serial_sequence('sharded_public.stories_tags_map', 'stories_tags_map_id'));

CREATE OR REPLACE FUNCTION public.stories_tags_map_insert() RETURNS trigger AS
$$
BEGIN

    -- Insert only into the sharded table
    INSERT INTO sharded_public.stories_tags_map
    SELECT NEW.*
    ON CONFLICT (stories_id, tags_id) DO NOTHING;

    -- Do the same as insert_solr_import_story()
    IF EXISTS(
            SELECT 1
            FROM public.processed_stories
            WHERE stories_id = NEW.stories_id
        ) THEN

        INSERT INTO sharded_public.solr_import_stories (stories_id)
        VALUES (NEW.stories_id)
        ON CONFLICT (stories_id) DO NOTHING;

    END IF;

    RETURN NEW;
END;
$$ LANGUAGE plpgsql;

-- UPDATEs and DELETEs don't work: https://github.com/citusdata/citus/issues/2046
CREATE TRIGGER stories_tags_map_insert
    INSTEAD OF INSERT
    ON public.stories_tags_map
    FOR EACH ROW
EXECUTE PROCEDURE public.stories_tags_map_insert();



--
-- story_sentences
--

ALTER TABLE public.story_sentences
    SET SCHEMA sharded_public;

SELECT setval(
               pg_get_serial_sequence('sharded_public.story_sentences', 'story_sentences_id'),
           -- Read max. primary key value from the partitioned table, not the view
               nextval(pg_get_serial_sequence('unsharded_public.story_sentences_p', 'story_sentences_p_id')),
               false
           );

CREATE VIEW public.story_sentences AS
SELECT story_sentences_p_id AS story_sentences_id,
       stories_id::BIGINT,
       sentence_number,
       sentence,
       media_id::BIGINT,
       publish_date,
       language,
       is_dup
       -- Read partitioned table directly and not the view
FROM unsharded_public.story_sentences_p

UNION

SELECT story_sentences_id,
       stories_id,
       sentence_number,
       sentence,
       media_id,
       publish_date,
       language,
       is_dup
FROM sharded_public.story_sentences
;

-- Make INSERT ... RETURNING work
    ALTER VIEW public.story_sentences
    ALTER COLUMN story_sentences_id
        SET DEFAULT nextval(pg_get_serial_sequence('sharded_public.story_sentences', 'story_sentences_id'));

CREATE OR REPLACE FUNCTION public.story_sentences_insert() RETURNS trigger AS
$$
BEGIN
    -- Insert only into the sharded table
    INSERT INTO sharded_public.story_sentences SELECT NEW.*;
    RETURN NEW;
END;
$$ LANGUAGE plpgsql;

-- UPDATEs and DELETEs don't work: https://github.com/citusdata/citus/issues/2046
CREATE TRIGGER story_sentences_insert
    INSTEAD OF INSERT
    ON public.story_sentences
    FOR EACH ROW
EXECUTE PROCEDURE public.story_sentences_insert();



--
-- solr_import_stories
--

ALTER TABLE public.solr_import_stories
    SET SCHEMA sharded_public;

-- No setval(pg_get_serial_sequence(), nextval(), false) because unsharded
-- table doesn't have primary key

CREATE VIEW public.solr_import_stories AS
SELECT
    -- No primary key on unsharded table
    0::BIGINT AS solr_import_stories_id,
    stories_id::BIGINT
FROM unsharded_public.solr_import_stories

UNION

SELECT solr_import_stories_id,
       stories_id
FROM sharded_public.solr_import_stories
;

-- Make INSERT ... RETURNING work
    ALTER VIEW public.solr_import_stories
    ALTER COLUMN solr_import_stories_id
        SET DEFAULT nextval(pg_get_serial_sequence('sharded_public.solr_import_stories', 'solr_import_stories_id'));

CREATE OR REPLACE FUNCTION public.solr_import_stories_insert() RETURNS trigger AS
$$
BEGIN
    -- Insert only into the sharded table
    INSERT INTO sharded_public.solr_import_stories
    SELECT NEW.*
    ON CONFLICT (stories_id) DO NOTHING;
    RETURN NEW;
END;
$$ LANGUAGE plpgsql;

-- UPDATEs and DELETEs don't work: https://github.com/citusdata/citus/issues/2046
CREATE TRIGGER solr_import_stories_insert
    INSTEAD OF INSERT
    ON public.solr_import_stories
    FOR EACH ROW
EXECUTE PROCEDURE public.solr_import_stories_insert();



--
-- solr_imported_stories
--

ALTER TABLE public.solr_imported_stories
    SET SCHEMA sharded_public;

-- No setval(pg_get_serial_sequence(), nextval(), false) because unsharded
-- table doesn't have primary key

CREATE VIEW public.solr_imported_stories AS
SELECT
    -- No primary key on unsharded table
    0::BIGINT AS solr_imported_stories_id,
    stories_id::BIGINT,
    import_date
FROM unsharded_public.solr_imported_stories

UNION

SELECT solr_imported_stories_id,
       stories_id,
       import_date
FROM sharded_public.solr_imported_stories
;

-- Make INSERT ... RETURNING work
    ALTER VIEW public.solr_imported_stories
    ALTER COLUMN solr_imported_stories_id
        SET DEFAULT nextval(pg_get_serial_sequence('sharded_public.solr_imported_stories', 'solr_imported_stories_id'));

CREATE OR REPLACE FUNCTION public.solr_imported_stories_insert() RETURNS trigger AS
$$
BEGIN
    -- Insert only into the sharded table
    INSERT INTO sharded_public.solr_imported_stories
    SELECT NEW.*
    ON CONFLICT (stories_id) DO NOTHING;
    RETURN NEW;
END;
$$ LANGUAGE plpgsql;

-- UPDATEs and DELETEs don't work: https://github.com/citusdata/citus/issues/2046
CREATE TRIGGER solr_imported_stories_insert
    INSTEAD OF INSERT
    ON public.solr_imported_stories
    FOR EACH ROW
EXECUTE PROCEDURE public.solr_imported_stories_insert();



--
-- topic_merged_stories_map
--

ALTER TABLE public.topic_merged_stories_map
    SET SCHEMA sharded_public;

-- No setval(pg_get_serial_sequence(), nextval(), false) because unsharded
-- table doesn't have primary key

CREATE VIEW public.topic_merged_stories_map AS
SELECT
    -- No primary key on unsharded table
    0::BIGINT AS topic_merged_stories_map_id,
    source_stories_id::BIGINT,
    target_stories_id::BIGINT
FROM unsharded_public.topic_merged_stories_map

UNION

SELECT topic_merged_stories_map_id,
       source_stories_id,
       target_stories_id
FROM sharded_public.topic_merged_stories_map
;

-- Make INSERT ... RETURNING work
    ALTER VIEW public.topic_merged_stories_map
    ALTER COLUMN topic_merged_stories_map_id
        SET DEFAULT nextval(pg_get_serial_sequence('sharded_public.topic_merged_stories_map',
                                                   'topic_merged_stories_map_id'));

CREATE OR REPLACE FUNCTION public.topic_merged_stories_map_insert() RETURNS trigger AS
$$
BEGIN
    -- Insert only into the sharded table
    INSERT INTO sharded_public.topic_merged_stories_map
    SELECT NEW.*
    ON CONFLICT (source_stories_id, target_stories_id) DO NOTHING;
    RETURN NEW;
END;
$$ LANGUAGE plpgsql;

-- UPDATEs and DELETEs don't work: https://github.com/citusdata/citus/issues/2046
CREATE TRIGGER topic_merged_stories_map_insert
    INSTEAD OF INSERT
    ON public.topic_merged_stories_map
    FOR EACH ROW
EXECUTE PROCEDURE public.topic_merged_stories_map_insert();



--
-- story_statistics
--

ALTER TABLE public.story_statistics
    SET SCHEMA sharded_public;

SELECT setval(
               pg_get_serial_sequence('sharded_public.story_statistics', 'story_statistics_id'),
               nextval(pg_get_serial_sequence('unsharded_public.story_statistics', 'story_statistics_id')),
               false
           );

CREATE VIEW public.story_statistics AS
SELECT story_statistics_id::BIGINT,
       stories_id::BIGINT,
       facebook_share_count::BIGINT,
       facebook_comment_count::BIGINT,
       facebook_reaction_count::BIGINT,
       facebook_api_collect_date,
       facebook_api_error
FROM unsharded_public.story_statistics

UNION

SELECT story_statistics_id,
       stories_id,
       facebook_share_count,
       facebook_comment_count,
       facebook_reaction_count,
       facebook_api_collect_date,
       facebook_api_error
FROM sharded_public.story_statistics
;

-- Make INSERT ... RETURNING work
    ALTER VIEW public.story_statistics
    ALTER COLUMN story_statistics_id
        SET DEFAULT nextval(pg_get_serial_sequence('sharded_public.story_statistics', 'story_statistics_id'));

CREATE OR REPLACE FUNCTION public.story_statistics_insert() RETURNS trigger AS
$$
BEGIN
    -- Insert only into the sharded table
    INSERT INTO sharded_public.story_statistics SELECT NEW.*;
    RETURN NEW;
END;
$$ LANGUAGE plpgsql;

-- UPDATEs and DELETEs don't work: https://github.com/citusdata/citus/issues/2046
CREATE TRIGGER story_statistics_insert
    INSTEAD OF INSERT
    ON public.story_statistics
    FOR EACH ROW
EXECUTE PROCEDURE public.story_statistics_insert();



--
-- processed_stories
--

ALTER TABLE public.processed_stories
    SET SCHEMA sharded_public;

SELECT setval(
               pg_get_serial_sequence('sharded_public.processed_stories', 'processed_stories_id'),
               nextval(pg_get_serial_sequence('unsharded_public.processed_stories', 'processed_stories_id')),
               false
           );

-- In the workflow that's copying the
-- rows from unsharded table to the sharded one, we can't really disable INSERT
-- triggers before we move every individual chunk, so instead we remove INSERT
-- triggers on the sharded table and re-add them on the semi-updatable view.
-- Therefore, a trigger that needs to happen ON INSERT OR UPDATE OR DELETE will
-- be fired ON INSERT into a semi-updatable view but ON UPDATE OR DELETE on a
-- sharded table.
SELECT run_on_shards_or_raise('sharded_public.processed_stories', $cmd$

    DROP TRIGGER processed_stories_insert_solr_import_story ON %s

    $cmd$);

SELECT run_on_shards_or_raise('sharded_public.processed_stories', $cmd$

    CREATE TRIGGER processed_stories_insert_solr_import_story
        AFTER UPDATE OR DELETE
        ON %s
        FOR EACH ROW
    EXECUTE PROCEDURE public.insert_solr_import_story();

    $cmd$);

CREATE VIEW public.processed_stories AS
SELECT processed_stories_id::BIGINT,
       stories_id::BIGINT
FROM unsharded_public.processed_stories

UNION

SELECT processed_stories_id,
       stories_id
FROM sharded_public.processed_stories
;

-- Make INSERT ... RETURNING work
    ALTER VIEW public.processed_stories
    ALTER COLUMN processed_stories_id
        SET DEFAULT nextval(pg_get_serial_sequence('sharded_public.processed_stories', 'processed_stories_id'));

CREATE OR REPLACE FUNCTION public.processed_stories_insert() RETURNS trigger AS
$$
BEGIN
    -- Insert only into the sharded table
    INSERT INTO sharded_public.processed_stories
    SELECT NEW.*
    ON CONFLICT (stories_id) DO NOTHING;

    -- Do the same as insert_solr_import_story()
    INSERT INTO sharded_public.solr_import_stories (stories_id)
    VALUES (NEW.stories_id)
    ON CONFLICT (stories_id) DO NOTHING;


    RETURN NEW;
END;
$$ LANGUAGE plpgsql;

-- UPDATEs and DELETEs don't work: https://github.com/citusdata/citus/issues/2046
CREATE TRIGGER processed_stories_insert
    INSTEAD OF INSERT
    ON public.processed_stories
    FOR EACH ROW
EXECUTE PROCEDURE public.processed_stories_insert();



--
-- scraped_stories
--

ALTER TABLE public.scraped_stories
    SET SCHEMA sharded_public;

SELECT setval(
               pg_get_serial_sequence('sharded_public.scraped_stories', 'scraped_stories_id'),
               nextval(pg_get_serial_sequence('unsharded_public.scraped_stories', 'scraped_stories_id')),
               false
           );

CREATE VIEW public.scraped_stories AS
SELECT scraped_stories_id::BIGINT,
       stories_id::BIGINT,
       import_module
FROM unsharded_public.scraped_stories

UNION

SELECT scraped_stories_id,
       stories_id,
       import_module
FROM sharded_public.scraped_stories
;

-- Make INSERT ... RETURNING work
    ALTER VIEW public.scraped_stories
    ALTER COLUMN scraped_stories_id
        SET DEFAULT nextval(pg_get_serial_sequence('sharded_public.scraped_stories', 'scraped_stories_id'));

CREATE OR REPLACE FUNCTION public.scraped_stories_insert() RETURNS trigger AS
$$
BEGIN
    -- Insert only into the sharded table
    INSERT INTO sharded_public.scraped_stories SELECT NEW.*;
    RETURN NEW;
END;
$$ LANGUAGE plpgsql;

-- UPDATEs and DELETEs don't work: https://github.com/citusdata/citus/issues/2046
CREATE TRIGGER scraped_stories_insert
    INSTEAD OF INSERT
    ON public.scraped_stories
    FOR EACH ROW
EXECUTE PROCEDURE public.scraped_stories_insert();



--
-- story_enclosures
--

ALTER TABLE public.story_enclosures
    SET SCHEMA sharded_public;

SELECT setval(
               pg_get_serial_sequence('sharded_public.story_enclosures', 'story_enclosures_id'),
               nextval(pg_get_serial_sequence('unsharded_public.story_enclosures', 'story_enclosures_id')),
               false
           );

CREATE VIEW public.story_enclosures AS
SELECT story_enclosures_id::BIGINT,
       stories_id::BIGINT,
       url,
       mime_type,
       length
FROM unsharded_public.story_enclosures

UNION

SELECT story_enclosures_id,
       stories_id,
       url,
       mime_type,
       length
FROM sharded_public.story_enclosures
;

-- Make INSERT ... RETURNING work
    ALTER VIEW public.story_enclosures
    ALTER COLUMN story_enclosures_id
        SET DEFAULT nextval(pg_get_serial_sequence('sharded_public.story_enclosures', 'story_enclosures_id'));

CREATE OR REPLACE FUNCTION public.story_enclosures_insert() RETURNS trigger AS
$$
BEGIN
    -- Insert only into the sharded table
    INSERT INTO sharded_public.story_enclosures SELECT NEW.*;
    RETURN NEW;
END;
$$ LANGUAGE plpgsql;

-- UPDATEs and DELETEs don't work: https://github.com/citusdata/citus/issues/2046
CREATE TRIGGER story_enclosures_insert
    INSTEAD OF INSERT
    ON public.story_enclosures
    FOR EACH ROW
EXECUTE PROCEDURE public.story_enclosures_insert();



--
-- downloads
--

-- Contents of some of these tables is already moved but we still hide them in
-- a "sharded_public" schema to be able to expose only the semi-updatable view
-- in "public".
ALTER TABLE public.downloads
    SET SCHEMA sharded_public;
ALTER TABLE public.downloads_error
    SET SCHEMA sharded_public;
ALTER TABLE public.downloads_feed_error
    SET SCHEMA sharded_public;
ALTER TABLE public.downloads_fetching
    SET SCHEMA sharded_public;
ALTER TABLE public.downloads_pending
    SET SCHEMA sharded_public;
ALTER TABLE public.downloads_success
    SET SCHEMA sharded_public;

-- Drop foreign keys to make it easier to move rows later
SELECT pid
FROM pg_stat_activity,
     LATERAL pg_cancel_backend(pid) f
WHERE backend_type = 'autovacuum worker'
  AND query ~ 'stories';

DO
$$
    DECLARE

        tables CURSOR FOR
            SELECT tablename
            FROM pg_tables
            WHERE schemaname = 'unsharded_public'
              AND tablename LIKE 'download_texts_%'
            ORDER BY tablename;

    BEGIN
        FOR table_record IN tables
            LOOP

                EXECUTE '
            ALTER TABLE unsharded_public.' || table_record.tablename || '
                DROP CONSTRAINT IF EXISTS ' || table_record.tablename || '_downloads_id_fkey
        ';

            END LOOP;
    END
$$;

SELECT setval(
               pg_get_serial_sequence('sharded_public.downloads', 'downloads_id'),
               nextval(pg_get_serial_sequence('unsharded_public.downloads', 'downloads_id')),
               false
           );

CREATE VIEW public.downloads AS
SELECT downloads_id,
       feeds_id::BIGINT,
       stories_id::BIGINT,
       parent,
       url,
       host,
       download_time,
       type::TEXT::public.download_type,
       state::TEXT::public.download_state,
       path,
       error_message,
       priority,
       sequence,
       extracted
FROM unsharded_public.downloads

UNION

SELECT downloads_id,
       feeds_id,
       stories_id,
       parent,
       url,
       host,
       download_time,
       type,
       state,
       path,
       error_message,
       priority,
       sequence,
       extracted
FROM sharded_public.downloads
;

-- Make INSERT ... RETURNING work
    ALTER VIEW public.downloads
    ALTER COLUMN downloads_id
        SET DEFAULT nextval(pg_get_serial_sequence('sharded_public.downloads', 'downloads_id'));

CREATE OR REPLACE FUNCTION public.downloads_insert() RETURNS trigger AS
$$
BEGIN

    -- Set default values (not supported by updatable views)
    IF NEW.download_time IS NULL THEN
        SELECT NOW() INTO NEW.download_time;
    END IF;
    IF NEW.extracted IS NULL THEN
        SELECT 'f' INTO NEW.extracted;
    END IF;

    -- Insert only into the sharded table
    INSERT INTO sharded_public.downloads SELECT NEW.*;
    RETURN NEW;
END;
$$ LANGUAGE plpgsql;

-- UPDATEs and DELETEs don't work: https://github.com/citusdata/citus/issues/2046
CREATE TRIGGER downloads_insert
    INSTEAD OF INSERT
    ON public.downloads
    FOR EACH ROW
EXECUTE PROCEDURE public.downloads_insert();



--
-- download_texts
--

ALTER TABLE public.download_texts
    SET SCHEMA sharded_public;

SELECT setval(
               pg_get_serial_sequence('sharded_public.download_texts', 'download_texts_id'),
               nextval(pg_get_serial_sequence('unsharded_public.download_texts', 'download_texts_id')),
               false
           );

CREATE VIEW public.download_texts AS
SELECT download_texts_id,
       downloads_id,
       download_text,
       download_text_length
FROM unsharded_public.download_texts

UNION

SELECT download_texts_id,
       downloads_id,
       download_text,
       download_text_length
FROM sharded_public.download_texts
;

-- Make INSERT ... RETURNING work
    ALTER VIEW public.download_texts
    ALTER COLUMN download_texts_id
        SET DEFAULT nextval(pg_get_serial_sequence('sharded_public.download_texts', 'download_texts_id'));

CREATE OR REPLACE FUNCTION public.download_texts_insert() RETURNS trigger AS
$$
BEGIN
    -- Insert only into the sharded table
    INSERT INTO sharded_public.download_texts SELECT NEW.*;
    RETURN NEW;
END;
$$ LANGUAGE plpgsql;

-- UPDATEs and DELETEs don't work: https://github.com/citusdata/citus/issues/2046
CREATE TRIGGER download_texts_insert
    INSTEAD OF INSERT
    ON public.download_texts
    FOR EACH ROW
EXECUTE PROCEDURE public.download_texts_insert();



--
-- topic_stories
--

ALTER TABLE public.topic_stories
    SET SCHEMA sharded_public;

-- Drop foreign keys to make it easier to move rows later
SELECT pid
FROM pg_stat_activity,
     LATERAL pg_cancel_backend(pid) f
WHERE backend_type = 'autovacuum worker'
  AND query ~ 'stories';

ALTER TABLE unsharded_snap.live_stories
    -- Not in production
    DROP CONSTRAINT IF EXISTS live_stories_topic_stories_id_fkey;

SELECT pid
FROM pg_stat_activity,
     LATERAL pg_cancel_backend(pid) f
WHERE backend_type = 'autovacuum worker'
  AND query ~ 'stories';

ALTER TABLE unsharded_snap.live_stories
    -- Only in production
    DROP CONSTRAINT IF EXISTS live_stories_controvery_stories_id_fkey;

SELECT pid
FROM pg_stat_activity,
     LATERAL pg_cancel_backend(pid) f
WHERE backend_type = 'autovacuum worker'
  AND query ~ 'stories';

ALTER TABLE unsharded_public.topic_links
    DROP CONSTRAINT topic_links_topic_story_stories_id;

SELECT setval(
               pg_get_serial_sequence('sharded_public.topic_stories', 'topic_stories_id'),
               nextval(pg_get_serial_sequence('unsharded_public.topic_stories', 'topic_stories_id')),
               false
           );

-- In the workflow that's copying the
-- rows from unsharded table to the sharded one, we can't really disable INSERT
-- triggers before we move every individual chunk, so instead we remove INSERT
-- triggers on the sharded table and re-add them on the semi-updatable view.
-- Therefore, a trigger that needs to happen ON INSERT OR UPDATE OR DELETE will
-- be fired ON INSERT into a semi-updatable view but ON UPDATE OR DELETE on a
-- sharded table.
SELECT run_on_shards_or_raise('sharded_public.topic_stories', $cmd$

    DROP TRIGGER topic_stories_insert_live_story ON %s

    $cmd$);

CREATE VIEW public.topic_stories AS
SELECT topic_stories_id::BIGINT,
       topics_id::BIGINT,
       stories_id::BIGINT,
       link_mined,
       iteration::BIGINT,
       link_weight,
       redirect_url,
       valid_foreign_rss_story,
       link_mine_error
FROM unsharded_public.topic_stories

UNION

SELECT topic_stories_id,
       topics_id,
       stories_id,
       link_mined,
       iteration,
       link_weight,
       redirect_url,
       valid_foreign_rss_story,
       link_mine_error
FROM sharded_public.topic_stories
;

-- Make INSERT ... RETURNING work
    ALTER VIEW public.topic_stories
    ALTER COLUMN topic_stories_id
        SET DEFAULT nextval(pg_get_serial_sequence('sharded_public.topic_stories', 'topic_stories_id'));

CREATE OR REPLACE FUNCTION public.topic_stories_insert() RETURNS trigger AS
$$
DECLARE
    story RECORD;

BEGIN

    -- Set default values (not supported by updatable views)
    IF NEW.link_mined IS NULL THEN
        SELECT 'f' INTO NEW.link_mined;
    END IF;
    IF NEW.iteration IS NULL THEN
        SELECT 0 INTO NEW.iteration;
    END IF;
    IF NEW.valid_foreign_rss_story IS NULL THEN
        SELECT 'f' INTO NEW.valid_foreign_rss_story;
    END IF;

    -- Insert only into the sharded table
    INSERT INTO sharded_public.topic_stories SELECT NEW.*;

    -- Do the same as insert_live_story()
    SELECT *
    INTO story
    FROM public.stories
    WHERE stories_id = NEW.stories_id;

    INSERT INTO snap.live_stories (topics_id,
                                   topic_stories_id,
                                   stories_id,
                                   media_id,
                                   url,
                                   guid,
                                   title,
                                   normalized_title_hash,
                                   description,
                                   publish_date,
                                   collect_date,
                                   full_text_rss,
                                   language)
    SELECT NEW.topics_id,
           NEW.topic_stories_id,
           NEW.stories_id,
           story.media_id,
           story.url,
           story.guid,
           story.title,
           story.normalized_title_hash,
           story.description,
           story.publish_date,
           story.collect_date,
           story.full_text_rss,
           story.language
    FROM public.topic_stories
    WHERE topic_stories.stories_id = NEW.stories_id
      AND topic_stories.topics_id = NEW.topics_id;

    RETURN NEW;
END;
$$ LANGUAGE plpgsql;

-- UPDATEs and DELETEs don't work: https://github.com/citusdata/citus/issues/2046
CREATE TRIGGER topic_stories_insert
    INSTEAD OF INSERT
    ON public.topic_stories
    FOR EACH ROW
EXECUTE PROCEDURE public.topic_stories_insert();



--
-- topic_links
--

ALTER TABLE public.topic_links
    SET SCHEMA sharded_public;

-- Drop foreign keys to make it easier to move rows later
ALTER TABLE unsharded_public.topic_fetch_urls
    -- Not in production
    DROP CONSTRAINT IF EXISTS topic_fetch_urls_topic_links_id_fkey;
ALTER TABLE unsharded_public.topic_fetch_urls
    -- Only in production
    DROP CONSTRAINT IF EXISTS topic_fetch_urls_topic_links_id_fkey1;

SELECT setval(
               pg_get_serial_sequence('sharded_public.topic_links', 'topic_links_id'),
               nextval(pg_get_serial_sequence('unsharded_public.topic_links', 'topic_links_id')),
               false
           );

CREATE VIEW public.topic_links AS
SELECT topic_links_id::BIGINT,
       topics_id::BIGINT,
       stories_id::BIGINT,
       url,
       redirect_url,
       ref_stories_id::BIGINT,
       link_spidered
FROM unsharded_public.topic_links

UNION

SELECT topic_links_id,
       topics_id,
       stories_id,
       url,
       redirect_url,
       ref_stories_id,
       link_spidered
FROM sharded_public.topic_links
;

-- Make INSERT ... RETURNING work
    ALTER VIEW public.topic_links
    ALTER COLUMN topic_links_id
        SET DEFAULT nextval(pg_get_serial_sequence('sharded_public.topic_links', 'topic_links_id'));

CREATE OR REPLACE FUNCTION public.topic_links_insert() RETURNS trigger AS
$$
BEGIN

    -- Set default values (not supported by updatable views)
    IF NEW.link_spidered IS NULL THEN
        SELECT 'f' INTO NEW.link_spidered;
    END IF;

    -- Insert only into the sharded table
    INSERT INTO sharded_public.topic_links SELECT NEW.*;
    RETURN NEW;
END;
$$ LANGUAGE plpgsql;

-- UPDATEs and DELETEs don't work: https://github.com/citusdata/citus/issues/2046
CREATE TRIGGER topic_links_insert
    INSTEAD OF INSERT
    ON public.topic_links
    FOR EACH ROW
EXECUTE PROCEDURE public.topic_links_insert();



--
-- topic_fetch_urls
--

ALTER TABLE public.topic_fetch_urls
    SET SCHEMA sharded_public;

SELECT setval(
               pg_get_serial_sequence('sharded_public.topic_fetch_urls', 'topic_fetch_urls_id'),
               nextval(pg_get_serial_sequence('unsharded_public.topic_fetch_urls', 'topic_fetch_urls_id')),
               false
           );

CREATE VIEW public.topic_fetch_urls AS
SELECT topic_fetch_urls_id,
       topics_id::BIGINT,
       url,
       code,
       fetch_date,
       state,
       message,
       stories_id::BIGINT,
       assume_match,
       topic_links_id::BIGINT
FROM unsharded_public.topic_fetch_urls

UNION

SELECT topic_fetch_urls_id,
       topics_id,
       url,
       code,
       fetch_date,
       state,
       message,
       stories_id,
       assume_match,
       topic_links_id
FROM sharded_public.topic_fetch_urls
;

-- Make INSERT ... RETURNING work
    ALTER VIEW public.topic_fetch_urls
    ALTER COLUMN topic_fetch_urls_id
        SET DEFAULT nextval(pg_get_serial_sequence('sharded_public.topic_fetch_urls', 'topic_fetch_urls_id'));

CREATE OR REPLACE FUNCTION public.topic_fetch_urls_insert() RETURNS trigger AS
$$
BEGIN

    IF NEW.assume_match IS NULL THEN
        SELECT 'f' INTO NEW.assume_match;
    END IF;

    -- Insert only into the sharded table
    INSERT INTO sharded_public.topic_fetch_urls SELECT NEW.*;
    RETURN NEW;
END;
$$ LANGUAGE plpgsql;

-- UPDATEs and DELETEs don't work: https://github.com/citusdata/citus/issues/2046
CREATE TRIGGER topic_fetch_urls_insert
    INSTEAD OF INSERT
    ON public.topic_fetch_urls
    FOR EACH ROW
EXECUTE PROCEDURE public.topic_fetch_urls_insert();



--
-- topic_posts
--

ALTER TABLE public.topic_posts
    SET SCHEMA sharded_public;

-- Drop foreign keys to make it easier to move rows later
ALTER TABLE unsharded_snap.timespan_posts
    -- Not in production
    DROP CONSTRAINT IF EXISTS timespan_posts_topic_posts_id_fkey;
ALTER TABLE unsharded_snap.timespan_posts
    -- Only in production
    DROP CONSTRAINT IF EXISTS timespan_tweets_topic_tweets_id_fkey;
ALTER TABLE unsharded_public.topic_post_urls
    -- Not in production
    DROP CONSTRAINT IF EXISTS topic_post_urls_topic_posts_id_fkey;
ALTER TABLE unsharded_public.topic_post_urls
    -- Not in production
    DROP CONSTRAINT IF EXISTS topic_tweet_urls_topic_tweets_id_fkey;

SELECT setval(
               pg_get_serial_sequence('sharded_public.topic_posts', 'topic_posts_id'),
               nextval(pg_get_serial_sequence('unsharded_public.topic_posts', 'topic_posts_id')),
               false
           );

CREATE VIEW public.topic_posts AS
SELECT topic_posts.topic_posts_id::BIGINT,
       topic_post_days.topics_id::BIGINT,
       topic_posts.topic_post_days_id::BIGINT,
       topic_posts.data,
       topic_posts.post_id::TEXT,
       topic_posts.content,
       topic_posts.publish_date,
       topic_posts.author::TEXT,
       topic_posts.channel::TEXT,
       topic_posts.url
FROM unsharded_public.topic_posts AS topic_posts
         -- Join the newly copied table
         INNER JOIN public.topic_post_days AS topic_post_days
                    ON topic_posts.topic_post_days_id = topic_post_days.topic_post_days_id

UNION

SELECT topic_posts_id,
       topics_id,
       topic_post_days_id,
       data,
       post_id,
       content,
       publish_date,
       author,
       channel,
       url
FROM sharded_public.topic_posts
;

-- Make INSERT ... RETURNING work
    ALTER VIEW public.topic_posts
    ALTER COLUMN topic_posts_id
        SET DEFAULT nextval(pg_get_serial_sequence('sharded_public.topic_posts', 'topic_posts_id'));

CREATE OR REPLACE FUNCTION public.topic_posts_insert() RETURNS trigger AS
$$
BEGIN
    -- Insert only into the sharded table
    INSERT INTO sharded_public.topic_posts SELECT NEW.*;
    RETURN NEW;
END;
$$ LANGUAGE plpgsql;

-- UPDATEs and DELETEs don't work: https://github.com/citusdata/citus/issues/2046
CREATE TRIGGER topic_posts_insert
    INSTEAD OF INSERT
    ON public.topic_posts
    FOR EACH ROW
EXECUTE PROCEDURE public.topic_posts_insert();



--
-- topic_post_urls
--

ALTER TABLE public.topic_post_urls
    SET SCHEMA sharded_public;

-- Drop foreign keys to make it easier to move rows later
ALTER TABLE unsharded_public.topic_seed_urls
    -- Not in production
    DROP CONSTRAINT IF EXISTS topic_seed_urls_topic_post_urls_id_fkey;
ALTER TABLE unsharded_public.topic_seed_urls
    -- Only in production
    DROP CONSTRAINT IF EXISTS topic_tweet_urls_topic_tweets_id_fkey;

SELECT setval(
               pg_get_serial_sequence('sharded_public.topic_post_urls', 'topic_post_urls_id'),
               nextval(pg_get_serial_sequence('unsharded_public.topic_post_urls', 'topic_post_urls_id')),
               false
           );

CREATE VIEW public.topic_post_urls AS
SELECT topic_post_urls.topic_post_urls_id::BIGINT,
       topic_post_days.topics_id::BIGINT,
       topic_post_urls.topic_posts_id::BIGINT,
       topic_post_urls.url::TEXT
FROM unsharded_public.topic_post_urls AS topic_post_urls
         INNER JOIN unsharded_public.topic_posts AS topic_posts
                    ON topic_post_urls.topic_posts_id = topic_posts.topic_posts_id
    -- Join the newly copied table
         INNER JOIN public.topic_post_days AS topic_post_days
                    ON topic_posts.topic_post_days_id = topic_post_days.topic_post_days_id

UNION

SELECT topic_post_urls_id,
       topics_id,
       topic_posts_id,
       url
FROM sharded_public.topic_post_urls
;

-- Make INSERT ... RETURNING work
    ALTER VIEW public.topic_post_urls
    ALTER COLUMN topic_post_urls_id
        SET DEFAULT nextval(pg_get_serial_sequence('sharded_public.topic_post_urls', 'topic_post_urls_id'));

CREATE OR REPLACE FUNCTION public.topic_post_urls_insert() RETURNS trigger AS
$$
BEGIN
    -- Insert only into the sharded table
    INSERT INTO sharded_public.topic_post_urls SELECT NEW.*;
    RETURN NEW;
END;
$$ LANGUAGE plpgsql;

-- UPDATEs and DELETEs don't work: https://github.com/citusdata/citus/issues/2046
CREATE TRIGGER topic_post_urls_insert
    INSTEAD OF INSERT
    ON public.topic_post_urls
    FOR EACH ROW
EXECUTE PROCEDURE public.topic_post_urls_insert();



--
-- topic_seed_urls
--

ALTER TABLE public.topic_seed_urls
    SET SCHEMA sharded_public;

SELECT setval(
               pg_get_serial_sequence('sharded_public.topic_seed_urls', 'topic_seed_urls_id'),
               nextval(pg_get_serial_sequence('unsharded_public.topic_seed_urls', 'topic_seed_urls_id')),
               false
           );

CREATE VIEW public.topic_seed_urls AS
SELECT topic_seed_urls_id::BIGINT,
       topics_id::BIGINT,
       url,
       source,
       stories_id::BIGINT,
       processed,
       assume_match,
       content,
       guid,
       title,
       publish_date,
       topic_seed_queries_id::BIGINT,
       topic_post_urls_id::BIGINT
FROM unsharded_public.topic_seed_urls

UNION

SELECT topic_seed_urls_id,
       topics_id,
       url,
       source,
       stories_id,
       processed,
       assume_match,
       content,
       guid,
       title,
       publish_date,
       topic_seed_queries_id,
       topic_post_urls_id
FROM sharded_public.topic_seed_urls
;

-- Make INSERT ... RETURNING work
    ALTER VIEW public.topic_seed_urls
    ALTER COLUMN topic_seed_urls_id
        SET DEFAULT nextval(pg_get_serial_sequence('sharded_public.topic_seed_urls', 'topic_seed_urls_id'));

CREATE OR REPLACE FUNCTION public.topic_seed_urls_insert() RETURNS trigger AS
$$
BEGIN

    -- Set default values (not supported by updatable views)
    IF NEW.processed IS NULL THEN
        SELECT 'f' INTO NEW.processed;
    END IF;
    IF NEW.assume_match IS NULL THEN
        SELECT 'f' INTO NEW.assume_match;
    END IF;

    -- Insert only into the sharded table
    INSERT INTO sharded_public.topic_seed_urls SELECT NEW.*;
    RETURN NEW;
END;
$$ LANGUAGE plpgsql;

-- UPDATEs and DELETEs don't work: https://github.com/citusdata/citus/issues/2046
CREATE TRIGGER topic_seed_urls_insert
    INSTEAD OF INSERT
    ON public.topic_seed_urls
    FOR EACH ROW
EXECUTE PROCEDURE public.topic_seed_urls_insert();



--
-- snap.stories
--

ALTER TABLE snap.stories
    SET SCHEMA sharded_snap;

-- No setval(pg_get_serial_sequence(), nextval(), false) because unsharded
-- table doesn't have primary key

CREATE VIEW snap.stories AS
SELECT
    -- No primary key on unsharded table
    0::BIGINT AS snap_stories_id,
    snapshots.topics_id::BIGINT,
    snap_stories.snapshots_id::BIGINT,
    snap_stories.stories_id::BIGINT,
    snap_stories.media_id::BIGINT,
    snap_stories.url::TEXT,
    snap_stories.guid::TEXT,
    snap_stories.title,
    snap_stories.publish_date,
    snap_stories.collect_date,
    snap_stories.full_text_rss,
    snap_stories.language
FROM unsharded_snap.stories AS snap_stories
         -- Join the newly copied table
         INNER JOIN public.snapshots AS snapshots
                    ON snap_stories.snapshots_id = snapshots.snapshots_id

UNION

SELECT snap_stories_id,
       topics_id,
       snapshots_id,
       stories_id,
       media_id,
       url,
       guid,
       title,
       publish_date,
       collect_date,
       full_text_rss,
       language
FROM sharded_snap.stories
;

-- Make INSERT ... RETURNING work
    ALTER VIEW snap.stories
    ALTER COLUMN snap_stories_id
        SET DEFAULT nextval(pg_get_serial_sequence('sharded_snap.stories', 'snap_stories_id'));

CREATE OR REPLACE FUNCTION snap.stories_insert() RETURNS trigger AS
$$
BEGIN

    -- Set default values (not supported by updatable views)
    IF NEW.full_text_rss IS NULL THEN
        SELECT 'f' INTO NEW.full_text_rss;
    END IF;

    -- Insert only into the sharded table
    INSERT INTO sharded_snap.stories SELECT NEW.*;
    RETURN NEW;
END;
$$ LANGUAGE plpgsql;

-- UPDATEs and DELETEs don't work: https://github.com/citusdata/citus/issues/2046
CREATE TRIGGER snap_stories_insert
    INSTEAD OF INSERT
    ON snap.stories
    FOR EACH ROW
EXECUTE PROCEDURE snap.stories_insert();



--
-- snap.topic_stories
--

ALTER TABLE snap.topic_stories
    SET SCHEMA sharded_snap;

-- No setval(pg_get_serial_sequence(), nextval(), false) because unsharded
-- table doesn't have primary key

CREATE VIEW snap.topic_stories AS
SELECT
    -- No primary key on unsharded table
    0::BIGINT AS snap_topic_stories_id,
    -- Different order than the sharded table
    topics_id::BIGINT,
    snapshots_id::BIGINT,
    topic_stories_id::BIGINT,
    stories_id::BIGINT,
    link_mined,
    iteration::BIGINT,
    link_weight,
    redirect_url,
    valid_foreign_rss_story
FROM unsharded_snap.topic_stories

UNION

SELECT snap_topic_stories_id,
       topics_id,
       snapshots_id,
       topic_stories_id,
       stories_id,
       link_mined,
       iteration,
       link_weight,
       redirect_url,
       valid_foreign_rss_story
FROM sharded_snap.topic_stories
;

-- Make INSERT ... RETURNING work
    ALTER VIEW snap.topic_stories
    ALTER COLUMN snap_topic_stories_id
        SET DEFAULT nextval(pg_get_serial_sequence('sharded_snap.topic_stories', 'snap_topic_stories_id'));

CREATE OR REPLACE FUNCTION snap.topic_stories_insert() RETURNS trigger AS
$$
BEGIN
    -- Insert only into the sharded table
    INSERT INTO sharded_snap.topic_stories SELECT NEW.*;
    RETURN NEW;
END;
$$ LANGUAGE plpgsql;

-- UPDATEs and DELETEs don't work: https://github.com/citusdata/citus/issues/2046
CREATE TRIGGER snap_topic_stories_insert
    INSTEAD OF INSERT
    ON snap.topic_stories
    FOR EACH ROW
EXECUTE PROCEDURE snap.topic_stories_insert();



--
-- snap.topic_links_cross_media
--

ALTER TABLE snap.topic_links_cross_media
    SET SCHEMA sharded_snap;

-- No setval(pg_get_serial_sequence(), nextval(), false) because unsharded
-- table doesn't have primary key

CREATE VIEW snap.topic_links_cross_media AS
SELECT
    -- No primary key on unsharded table
    0::BIGINT AS snap_topic_links_cross_media_id,
    -- Different order than the sharded table
    topics_id::BIGINT,
    snapshots_id::BIGINT,
    topic_links_id::BIGINT,
    stories_id::BIGINT,
    url,
    ref_stories_id::BIGINT
FROM unsharded_snap.topic_links_cross_media

UNION

SELECT snap_topic_links_cross_media_id,
       topics_id,
       snapshots_id,
       topic_links_id,
       stories_id,
       url,
       ref_stories_id
FROM sharded_snap.topic_links_cross_media
;

-- Make INSERT ... RETURNING work
    ALTER VIEW snap.topic_links_cross_media
    ALTER COLUMN snap_topic_links_cross_media_id
        SET DEFAULT nextval(pg_get_serial_sequence('sharded_snap.topic_links_cross_media',
                                                   'snap_topic_links_cross_media_id'));

CREATE OR REPLACE FUNCTION snap.topic_links_cross_media_insert() RETURNS trigger AS
$$
BEGIN
    -- Insert only into the sharded table
    INSERT INTO sharded_snap.topic_links_cross_media SELECT NEW.*;
    RETURN NEW;
END;
$$ LANGUAGE plpgsql;

-- UPDATEs and DELETEs don't work: https://github.com/citusdata/citus/issues/2046
CREATE TRIGGER snap_topic_links_cross_media_insert
    INSTEAD OF INSERT
    ON snap.topic_links_cross_media
    FOR EACH ROW
EXECUTE PROCEDURE snap.topic_links_cross_media_insert();



--
-- snap.media
--

ALTER TABLE snap.media
    SET SCHEMA sharded_snap;

-- No setval(pg_get_serial_sequence(), nextval(), false) because unsharded
-- table doesn't have primary key

CREATE VIEW snap.media AS
SELECT
    -- No primary key on unsharded table
    0::BIGINT AS snap_media_id,
    snapshots.topics_id,
    snap_media.snapshots_id::BIGINT,
    snap_media.media_id::BIGINT,
    snap_media.url::TEXT,
    snap_media.name::TEXT,
    snap_media.full_text_rss,
    snap_media.foreign_rss_links,
    snap_media.dup_media_id::BIGINT,
    snap_media.is_not_dup
FROM unsharded_snap.media AS snap_media
         -- Join the newly copied table
         INNER JOIN public.snapshots AS snapshots
                    ON snap_media.snapshots_id = snapshots.snapshots_id

UNION

SELECT snap_media_id,
       topics_id,
       snapshots_id,
       media_id,
       url,
       name,
       full_text_rss,
       foreign_rss_links,
       dup_media_id,
       is_not_dup
FROM sharded_snap.media
;

-- Make INSERT ... RETURNING work
    ALTER VIEW snap.media
    ALTER COLUMN snap_media_id
        SET DEFAULT nextval(pg_get_serial_sequence('sharded_snap.media', 'snap_media_id'));

CREATE OR REPLACE FUNCTION snap.media_insert() RETURNS trigger AS
$$
BEGIN

    -- Set default values (not supported by updatable views)
    IF NEW.foreign_rss_links IS NULL THEN
        SELECT 'f' INTO NEW.foreign_rss_links;
    END IF;

    -- Insert only into the sharded table
    INSERT INTO sharded_snap.media SELECT NEW.*;
    RETURN NEW;
END;
$$ LANGUAGE plpgsql;

-- UPDATEs and DELETEs don't work: https://github.com/citusdata/citus/issues/2046
CREATE TRIGGER snap_media_insert
    INSTEAD OF INSERT
    ON snap.media
    FOR EACH ROW
EXECUTE PROCEDURE snap.media_insert();



--
-- snap.media_tags_map
--

ALTER TABLE snap.media_tags_map
    SET SCHEMA sharded_snap;

-- No setval(pg_get_serial_sequence(), nextval(), false) because unsharded
-- table doesn't have primary key

CREATE VIEW snap.media_tags_map AS
SELECT
    -- No primary key on unsharded table
    0::BIGINT AS snap_media_tags_map_id,
    snapshots.topics_id,
    snap_media_tags_map.snapshots_id::BIGINT,
    snap_media_tags_map.media_tags_map_id::BIGINT,
    snap_media_tags_map.media_id::BIGINT,
    snap_media_tags_map.tags_id::BIGINT
FROM unsharded_snap.media_tags_map AS snap_media_tags_map
         -- Join the newly copied table
         INNER JOIN public.snapshots AS snapshots
                    ON snap_media_tags_map.snapshots_id = snapshots.snapshots_id

UNION

SELECT snap_media_tags_map_id,
       topics_id,
       snapshots_id,
       media_tags_map_id,
       media_id,
       tags_id
FROM sharded_snap.media_tags_map
;

-- Make INSERT ... RETURNING work
    ALTER VIEW snap.media_tags_map
    ALTER COLUMN snap_media_tags_map_id
        SET DEFAULT nextval(pg_get_serial_sequence('sharded_snap.media_tags_map', 'snap_media_tags_map_id'));

CREATE OR REPLACE FUNCTION snap.media_tags_map_insert() RETURNS trigger AS
$$
BEGIN
    -- Insert only into the sharded table
    INSERT INTO sharded_snap.media_tags_map SELECT NEW.*;
    RETURN NEW;
END;
$$ LANGUAGE plpgsql;

-- UPDATEs and DELETEs don't work: https://github.com/citusdata/citus/issues/2046
CREATE TRIGGER snap_media_tags_map_insert
    INSTEAD OF INSERT
    ON snap.media_tags_map
    FOR EACH ROW
EXECUTE PROCEDURE snap.media_tags_map_insert();



--
-- snap.stories_tags_map
--

ALTER TABLE snap.stories_tags_map
    SET SCHEMA sharded_snap;

-- No setval(pg_get_serial_sequence(), nextval(), false) because unsharded
-- table doesn't have primary key

CREATE VIEW snap.stories_tags_map AS
SELECT
    -- No primary key on unsharded table
    0::BIGINT AS snap_stories_tags_map_id,
    snapshots.topics_id,
    snap_stories_tags_map.snapshots_id::BIGINT,
    snap_stories_tags_map.stories_tags_map_id::BIGINT,
    snap_stories_tags_map.stories_id::BIGINT,
    snap_stories_tags_map.tags_id::BIGINT
FROM unsharded_snap.stories_tags_map AS snap_stories_tags_map
         -- Join the newly copied table
         INNER JOIN public.snapshots AS snapshots
                    ON snap_stories_tags_map.snapshots_id = snapshots.snapshots_id

UNION

SELECT snap_stories_tags_map_id,
       topics_id,
       snapshots_id,
       stories_tags_map_id,
       stories_id,
       tags_id
FROM sharded_snap.stories_tags_map
;

-- Make INSERT ... RETURNING work
    ALTER VIEW snap.stories_tags_map
    ALTER COLUMN snap_stories_tags_map_id
        SET DEFAULT nextval(pg_get_serial_sequence('sharded_snap.stories_tags_map', 'snap_stories_tags_map_id'));

CREATE OR REPLACE FUNCTION snap.stories_tags_map_insert() RETURNS trigger AS
$$
BEGIN
    -- Insert only into the sharded table
    INSERT INTO sharded_snap.stories_tags_map SELECT NEW.*;
    RETURN NEW;
END;
$$ LANGUAGE plpgsql;

-- UPDATEs and DELETEs don't work: https://github.com/citusdata/citus/issues/2046
CREATE TRIGGER snap_stories_tags_map_insert
    INSTEAD OF INSERT
    ON snap.stories_tags_map
    FOR EACH ROW
EXECUTE PROCEDURE snap.stories_tags_map_insert();



--
-- snap.story_links
--

ALTER TABLE snap.story_links
    SET SCHEMA sharded_snap;

-- No setval(pg_get_serial_sequence(), nextval(), false) because unsharded
-- table doesn't have primary key

CREATE VIEW snap.story_links AS
SELECT
    -- No primary key on unsharded table
    0::BIGINT AS snap_story_links_id,
    timespans.topics_id,
    snap_story_links.timespans_id::BIGINT,
    snap_story_links.source_stories_id::BIGINT,
    snap_story_links.ref_stories_id::BIGINT
FROM unsharded_snap.story_links AS snap_story_links
         -- Join the newly copied table
         INNER JOIN public.timespans AS timespans
                    ON snap_story_links.timespans_id = timespans.timespans_id

UNION

SELECT snap_story_links_id,
       topics_id,
       timespans_id,
       source_stories_id,
       ref_stories_id
FROM sharded_snap.story_links
;

-- Make INSERT ... RETURNING work
    ALTER VIEW snap.story_links
    ALTER COLUMN snap_story_links_id
        SET DEFAULT nextval(pg_get_serial_sequence('sharded_snap.story_links', 'snap_story_links_id'));

CREATE OR REPLACE FUNCTION snap.story_links_insert() RETURNS trigger AS
$$
BEGIN
    -- Insert only into the sharded table
    INSERT INTO sharded_snap.story_links SELECT NEW.*;
    RETURN NEW;
END;
$$ LANGUAGE plpgsql;

-- UPDATEs and DELETEs don't work: https://github.com/citusdata/citus/issues/2046
CREATE TRIGGER snap_story_links_insert
    INSTEAD OF INSERT
    ON snap.story_links
    FOR EACH ROW
EXECUTE PROCEDURE snap.story_links_insert();



--
-- snap.story_link_counts
--

ALTER TABLE snap.story_link_counts
    SET SCHEMA sharded_snap;

-- No setval(pg_get_serial_sequence(), nextval(), false) because unsharded
-- table doesn't have primary key

CREATE VIEW snap.story_link_counts AS
SELECT
    -- No primary key on unsharded table
    0::BIGINT AS snap_story_link_counts_id,
    timespans.topics_id,
    snap_story_link_counts.timespans_id::BIGINT,
    snap_story_link_counts.stories_id::BIGINT,
    snap_story_link_counts.media_inlink_count::BIGINT,
    snap_story_link_counts.inlink_count::BIGINT,
    snap_story_link_counts.outlink_count::BIGINT,
    snap_story_link_counts.facebook_share_count::BIGINT,
    snap_story_link_counts.post_count::BIGINT,
    snap_story_link_counts.author_count::BIGINT,
    snap_story_link_counts.channel_count::BIGINT
FROM unsharded_snap.story_link_counts AS snap_story_link_counts
         -- Join the newly copied table
         INNER JOIN public.timespans AS timespans
                    ON snap_story_link_counts.timespans_id = timespans.timespans_id

UNION

SELECT snap_story_link_counts_id,
       topics_id,
       timespans_id,
       stories_id,
       media_inlink_count,
       inlink_count,
       outlink_count,
       facebook_share_count,
       post_count,
       author_count,
       channel_count
FROM sharded_snap.story_link_counts
;

-- Make INSERT ... RETURNING work
    ALTER VIEW snap.story_link_counts
    ALTER COLUMN snap_story_link_counts_id
        SET DEFAULT nextval(pg_get_serial_sequence('sharded_snap.story_link_counts', 'snap_story_link_counts_id'));

CREATE OR REPLACE FUNCTION snap.story_link_counts_insert() RETURNS trigger AS
$$
BEGIN
    -- Insert only into the sharded table
    INSERT INTO sharded_snap.story_link_counts SELECT NEW.*;
    RETURN NEW;
END;
$$ LANGUAGE plpgsql;

-- UPDATEs and DELETEs don't work: https://github.com/citusdata/citus/issues/2046
CREATE TRIGGER snap_story_link_counts_insert
    INSTEAD OF INSERT
    ON snap.story_link_counts
    FOR EACH ROW
EXECUTE PROCEDURE snap.story_link_counts_insert();



--
-- snap.medium_link_counts
--

ALTER TABLE snap.medium_link_counts
    SET SCHEMA sharded_snap;

-- No setval(pg_get_serial_sequence(), nextval(), false) because unsharded
-- table doesn't have primary key

CREATE VIEW snap.medium_link_counts AS
SELECT
    -- No primary key on unsharded table
    0::BIGINT AS snap_medium_link_counts_id,
    timespans.topics_id,
    snap_medium_link_counts.timespans_id::BIGINT,
    snap_medium_link_counts.media_id::BIGINT,
    snap_medium_link_counts.sum_media_inlink_count::BIGINT,
    snap_medium_link_counts.media_inlink_count::BIGINT,
    snap_medium_link_counts.inlink_count::BIGINT,
    snap_medium_link_counts.outlink_count::BIGINT,
    snap_medium_link_counts.story_count::BIGINT,
    snap_medium_link_counts.facebook_share_count::BIGINT,
    snap_medium_link_counts.sum_post_count::BIGINT,
    snap_medium_link_counts.sum_author_count::BIGINT,
    snap_medium_link_counts.sum_channel_count::BIGINT
FROM unsharded_snap.medium_link_counts AS snap_medium_link_counts
         -- Join the newly copied table
         INNER JOIN public.timespans AS timespans
                    ON snap_medium_link_counts.timespans_id = timespans.timespans_id

UNION

SELECT snap_medium_link_counts_id,
       topics_id,
       timespans_id,
       media_id,
       sum_media_inlink_count,
       media_inlink_count,
       inlink_count,
       outlink_count,
       story_count,
       facebook_share_count,
       sum_post_count,
       sum_author_count,
       sum_channel_count
FROM sharded_snap.medium_link_counts
;

-- Make INSERT ... RETURNING work
    ALTER VIEW snap.medium_link_counts
    ALTER COLUMN snap_medium_link_counts_id
        SET DEFAULT nextval(pg_get_serial_sequence('sharded_snap.medium_link_counts', 'snap_medium_link_counts_id'));

CREATE OR REPLACE FUNCTION snap.medium_link_counts_insert() RETURNS trigger AS
$$
BEGIN
    -- Insert only into the sharded table
    INSERT INTO sharded_snap.medium_link_counts SELECT NEW.*;
    RETURN NEW;
END;
$$ LANGUAGE plpgsql;

-- UPDATEs and DELETEs don't work: https://github.com/citusdata/citus/issues/2046
CREATE TRIGGER snap_medium_link_counts_insert
    INSTEAD OF INSERT
    ON snap.medium_link_counts
    FOR EACH ROW
EXECUTE PROCEDURE snap.medium_link_counts_insert();



--
-- snap.medium_links
--

ALTER TABLE snap.medium_links
    SET SCHEMA sharded_snap;

-- No setval(pg_get_serial_sequence(), nextval(), false) because unsharded
-- table doesn't have primary key

CREATE VIEW snap.medium_links AS
SELECT
    -- No primary key on unsharded table
    0::BIGINT AS snap_medium_links_id,
    timespans.topics_id,
    snap_medium_links.timespans_id::BIGINT,
    snap_medium_links.source_media_id::BIGINT,
    snap_medium_links.ref_media_id::BIGINT,
    snap_medium_links.link_count::BIGINT
FROM unsharded_snap.medium_links AS snap_medium_links
         -- Join the newly copied table
         INNER JOIN public.timespans AS timespans
                    ON snap_medium_links.timespans_id = timespans.timespans_id

UNION

SELECT snap_medium_links_id,
       topics_id,
       timespans_id,
       source_media_id,
       ref_media_id,
       link_count
FROM sharded_snap.medium_links
;

-- Make INSERT ... RETURNING work
    ALTER VIEW snap.medium_links
    ALTER COLUMN snap_medium_links_id
        SET DEFAULT nextval(pg_get_serial_sequence('sharded_snap.medium_links', 'snap_medium_links_id'));

CREATE OR REPLACE FUNCTION snap.medium_links_insert() RETURNS trigger AS
$$
BEGIN
    -- Insert only into the sharded table
    INSERT INTO sharded_snap.medium_links SELECT NEW.*;
    RETURN NEW;
END;
$$ LANGUAGE plpgsql;

-- UPDATEs and DELETEs don't work: https://github.com/citusdata/citus/issues/2046
CREATE TRIGGER snap_medium_links_insert
    INSTEAD OF INSERT
    ON snap.medium_links
    FOR EACH ROW
EXECUTE PROCEDURE snap.medium_links_insert();



--
-- snap.timespan_posts
--

ALTER TABLE snap.timespan_posts
    SET SCHEMA sharded_snap;

-- No setval(pg_get_serial_sequence(), nextval(), false) because unsharded
-- table doesn't have primary key

CREATE VIEW snap.timespan_posts AS
SELECT
    -- No primary key on unsharded table
    0::BIGINT AS snap_timespan_posts_id,
    timespans.topics_id,
    snap_timespan_posts.timespans_id::BIGINT,
    snap_timespan_posts.topic_posts_id::BIGINT
FROM unsharded_snap.timespan_posts AS snap_timespan_posts
         -- Join the newly copied table
         INNER JOIN public.timespans AS timespans
                    ON snap_timespan_posts.timespans_id = timespans.timespans_id

UNION

SELECT snap_timespan_posts_id,
       topics_id,
       timespans_id,
       topic_posts_id
FROM sharded_snap.timespan_posts
;

-- Make INSERT ... RETURNING work
    ALTER VIEW snap.timespan_posts
    ALTER COLUMN snap_timespan_posts_id
        SET DEFAULT nextval(pg_get_serial_sequence('sharded_snap.timespan_posts', 'snap_timespan_posts_id'));

CREATE OR REPLACE FUNCTION snap.timespan_posts_insert() RETURNS trigger AS
$$
BEGIN
    -- Insert only into the sharded table
    INSERT INTO sharded_snap.timespan_posts SELECT NEW.*;
    RETURN NEW;
END;
$$ LANGUAGE plpgsql;

-- UPDATEs and DELETEs don't work: https://github.com/citusdata/citus/issues/2046
CREATE TRIGGER snap_timespan_posts_insert
    INSTEAD OF INSERT
    ON snap.timespan_posts
    FOR EACH ROW
EXECUTE PROCEDURE snap.timespan_posts_insert();



--
-- snap.live_stories
--

ALTER TABLE snap.live_stories
    SET SCHEMA sharded_snap;

-- No setval(pg_get_serial_sequence(), nextval(), false) because unsharded
-- table doesn't have primary key

CREATE VIEW snap.live_stories AS
SELECT
    -- No primary key on unsharded table
    0::BIGINT AS snap_live_stories_id,
    topics_id::BIGINT,
    topic_stories_id::BIGINT,
    stories_id::BIGINT,
    media_id::BIGINT,
    url::TEXT,
    guid::TEXT,
    title,
    normalized_title_hash,
    description,
    publish_date,
    collect_date,
    full_text_rss,
    language
FROM unsharded_snap.live_stories

UNION

SELECT snap_live_stories_id,
       topics_id,
       topic_stories_id,
       stories_id,
       media_id,
       url,
       guid,
       title,
       normalized_title_hash,
       description,
       publish_date,
       collect_date,
       full_text_rss,
       language
FROM sharded_snap.live_stories
;

-- Make INSERT ... RETURNING work
    ALTER VIEW snap.live_stories
    ALTER COLUMN snap_live_stories_id
        SET DEFAULT nextval(pg_get_serial_sequence('sharded_snap.live_stories', 'snap_live_stories_id'));

CREATE OR REPLACE FUNCTION snap.live_stories_insert() RETURNS trigger AS
$$
BEGIN

    -- Set default values (not supported by updatable views)
    IF NEW.full_text_rss IS NULL THEN
        SELECT 'f' INTO NEW.full_text_rss;
    END IF;

    -- Insert only into the sharded table
    INSERT INTO sharded_snap.live_stories SELECT NEW.*;
    RETURN NEW;
END;
$$ LANGUAGE plpgsql;

-- UPDATEs and DELETEs don't work: https://github.com/citusdata/citus/issues/2046
CREATE TRIGGER snap_live_stories_insert
    INSTEAD OF INSERT
    ON snap.live_stories
    FOR EACH ROW
EXECUTE PROCEDURE snap.live_stories_insert();

-- New rows will end up only in sharded snap.live_stories() so
-- insert_live_story() will be triggered

-- Recreate update_live_story() and re-add it as a trigger for it to UPDATE
-- both the unsharded and sharded tables
CREATE OR REPLACE FUNCTION unsharded_public.update_live_story() RETURNS TRIGGER AS
$$

BEGIN

    UPDATE unsharded_snap.live_stories
    SET media_id              = NEW.media_id,
        url                   = NEW.url,
        guid                  = NEW.guid,
        title                 = NEW.title,
        normalized_title_hash = NEW.normalized_title_hash,
        description           = NEW.description,
        publish_date          = NEW.publish_date,
        collect_date          = NEW.collect_date,
        full_text_rss         = NEW.full_text_rss,
        language              = NEW.language
    WHERE stories_id = NEW.stories_id;

    UPDATE sharded_snap.live_stories
    SET media_id              = NEW.media_id,
        url                   = NEW.url,
        guid                  = NEW.guid,
        title                 = NEW.title,
        normalized_title_hash = NEW.normalized_title_hash,
        description           = NEW.description,
        publish_date          = NEW.publish_date,
        collect_date          = NEW.collect_date,
        full_text_rss         = NEW.full_text_rss,
        language              = NEW.language
    WHERE stories_id = NEW.stories_id;

    RETURN NEW;

END;

$$ LANGUAGE plpgsql;

SELECT pid
FROM pg_stat_activity,
     LATERAL pg_cancel_backend(pid) f
WHERE backend_type = 'autovacuum worker'
  AND query ~ 'stories';

CREATE TRIGGER stories_update_live_story
    AFTER UPDATE
    ON unsharded_public.stories
    FOR EACH ROW
EXECUTE PROCEDURE unsharded_public.update_live_story();


-- Update update_live_story() on the
-- sharded table too; later it's to be made to update only the sharded table
-- again, just like it used to do in the previous migration
CREATE OR REPLACE FUNCTION public.update_live_story() RETURNS TRIGGER AS
$$

BEGIN

    UPDATE unsharded_snap.live_stories
    SET media_id              = NEW.media_id,
        url                   = NEW.url,
        guid                  = NEW.guid,
        title                 = NEW.title,
        normalized_title_hash = NEW.normalized_title_hash,
        description           = NEW.description,
        publish_date          = NEW.publish_date,
        collect_date          = NEW.collect_date,
        full_text_rss         = NEW.full_text_rss,
        language              = NEW.language
    WHERE stories_id = NEW.stories_id;

    UPDATE sharded_snap.live_stories
    SET media_id              = NEW.media_id,
        url                   = NEW.url,
        guid                  = NEW.guid,
        title                 = NEW.title,
        normalized_title_hash = NEW.normalized_title_hash,
        description           = NEW.description,
        publish_date          = NEW.publish_date,
        collect_date          = NEW.collect_date,
        full_text_rss         = NEW.full_text_rss,
        language              = NEW.language
    WHERE stories_id = NEW.stories_id;

    RETURN NEW;

END;

$$ LANGUAGE plpgsql;

-- noinspection SqlResolve @ routine/"create_distributed_function"
SELECT create_distributed_function('update_live_story()');



--
-- UPDATE VIEWS IN FRONT OF UNSHARDED PARTITIONED TABLED
--

--
-- story_sentences
--

DROP VIEW unsharded_public.story_sentences;
CREATE VIEW unsharded_public.story_sentences AS

SELECT story_sentences_p_id AS story_sentences_id,
       stories_id,
       sentence_number,
       sentence,
       media_id,
       publish_date,
       language,
       is_dup
FROM unsharded_public.story_sentences_p;

DROP FUNCTION unsharded_public.story_sentences_view_insert_update_delete();
CREATE FUNCTION unsharded_public.story_sentences_view_insert_update_delete() RETURNS trigger AS
$$
BEGIN

    IF (TG_OP = 'INSERT') THEN

        RAISE EXCEPTION 'You should not be inserting into the unsharded table anymore.';

    ELSIF (TG_OP = 'UPDATE') THEN

        UPDATE unsharded_public.story_sentences_p
        SET stories_id      = NEW.stories_id,
            sentence_number = NEW.sentence_number,
            sentence        = NEW.sentence,
            media_id        = NEW.media_id,
            publish_date    = NEW.publish_date,
            language        = NEW.language,
            is_dup          = NEW.is_dup
        WHERE stories_id = OLD.stories_id
          AND sentence_number = OLD.sentence_number;

        RETURN NEW;

    ELSIF (TG_OP = 'DELETE') THEN

        DELETE
        FROM unsharded_public.story_sentences_p
        WHERE stories_id = OLD.stories_id
          AND sentence_number = OLD.sentence_number;

        -- Return deleted rows
        RETURN OLD;

    ELSE
        RAISE EXCEPTION 'Unconfigured operation: %', TG_OP;

    END IF;

END;
$$ LANGUAGE plpgsql;

CREATE TRIGGER story_sentences_view_insert_update_delete_trigger
    INSTEAD OF INSERT OR UPDATE OR DELETE
    ON unsharded_public.story_sentences
    FOR EACH ROW
EXECUTE PROCEDURE unsharded_public.story_sentences_view_insert_update_delete();


--
-- feeds_stories_map
--

DROP VIEW unsharded_public.feeds_stories_map;
CREATE VIEW unsharded_public.feeds_stories_map AS
SELECT feeds_stories_map_p_id AS feeds_stories_map_id,
       feeds_id,
       stories_id
FROM unsharded_public.feeds_stories_map_p;

DROP FUNCTION unsharded_public.feeds_stories_map_view_insert_update_delete();
CREATE FUNCTION unsharded_public.feeds_stories_map_view_insert_update_delete() RETURNS trigger AS
$$

BEGIN

    IF (TG_OP = 'INSERT') THEN

        RAISE EXCEPTION 'You should not be inserting into the unsharded table anymore.';

    ELSIF (TG_OP = 'UPDATE') THEN

        UPDATE unsharded_public.feeds_stories_map_p
        SET feeds_id   = NEW.feeds_id,
            stories_id = NEW.stories_id
        WHERE feeds_id = OLD.feeds_id
          AND stories_id = OLD.stories_id;

        RETURN NEW;

    ELSIF (TG_OP = 'DELETE') THEN

        DELETE
        FROM unsharded_public.feeds_stories_map_p
        WHERE feeds_id = OLD.feeds_id
          AND stories_id = OLD.stories_id;

        -- Return deleted rows
        RETURN OLD;

    ELSE
        RAISE EXCEPTION 'Unconfigured operation: %', TG_OP;

    END IF;

END;
$$ LANGUAGE plpgsql;

CREATE TRIGGER feeds_stories_map_view_insert_update_delete_trigger
    INSTEAD OF INSERT OR UPDATE OR DELETE
    ON unsharded_public.feeds_stories_map
    FOR EACH ROW
EXECUTE PROCEDURE unsharded_public.feeds_stories_map_view_insert_update_delete();



--
-- stories_tags_map
--

DROP VIEW unsharded_public.stories_tags_map;
CREATE VIEW unsharded_public.stories_tags_map AS

SELECT stories_tags_map_p_id AS stories_tags_map_id,
       stories_id,
       tags_id
FROM unsharded_public.stories_tags_map_p;

DROP FUNCTION unsharded_public.stories_tags_map_view_insert_update_delete();
CREATE FUNCTION unsharded_public.stories_tags_map_view_insert_update_delete() RETURNS trigger AS
$$
BEGIN

    IF (TG_OP = 'INSERT') THEN

        RAISE EXCEPTION 'You should not be inserting into the unsharded table anymore.';

    ELSIF (TG_OP = 'UPDATE') THEN

        UPDATE unsharded_public.stories_tags_map_p
        SET stories_id = NEW.stories_id,
            tags_id    = NEW.tags_id
        WHERE stories_id = OLD.stories_id
          AND tags_id = OLD.tags_id;

        RETURN NEW;

    ELSIF (TG_OP = 'DELETE') THEN

        DELETE
        FROM unsharded_public.stories_tags_map_p
        WHERE stories_id = OLD.stories_id
          AND tags_id = OLD.tags_id;

        -- Return deleted rows
        RETURN OLD;

    ELSE
        RAISE EXCEPTION 'Unconfigured operation: %', TG_OP;

    END IF;

END;
$$ LANGUAGE plpgsql;

CREATE TRIGGER stories_tags_map_view_insert_update_delete
    INSTEAD OF INSERT OR UPDATE OR DELETE
    ON unsharded_public.stories_tags_map
    FOR EACH ROW
EXECUTE PROCEDURE unsharded_public.stories_tags_map_view_insert_update_delete();



CREATE OR REPLACE FUNCTION public.insert_solr_import_story() RETURNS TRIGGER AS
$$

DECLARE

    queue_stories_id BIGINT;
    return_value     RECORD;

BEGIN

    IF (TG_OP = 'UPDATE') OR (TG_OP = 'INSERT') THEN
        SELECT NEW.stories_id INTO queue_stories_id;
    ELSE
        SELECT OLD.stories_id INTO queue_stories_id;
    END IF;

    IF (TG_OP = 'UPDATE') OR (TG_OP = 'INSERT') THEN
        return_value := NEW;
    ELSE
        return_value := OLD;
    END IF;

    IF NOT EXISTS(
            SELECT 1
            FROM processed_stories
            WHERE stories_id = queue_stories_id
        ) THEN
        RETURN return_value;
    END IF;

    -- Don't test the old table anymore after moving rows
    IF NOT EXISTS(
            SELECT 1
            FROM unsharded_public.solr_import_stories
            WHERE stories_id = queue_stories_id
        ) THEN

        INSERT INTO sharded_public.solr_import_stories (stories_id)
        VALUES (queue_stories_id)
        ON CONFLICT (stories_id) DO NOTHING;

    END IF;

    RETURN return_value;

END;

$$ LANGUAGE plpgsql;

-- noinspection SqlResolve @ routine/"create_distributed_function"
SELECT create_distributed_function('public.insert_solr_import_story()');<|MERGE_RESOLUTION|>--- conflicted
+++ resolved
@@ -3599,8 +3599,6 @@
 WHERE backend_type = 'autovacuum worker'
   AND query ~ 'stories';
 
-<<<<<<< HEAD
-=======
 -- Doesn't exist in production
 DO
 $$
@@ -3618,7 +3616,6 @@
     END
 $$;
 
->>>>>>> 4f857b89
 SELECT pid
 FROM pg_stat_activity,
      LATERAL pg_cancel_backend(pid) f

--- conflicted
+++ resolved
@@ -34,15 +34,6 @@
     assert _get_feed_url_from_google_podcasts_url('http://www.example.com/') == 'http://www.example.com/'
     assert _get_feed_url_from_google_podcasts_url('totally not an URL') == 'totally not an URL'
 
-<<<<<<< HEAD
-    npr_feed_url = 'https://npr.pyther.net/podcast/2'
-
-    # Test with URL pointing to a show's homepage (not invidual episode)
-
-    npr_google_show_url = (
-        'https://podcasts.google.com/feed/aHR0cHM6Ly9ucHIucHl0aGVyLm5ldC9wb2RjYXN0LzI?'
-        'sa=X&ved=2ahUKEwjKm6fimbjuAhWMjoQIHUrSCW0Qjs4CKAl6BAgBEH4'
-=======
     ft_feed_url = 'https://rss.acast.com/ftnewsbriefing'
 
     # Test with URL pointing to a show's homepage (not invidual episode)
@@ -50,21 +41,14 @@
     ft_google_show_url = (
         'https://podcasts.google.com/feed/aHR0cHM6Ly9yc3MuYWNhc3QuY29tL2Z0bmV3c2JyaWVmaW5n?sa=X'
         '&ved=0CH4Qjs4CKARqFwoTCIjZ5ZTNwvECFQAAAAAdAAAAABAL'
->>>>>>> 7e27bc57
     )
 
     assert _get_feed_url_from_google_podcasts_url(ft_google_show_url) == ft_feed_url
 
     # Test with URL that points to a specific episode
-<<<<<<< HEAD
-    npr_google_ep_url = (
-        'https://podcasts.google.com/feed/aHR0cHM6Ly9ucHIucHl0aGVyLm5ldC9wb2RjYXN0LzI/episode/'
-        'MTAwOTk5MjU4MToxMDA5OTkyNTg5?sa=X&ved=0CAUQkfYCahcKEwiA9OOL4rLxAhUAAAAAHQAAAAAQAQ'
-=======
     ft_google_ep_url = (
         'https://podcasts.google.com/feed/aHR0cHM6Ly9yc3MuYWNhc3QuY29tL2Z0bmV3c2JyaWVmaW5n/episode/'
         'NzM4Y2Q2NWEtMWM5Ni00Y2FjLWI5NDYtN2ExNGVmYThhOWRm?sa=X&ved=0CAUQkfYCahcKEwiI2eWUzcLxAhUAAAAAHQAAAAAQDg'
->>>>>>> 7e27bc57
     )
 
     assert _get_feed_url_from_google_podcasts_url(ft_google_ep_url) == ft_feed_url
--- conflicted
+++ resolved
@@ -42,13 +42,8 @@
 
 use MediaWords::DBI::Activities;
 use MediaWords::DBI::Snapshots;
-<<<<<<< HEAD
 use MediaWords::Job::Broker;
 use MediaWords::Job::State;
-=======
-use MediaWords::JobManager::AbstractStatefulJob;
-use MediaWords::JobManager::Job;
->>>>>>> 0296ff9a
 use MediaWords::Solr;
 use MediaWords::TM::Alert;
 use MediaWords::TM::Dump;
@@ -159,11 +154,7 @@
         DEBUG( "solr query: " . substr( $chunk_solr_q, 0, 128 ) );
 
         my $solr_stories_ids =
-<<<<<<< HEAD
-          eval { MediaWords::Solr::search_solr_for_stories_ids( $db, { rows => 1000000, q => $solr_q } ) };
-=======
-          eval { MediaWords::Solr::search_for_stories_ids( $db, { rows => 10000000, q => $chunk_solr_q } ) };
->>>>>>> 0296ff9a
+          eval { MediaWords::Solr::search_solr_for_stories_ids( $db, { 'rows' => 10000000, 'q' => $chunk_solr_q } ) };
         if ( $@ )
         {
             # sometimes solr throws a NullException error on one of these queries; retrying with smaller
@@ -690,13 +681,10 @@
 
     INFO "Adding a new topics-map job for timespan";
     my $timespans_id = $timespan->{ timespans_id };
-<<<<<<< HEAD
+
     MediaWords::Job::Broker->new( 'MediaWords::Job::TM::Map' )->add_to_queue( { timespans_id => $timespans_id } );
-=======
-    MediaWords::JobManager::Job::add_to_queue( 'MediaWords::Job::TM::Map', { timespans_id => $timespans_id } );
 
     MediaWords::TM::Dump::dump_timespan( $db, $timespan );
->>>>>>> 0296ff9a
 }
 
 # Update story_count, story_link_count, medium_count, and medium_link_count
@@ -730,11 +718,7 @@
 # generate the snapshot timespans for the given period, dates, and tag
 sub _generate_timespan($$$$$$;$)
 {
-<<<<<<< HEAD
-    my ( $db, $cd, $start_date, $end_date, $period, $focus, $state_updater ) = @_;
-=======
-    my ( $db, $snapshot, $start_date, $end_date, $period, $focus ) = @_;
->>>>>>> 0296ff9a
+    my ( $db, $snapshot, $start_date, $end_date, $period, $focus, $state_updater ) = @_;
 
     my $timespan = _create_timespan( $db, $snapshot, $start_date, $end_date, $period, $focus );
 
@@ -1078,12 +1062,6 @@
     map { create_snap_snapshot( $db, $cd, $_ ) } @{ $snapshot_tables };
 }
 
-<<<<<<< HEAD
-# generate period spanshots for each period / focus / timespan combination
-sub _generate_period_focus_snapshots($$$;$)
-{
-    my ( $db, $snapshot, $periods, $state_updater ) = @_;
-=======
 # create focal_set and focus definitons for the url sharing platforms present in seed queries for the topic
 sub _update_url_sharing_focus_definitions($$)
 {
@@ -1150,7 +1128,6 @@
     my ( $db, $snapshot ) = @_;
 
     _update_url_sharing_focus_definitions( $db, $snapshot );
->>>>>>> 0296ff9a
 
     my $fsds = $db->query( <<SQL, $snapshot->{ topics_id } )->hashes;
 select * from focal_set_definitions where topics_id = ?
@@ -1179,12 +1156,8 @@
     on conflict ( focal_sets_id, name ) do update set focal_sets_id = \$2
     returning *
 SQL
-<<<<<<< HEAD
-            map { _generate_period_snapshot( $db, $snapshot, $_, $focus, $state_updater ) } @{ $periods };
-=======
 
             push( @{ $foci }, $focus );
->>>>>>> 0296ff9a
         }
     }
 
@@ -1192,15 +1165,15 @@
 }
 
 # generate period spanshots for each period / focus / timespan combination
-sub _generate_period_focus_snapshots ( $$$ )
-{
-    my ( $db, $snapshot, $periods ) = @_;
+sub _generate_period_focus_snapshots($$$;$)
+{
+    my ( $db, $snapshot, $periods, $state_updater ) = @_;
 
     my $foci = _generate_period_foci( $db, $snapshot );
 
     for my $focus ( @{ $foci } )
     {
-        map { _generate_period_snapshot( $db, $snapshot, $_, $focus ) } @{ $periods };
+        map { _generate_period_snapshot( $db, $snapshot, $_, $focus, $state_updater ) } @{ $periods };
     }
 }
 
@@ -1223,13 +1196,9 @@
 # If a snapshots_id is provided, use the existing snapshot.  Otherwise, create a new one.
 #
 # Returns snapshots_id of the provided or newly created snapshot.
-sub snapshot_topic($$;$$$$$)
-{
-<<<<<<< HEAD
-    my ( $db, $topics_id, $snapshots_id, $note, $bot_policy, $periods, $state_updater ) = @_;
-=======
-    my ( $db, $topics_id, $snapshots_id, $note ) = @_;
->>>>>>> 0296ff9a
+sub snapshot_topic($$;$$$)
+{
+    my ( $db, $topics_id, $snapshots_id, $note, $state_updater ) = @_;
 
     my $periods = [ qw(custom overall weekly monthly) ];
 
@@ -1268,13 +1237,9 @@
 
     _generate_period_focus_snapshots( $db, $snap, $periods, $state_updater );
 
-<<<<<<< HEAD
+    MediaWords::TM::Dump::dump_snapshot( $db, $snap );
+
     _update_job_state_message( $db, $state_updater, "finalizing snapshot" );
-=======
-    MediaWords::TM::Dump::dump_snapshot( $db, $snap );
-
-    _update_job_state_message( $db, "finalizing snapshot" );
->>>>>>> 0296ff9a
 
     _export_stories_to_solr( $db, $snap );
 

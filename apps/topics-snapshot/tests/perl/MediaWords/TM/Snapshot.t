use strict;
use warnings;

use Modern::Perl "2015";
use MediaWords::CommonLibs;

use Test::More;

use MediaWords::DB;
use MediaWords::Job::TM::SnapshotTopic;
use MediaWords::TM::Stories;
use MediaWords::Test::DB::Create;
use MediaWords::Util::ParseJSON;

my $NUM_STORIES = 100;

sub add_test_topic_stories($$$$)
{
    my ( $db, $topic, $num_stories, $label ) = @_;

    my $medium = MediaWords::Test::DB::Create::create_test_medium( $db, $label );
    my $feed = MediaWords::Test::DB::Create::create_test_feed( $db, $label, $medium );

    for my $i ( 1 .. $num_stories )
    {
        my $story = MediaWords::Test::DB::Create::create_test_story( $db, "$label $i", $feed );
        MediaWords::TM::Stories::add_to_topic_stories( $db, $story, $topic );
        $db->update_by_id( 'stories', $story->{ stories_id }, { publish_date => $topic->{ start_date } } );
    }
}

sub add_test_seed_query($$)
{
    my ( $db, $topic ) = @_;

    my $tsq = {
        source => 'csv',
        platform => 'generic_post',
        topics_id => $topic->{ topics_id },
        query => 'test query'
    };
    return $db->create( 'topic_seed_queries', $tsq );
}

# validate that a url sharing focus and timespan are created
sub validate_sharing_timespan
{
    my ( $db ) = @_;

    my $topic_seed_queries = $db->query( "select * from topic_seed_queries" )->hashes;

    for my $tsq ( @{ $topic_seed_queries } )
    {
        my $got_focus = $db->query( <<SQL, $tsq->{ topic_seed_queries_id } )->hash;
select * from foci where (arguments->>'topic_seed_queries_id')::int = ?
SQL
       ok( $got_focus );

       my $got_timespan = $db->query( <<SQL, $got_focus->{ foci_id } )->hash;
select * from timespans where period = 'overall' and foci_id = ?
SQL
       ok( $got_timespan );
   }
}

sub test_snapshot($)
{
    my ( $db ) = @_;

    srand( 3 );

    my $topic = MediaWords::Test::DB::Create::create_test_topic( $db, 'test snapshot' );

    my $topics_id = $topic->{ topics_id };

    add_test_topic_stories( $db, $topic, $NUM_STORIES, 'test snapshot' );

    my $expected_seed_query = add_test_seed_query( $db, $topic );

    my $tag_set = $db->query( "insert into tag_sets ( name ) values ( 'foo' ) returning *" )->hash;
    my $tag = $db->query( <<SQL, $tag_set->{ tag_sets_id } )->hash;
insert into tags ( tag, tag_sets_id ) values ( 'foo', ? ) returning *
SQL

    my $stories = $db->query( "select * from stories" )->hashes;
    for my $story ( @{ $stories } )
    {
        $db->create( 'stories_tags_map', { stories_id => $story->{ stories_id }, tags_id => $tag->{ tags_id } } );

        my $ref_story = $db->query( "select * from stories where stories_id = ?", $story->{ stories_id } + 1 )->hash;
        next unless $ref_story;

        my $topic_link = {
            topics_id => $topics_id,
            stories_id => $story->{ stories_id },
            url => $ref_story->{ url },
            ref_stories_id => $ref_story->{ stories_id },
            link_spidered => 't'
        };
        $db->create( 'topic_links', $topic_link );
    }

    MediaWords::Job::TM::SnapshotTopic->run( { topics_id => $topics_id } );

    my $got_snapshot = $db->query( "select * from snapshots where topics_id = ?", $topic->{ topics_id } )->hash;

    ok( $got_snapshot, "snapshot exists" );
    is( $got_snapshot->{ topics_id }, $topics_id, "snapshot topics_id" );
    is( $got_snapshot->{ state }, 'completed', "snapshot state" );
    is( substr( $got_snapshot->{ start_date }, 0, 10), $topic->{ start_date }, "snapshot start_date" );
    is( substr( $got_snapshot->{ end_date }, 0, 10), $topic->{ end_date }, "snapshot end_date" );

    my $seed_queries = $got_snapshot->{ seed_queries };
    ok( $seed_queries, "snapshot seed_queries present" );

    is( $seed_queries->{ topic }->{ solr_seed_query }, $topic->{ solr_seed_query } );

    my $got_topic_seed_queries = $seed_queries->{ topic_seed_queries };
    is( scalar( @{ $got_topic_seed_queries } ), 1, "number of topic seed queries" );

    for my $field ( qw/platform source topics_id query/ )
    {
        is( $got_topic_seed_queries->[ 0 ]->{ $field }, $expected_seed_query->{ $field }, "tsq $field" );
    }

    my $snapshots_id = $got_snapshot->{ snapshots_id };

    my $got_stories_tags_map = $db->query( <<SQL, $snapshots_id )->hashes;
select distinct * from snap.stories_tags_map where snapshots_id = ?
SQL

    is( scalar( @{ $got_stories_tags_map } ), scalar( @{ $stories } ), "snap.stories_tags_map length" );
    for my $stm ( @{ $got_stories_tags_map } )
    {
        is( $stm->{ tags_id }, $tag->{ tags_id }, "correct tag" );
    }

    my $snapshot_stories = $db->query( "select * from snap.stories where snapshots_id = ?", $snapshots_id )->hashes;
    is( scalar( @{ $snapshot_stories } ), $NUM_STORIES , "snapshot stories" );

    my $timespan = $db->query( <<SQL, $snapshots_id )->hash;
select * from timespans where snapshots_id = ? and period = 'overall' and foci_id is null
SQL

    ok( $timespan, "overall timespan created" );

    my $timespans_id = $timespan->{ timespans_id };

    my $slc = $db->query( "select * from snap.story_link_counts where timespans_id = ?", $timespans_id )->hashes;

    is( scalar( @{ $slc } ), $NUM_STORIES, "story link counts" );

<<<<<<< HEAD
    validate_sharing_timespan( $db );
=======
    # allow a bit of time for the timespan maps to generate
    sleep( 5 );
    my $timespan_map = $db->query( "select * from timespan_maps where timespans_id = ?", $timespans_id )->hash();
    ok( $timespan_map, "timespan_map generated" );
>>>>>>> f34c97d4
}

sub main
{
    my $db = MediaWords::DB::connect_to_db();

    test_snapshot( $db );

    done_testing();
}

main();<|MERGE_RESOLUTION|>--- conflicted
+++ resolved
@@ -150,14 +150,12 @@
 
     is( scalar( @{ $slc } ), $NUM_STORIES, "story link counts" );
 
-<<<<<<< HEAD
     validate_sharing_timespan( $db );
-=======
+
     # allow a bit of time for the timespan maps to generate
-    sleep( 5 );
+    sleep( 2 );
     my $timespan_map = $db->query( "select * from timespan_maps where timespans_id = ?", $timespans_id )->hash();
     ok( $timespan_map, "timespan_map generated" );
->>>>>>> f34c97d4
 }
 
 sub main

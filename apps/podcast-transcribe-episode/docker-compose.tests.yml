version: "3.7"

services:

    podcast-transcribe-episode:
        image: mc2021/podcast-transcribe-episode:latest
        init: true
        stop_signal: SIGKILL
        environment:
            MC_PODCAST_AUTH_JSON_BASE64: "${MC_PODCAST_AUTH_JSON_BASE64}"
            MC_PODCAST_RAW_ENCLOSURES_BUCKET_NAME: "${MC_PODCAST_RAW_ENCLOSURES_BUCKET_NAME}"
            MC_PODCAST_TRANSCODED_EPISODES_BUCKET_NAME: "${MC_PODCAST_TRANSCODED_EPISODES_BUCKET_NAME}"
            MC_PODCAST_TRANSCRIPTS_BUCKET_NAME: "${MC_PODCAST_TRANSCRIPTS_BUCKET_NAME}"
            # Dev/test environments don't use path prefixes:
            #
            # * MC_PODCAST_RAW_ENCLOSURES_PATH_PREFIX
            # * MC_PODCAST_TRANSCODED_EPISODES_PATH_PREFIX
            # * MC_PODCAST_TRANSCRIPTS_PATH_PREFIX
            #
            # as they create a different, timestamped prefix for every test run.

        volumes:
            - type: bind
              source: ./bin/
              target: /opt/mediacloud/bin/
            - type: bind
              source: ./src/
              target: /opt/mediacloud/src/podcast-transcribe-episode/
            - type: bind
              source: ./tests/
              target: /opt/mediacloud/tests/
            - type: bind
              source: ./../common/src/
              target: /opt/mediacloud/src/common/
        depends_on:
            - postgresql-pgbouncer
            - rabbitmq-server
            - temporal-server

            # Not needed for running the test but useful for debugging, demos
            # and such
            # - temporal-webapp

    postgresql-pgbouncer:
        image: mc2021/postgresql-pgbouncer:latest
        init: true
        stop_signal: SIGKILL
        expose:
            - 6432
        volumes:
            - type: bind
              source: ./../postgresql-pgbouncer/conf/
              target: /etc/pgbouncer/
        depends_on:
            - postgresql-server

    postgresql-server:
        image: mc2021/postgresql-server:latest
        init: true
        stop_signal: SIGKILL
        expose:
            - 5432
        volumes:
            - type: bind
              source: ./../postgresql-server/bin/
              target: /opt/mediacloud/bin/
            - type: bind
              source: ./../postgresql-server/schema/
              target: /opt/mediacloud/schema/
            - type: bind
              source: ./../postgresql-base/conf/
              target: /etc/postgresql/13/main/

    rabbitmq-server:
        image: mc2021/rabbitmq-server:latest
        init: true
        stop_signal: SIGKILL
        expose:
            - 5672
            - 15672
        volumes:
            - type: bind
              source: ./../rabbitmq-server/conf/
              target: /etc/rabbitmq/

    temporal-server:
        image: mc2021/temporal-server:latest
        init: true
        stop_signal: SIGKILL
        depends_on:
            - temporal-postgresql
            - temporal-elasticsearch
        expose:
            - 6933
            - 6934
            - 6935
            - 6939
            - 7233
            - 7234
            - 7235
            - 7239
        volumes:
            - type: bind
              source: ./../temporal-server/bin/
              target: /opt/temporal-server/bin/
            - type: bind
              source: ./../temporal-server/config/dynamicconfig.yaml
              target: /opt/temporal-server/config/dynamicconfig.yaml
            - type: bind
              source: ./../temporal-server/config/mediacloud_template.yaml
              target: /opt/temporal-server/config/mediacloud_template.yaml

    temporal-postgresql:
        image: mc2021/temporal-postgresql:latest
        init: true
        stop_signal: SIGKILL
        expose:
            - 5432
        volumes:
            - type: bind
              source: ./../temporal-postgresql/bin/
              target: /opt/temporal-postgresql/bin/
            - type: bind
              source: ./../postgresql-base/conf/
              target: /etc/postgresql/13/main/

    temporal-elasticsearch:
        image: mc2021/temporal-elasticsearch:latest
        init: true
        stop_signal: SIGKILL
        expose:
            - "9200"
            - "9300"
        volumes:
            - type: bind
              source: ./../elasticsearch-base/bin/elasticsearch.sh
              target: /opt/elasticsearch/bin/elasticsearch.sh
            # Not mounting config as it gets concatenated into a single file

<<<<<<< HEAD
    temporal-webapp:
        image: mc2021/temporal-webapp:latest
        init: true
        stop_signal: SIGKILL
        expose:
            - "8088"
        ports:
            # Expose to host for debugging
            - "8088:8088"
=======
    # temporal-webapp:
    #     image: gcr.io/mcback/temporal-webapp:latest
    #     init: true
    #     stop_signal: SIGKILL
    #     expose:
    #         - "8088"
    #     ports:
    #         # Expose to host for debugging
    #         - "8088:8088"
>>>>>>> 2f35ac37
<|MERGE_RESOLUTION|>--- conflicted
+++ resolved
@@ -137,17 +137,6 @@
               target: /opt/elasticsearch/bin/elasticsearch.sh
             # Not mounting config as it gets concatenated into a single file
 
-<<<<<<< HEAD
-    temporal-webapp:
-        image: mc2021/temporal-webapp:latest
-        init: true
-        stop_signal: SIGKILL
-        expose:
-            - "8088"
-        ports:
-            # Expose to host for debugging
-            - "8088:8088"
-=======
     # temporal-webapp:
     #     image: gcr.io/mcback/temporal-webapp:latest
     #     init: true
@@ -156,5 +145,4 @@
     #         - "8088"
     #     ports:
     #         # Expose to host for debugging
-    #         - "8088:8088"
->>>>>>> 2f35ac37
+    #         - "8088:8088"
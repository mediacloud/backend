--- conflicted
+++ resolved
@@ -64,20 +64,12 @@
     true
 
 # Write our own configuration
-<<<<<<< HEAD
 RUN \
-    rm -rf /etc/postgresql/13/main/ && \
-    #
-    # Extra directory for children images to copy their configuration to
-    mkdir /etc/postgresql/13/extra/ && \
-    #
+    rm -rf /etc/postgresql/13/ && \
+    mkdir -p /etc/postgresql/13/extra/ && \
     true
 
-COPY conf/ /etc/postgresql/13/main/
-=======
-RUN rm -rf /etc/postgresql/13/main/
 COPY etc/postgresql/13/main/ /etc/postgresql/13/main/
->>>>>>> d59255eb
 
 RUN \
     #

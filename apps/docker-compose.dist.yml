--- conflicted
+++ resolved
@@ -701,7 +701,6 @@
     #
     elk-auditbeat:
         image: dockermediacloud/elk-auditbeat:release
-        <<: *sysctl-defaults
         init: true
         networks:
             - default
@@ -746,7 +745,6 @@
     #
     elk-elasticsearch:
         image: dockermediacloud/elk-elasticsearch:release
-        <<: *sysctl-defaults
         init: true
         networks:
             - default
@@ -790,7 +788,6 @@
     #
     elk-filebeat:
         image: dockermediacloud/elk-filebeat:release
-        <<: *sysctl-defaults
         init: true
         networks:
             - default
@@ -826,7 +823,6 @@
     #
     elk-journalbeat:
         image: dockermediacloud/elk-journalbeat:release
-        <<: *sysctl-defaults
         init: true
         networks:
             - default
@@ -860,7 +856,6 @@
     #
     elk-kibana:
         image: dockermediacloud/elk-kibana:release
-        <<: *sysctl-defaults
         init: true
         networks:
             - default
@@ -2483,16 +2478,7 @@
         driver_opts:
             type: none
             o: bind
-<<<<<<< HEAD
             device: /space/mediacloud/vol_munin_html
-
-    # Let's Encrypt certificates
-    vol_proxy_ssl_certs:
-        driver: local
-        driver_opts:
-            type: none
-            o: bind
-            device: /space/mediacloud/vol_proxy_ssl_certs
 
     # ELK Elasticsearch log index
     vol_elk_elasticsearch_data:
@@ -2500,7 +2486,4 @@
         driver_opts:
             type: none
             o: bind
-            device: /space/mediacloud/vol_elk_elasticsearch_data
-=======
-            device: /space/mediacloud/vol_munin_html
->>>>>>> 42e2bcf3
+            device: /space/mediacloud/vol_elk_elasticsearch_data
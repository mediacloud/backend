# carton snapshot format: version 1.0
DISTRIBUTIONS
  AI-DecisionTree-0.11
    pathname: K/KW/KWILLIAMS/AI-DecisionTree-0.11.tar.gz
    provides:
      AI::DecisionTree 0.11
      AI::DecisionTree::Instance 0.11
    requirements:
      Carp 0
      English 0
      ExtUtils::MakeMaker 6.30
      GraphViz 0
      Test 0
      Test::More 0
      strict 0
      vars 0
      warnings 0
  Acme-Damn-0.06
    pathname: I/IB/IBB/Acme-Damn-0.06.tar.gz
    provides:
      Acme::Damn 0.06
    requirements:
      ExtUtils::MakeMaker 0
      Test::Exception 0
      Test::More 0
  Algorithm-C3-0.09
    pathname: H/HA/HAARG/Algorithm-C3-0.09.tar.gz
    provides:
      Algorithm::C3 0.09
    requirements:
      Carp 0.01
      ExtUtils::MakeMaker 0
      Test::More 0.47
  Algorithm-Dependency-1.110
    pathname: A/AD/ADAMK/Algorithm-Dependency-1.110.tar.gz
    provides:
      Algorithm::Dependency 1.110
      Algorithm::Dependency::Item 1.110
      Algorithm::Dependency::Ordered 1.110
      Algorithm::Dependency::Source 1.110
      Algorithm::Dependency::Source::File 1.110
      Algorithm::Dependency::Source::HoA 1.110
      Algorithm::Dependency::Source::Invert 1.110
      Algorithm::Dependency::Weight 1.110
    requirements:
      ExtUtils::MakeMaker 6.42
      File::Spec 0.80
      List::Util 1.11
      Params::Util 0.31
      Test::ClassAPI 0.6
      Test::More 0.47
  Algorithm-Diff-1.1902
    pathname: T/TY/TYEMQ/Algorithm-Diff-1.1902.tar.gz
    provides:
      Algorithm::Diff 1.1902
      Algorithm::Diff::_impl 1.1902
      Algorithm::DiffOld 1.1
    requirements:
      ExtUtils::MakeMaker 0
  Algorithm-FeatureSelection-0.02
    pathname: M/MI/MIKI/Algorithm-FeatureSelection-0.02.tar.gz
    provides:
      Algorithm::FeatureSelection 0.02
    requirements:
      ExtUtils::MakeMaker 6.36
      List::Util 0
      Test::More 0
  Alien-Base-0.030
    pathname: P/PL/PLICEASE/Alien-Base-0.030.tar.gz
    provides:
      Alien::Base 0.030
      Alien::Base::ModuleBuild 0.030
      Alien::Base::ModuleBuild::Cabinet 0.030
      Alien::Base::ModuleBuild::File 0.030
      Alien::Base::ModuleBuild::Repository 0.030
      Alien::Base::ModuleBuild::Repository::FTP 0.030
      Alien::Base::ModuleBuild::Repository::HTTP 0.030
      Alien::Base::ModuleBuild::Repository::Local 0.030
      Alien::Base::ModuleBuild::Utils 0.030
      Alien::Base::PkgConfig 0.030
    requirements:
      Archive::Extract 0
      Capture::Tiny 0.17
      FFI::CheckLib 0.11
      File::ShareDir 0
      File::chdir 0.1005
      HTTP::Tiny 0.044
      JSON::PP 0
      List::MoreUtils 0
      Module::Build 0.36
      Perl::OSType 0
      Shell::Config::Generate 0
      Shell::Guess 0
      Sort::Versions 0
      Text::ParseWords 3.26
      URI 0
      parent 0
      perl v5.8.1
  Alien-Hunspell-0.07
    pathname: P/PL/PLICEASE/Alien-Hunspell-0.07.tar.gz
    provides:
      Alien::Hunspell 0.07
    requirements:
      Alien::Base 0.020
      Alien::Base::ModuleBuild 0.020
      FFI::CheckLib 0
      File::ShareDir 1.03
      parent 0
      perl 5.006
  Any-Moose-0.26
    pathname: E/ET/ETHER/Any-Moose-0.26.tar.gz
    provides:
      Any::Moose 0.26
    requirements:
      Carp 0
      ExtUtils::MakeMaker 0
      Moose 0
      perl 5.006_002
      strict 0
      warnings 0
  AnyEvent-7.12
    pathname: M/ML/MLEHMANN/AnyEvent-7.12.tar.gz
    provides:
      AE undef
      AE::Log::COLLECT undef
      AE::Log::FILTER undef
      AE::Log::LOG undef
      AnyEvent 7.12
      AnyEvent::Base 7.12
      AnyEvent::CondVar 7.12
      AnyEvent::CondVar::Base 7.12
      AnyEvent::DNS undef
      AnyEvent::Debug undef
      AnyEvent::Debug::Backtrace undef
      AnyEvent::Debug::Wrap undef
      AnyEvent::Debug::Wrapped undef
      AnyEvent::Debug::shell undef
      AnyEvent::Handle undef
      AnyEvent::IO undef
      AnyEvent::IO::IOAIO undef
      AnyEvent::IO::Perl undef
      AnyEvent::Impl::Cocoa undef
      AnyEvent::Impl::EV undef
      AnyEvent::Impl::Event undef
      AnyEvent::Impl::EventLib undef
      AnyEvent::Impl::FLTK undef
      AnyEvent::Impl::Glib undef
      AnyEvent::Impl::IOAsync undef
      AnyEvent::Impl::Irssi undef
      AnyEvent::Impl::POE undef
      AnyEvent::Impl::Perl undef
      AnyEvent::Impl::Qt undef
      AnyEvent::Impl::Qt::Io undef
      AnyEvent::Impl::Qt::Timer undef
      AnyEvent::Impl::Tk undef
      AnyEvent::Impl::UV undef
      AnyEvent::Log undef
      AnyEvent::Log::COLLECT undef
      AnyEvent::Log::Ctx undef
      AnyEvent::Log::FILTER undef
      AnyEvent::Log::LOG undef
      AnyEvent::Loop undef
      AnyEvent::Socket undef
      AnyEvent::Strict undef
      AnyEvent::TLS undef
      AnyEvent::Util undef
    requirements:
      Canary::Stability 0
      ExtUtils::MakeMaker 6.52
  AnyEvent-HTTP-2.22
    pathname: M/ML/MLEHMANN/AnyEvent-HTTP-2.22.tar.gz
    provides:
      AnyEvent::HTTP 2.22
    requirements:
      AnyEvent 5.33
      ExtUtils::MakeMaker 0
      common::sense 3.3
  Apache-LogFormat-Compiler-0.30
    pathname: K/KA/KAZEBURO/Apache-LogFormat-Compiler-0.30.tar.gz
    provides:
      Apache::LogFormat::Compiler 0.30
    requirements:
      CPAN::Meta 0
      CPAN::Meta::Prereqs 0
      ExtUtils::CBuilder 0
      Module::Build 0.38
      POSIX 0
      POSIX::strftime::Compiler 0.30
      Time::Local 0
      perl 5.008004
  App-FatPacker-0.010001
    pathname: M/MS/MSTROUT/App-FatPacker-0.010001.tar.gz
    provides:
      App::FatPacker 0.010001
      App::FatPacker::Trace undef
    requirements:
      ExtUtils::MakeMaker 0
  App-cpanminus-1.7001
    pathname: M/MI/MIYAGAWA/App-cpanminus-1.7001.tar.gz
    provides:
      App::cpanminus 1.7001
    requirements:
      ExtUtils::Install 1.46
      ExtUtils::MakeMaker 6.31
      Module::Build 0.36
  App-githook-perltidy-0.11.2
    pathname: M/ML/MLAWREN/App-githook-perltidy-0.11.2.tar.gz
    provides:
      App::githook::perltidy undef
      App::githook_perltidy 0.011002
      App::githook_perltidy::Util 0.011002
      App::githook_perltidy::install 0.011002
      App::githook_perltidy::post_commit 0.011002
      App::githook_perltidy::pre_commit 0.011002
    requirements:
      Carp 0
      Exporter::Tidy 0
      ExtUtils::MakeMaker 6.59
      File::Basename 0
      File::Slurp 0
      FindBin 0
      OptArgs 0
      Path::Tiny 0
      Perl::Tidy 0
      Pod::Tidy 0
      Sys::Cmd 0
      Test::Fatal 0
      Test::More 0
      Time::Piece 0
      perl 5.006
  AppConfig-1.66
    pathname: A/AB/ABW/AppConfig-1.66.tar.gz
    provides:
      AppConfig 1.66
      AppConfig::Args 1.65
      AppConfig::CGI 1.65
      AppConfig::File 1.65
      AppConfig::Getopt 1.65
      AppConfig::State 1.65
      AppConfig::Sys 1.65
    requirements:
      ExtUtils::MakeMaker 0
      Test::More 0
  Archive-Extract-0.78
    pathname: B/BI/BINGOS/Archive-Extract-0.78.tar.gz
    provides:
      Archive::Extract 0.78
    requirements:
      ExtUtils::MakeMaker 0
      File::Basename 0
      File::Path 0
      File::Spec 0.82
      IPC::Cmd 0.64
      Locale::Maketext::Simple 0
      Module::Load::Conditional 0.66
      Params::Check 0.07
      Test::More 0
      if 0
  Archive-Zip-1.56
    pathname: P/PH/PHRED/Archive-Zip-1.56.tar.gz
    provides:
      Archive::Zip 1.56
      Archive::Zip::Archive 1.56
      Archive::Zip::BufferedFileHandle 1.56
      Archive::Zip::DirectoryMember 1.56
      Archive::Zip::FileMember 1.56
      Archive::Zip::Member 1.56
      Archive::Zip::MemberRead 1.56
      Archive::Zip::MockFileHandle 1.56
      Archive::Zip::NewFileMember 1.56
      Archive::Zip::StringMember 1.56
      Archive::Zip::Tree 1.56
      Archive::Zip::ZipFileMember 1.56
    requirements:
      Compress::Raw::Zlib 2.017
      ExtUtils::MakeMaker 0
      File::Basename 0
      File::Copy 0
      File::Find 0
      File::Path 0
      File::Spec 0.80
      File::Temp 0
      IO::File 0
      IO::Handle 0
      IO::Seekable 0
      Test::MockModule 0
      Test::More 0.88
      Time::Local 0
      perl 5.006
  Array-Compare-2.11
    pathname: D/DA/DAVECROSS/Array-Compare-2.11.tar.gz
    provides:
      Array::Compare 2.11
    requirements:
      Carp 0
      Moo 0
      Test::NoWarnings 0
      Types::Standard 0
      perl v5.6.0
  B-Hooks-EndOfScope-0.13
    pathname: E/ET/ETHER/B-Hooks-EndOfScope-0.13.tar.gz
    provides:
      B::Hooks::EndOfScope 0.13
      B::Hooks::EndOfScope::PP 0.13
      B::Hooks::EndOfScope::XS 0.13
    requirements:
      ExtUtils::CBuilder 0.26
      ExtUtils::MakeMaker 6.30
      Module::Implementation 0.05
      Module::Runtime 0.012
      Sub::Exporter::Progressive 0.001006
      Variable::Magic 0.48
  Bit-Vector-7.4
    pathname: S/ST/STBEY/Bit-Vector-7.4.tar.gz
    provides:
      Bit::Vector 7.4
      Bit::Vector::Overload 7.4
      Bit::Vector::String 7.4
    requirements:
      Carp::Clan 5.3
      ExtUtils::MakeMaker 0
      Storable 2.21
  Bytes-Random-Secure-0.29
    pathname: D/DA/DAVIDO/Bytes-Random-Secure-0.29.tar.gz
    provides:
      Bytes::Random::Secure 0.29
    requirements:
      Carp 0
      Crypt::Random::Seed 0
      ExtUtils::MakeMaker 6.56
      MIME::Base64 0
      MIME::QuotedPrint 3.03
      Math::Random::ISAAC 0
      Scalar::Util 1.21
      Test::More 0.98
      perl 5.006000
  CGI-4.28
    pathname: L/LE/LEEJO/CGI-4.28.tar.gz
    provides:
      CGI 4.28
      CGI::Carp 4.28
      CGI::Cookie 4.28
      CGI::File::Temp 4.28
      CGI::HTML::Functions undef
      CGI::Pretty 4.28
      CGI::Push 4.28
      CGI::Util 4.28
      Fh 4.28
      MultipartBuffer 4.28
    requirements:
      Carp 0
      Config 0
      Encode 0
      Exporter 0
      ExtUtils::MakeMaker 0
      File::Spec 0.82
      File::Temp 0
      HTML::Entities 3.69
      base 0
      if 0
      overload 0
      parent 0.225
      perl 5.008001
      strict 0
      utf8 0
      warnings 0
  CGI-Simple-1.113
    pathname: A/AN/ANDYA/CGI-Simple-1.113.tar.gz
    provides:
      CGI::Simple 1.113
      CGI::Simple::Cookie 1.113
      CGI::Simple::Standard 1.113
      CGI::Simple::Util 1.113
    requirements:
      IO::Scalar 0
      Test::More 0
  CGI-Struct-1.21
    pathname: F/FU/FULLERMD/CGI-Struct-1.21.tar.gz
    provides:
      CGI::Struct 1.21
    requirements:
      ExtUtils::MakeMaker 0
      Storable 0
      Test::Deep 0
      Test::More 0
  CHI-0.60
    pathname: J/JS/JSWARTZ/CHI-0.60.tar.gz
    provides:
      CHI 0.60
      CHI::CacheObject 0.60
      CHI::Driver 0.60
      CHI::Driver::Base::CacheContainer 0.60
      CHI::Driver::CacheCache 0.60
      CHI::Driver::FastMmap 0.60
      CHI::Driver::File 0.60
      CHI::Driver::Memory 0.60
      CHI::Driver::Metacache 0.60
      CHI::Driver::Null 0.60
      CHI::Driver::RawMemory 0.60
      CHI::Driver::Role::HasSubcaches 0.60
      CHI::Driver::Role::IsSizeAware 0.60
      CHI::Driver::Role::IsSubcache 0.60
      CHI::Stats 0.60
    requirements:
      Carp::Assert 0.20
      Class::Load 0
      Data::UUID 0
      Digest::JHash 0
      Digest::MD5 0
      ExtUtils::MakeMaker 0
      File::Spec 0.80
      Hash::MoreUtils 0
      JSON::MaybeXS 1.003003
      List::MoreUtils 0.13
      Log::Any 0.08
      Moo 1.003
      MooX::Types::MooseLike 0.23
      MooX::Types::MooseLike::Base 0
      MooX::Types::MooseLike::Numeric 0
      Storable 0
      String::RewritePrefix 0
      Task::Weaken 0
      Time::Duration 1.06
      Time::Duration::Parse 0.03
      Time::HiRes 1.30
      Try::Tiny 0.05
  CPAN-Meta-Check-0.009
    pathname: L/LE/LEONT/CPAN-Meta-Check-0.009.tar.gz
    provides:
      CPAN::Meta::Check 0.009
    requirements:
      CPAN::Meta::Prereqs 2.132830
      CPAN::Meta::Requirements 2.121
      Exporter 5.57
      ExtUtils::MakeMaker 6.30
      Module::Metadata 0
      strict 0
      warnings 0
  Cache-Cache-1.06
    pathname: J/JS/JSWARTZ/Cache-Cache-1.06.tar.gz
    provides:
      Cache::BaseCache undef
      Cache::BaseCacheTester undef
      Cache::Cache 1.06
      Cache::CacheMetaData undef
      Cache::CacheSizer undef
      Cache::CacheTester undef
      Cache::CacheUtils undef
      Cache::FileBackend undef
      Cache::FileCache undef
      Cache::MemoryBackend undef
      Cache::MemoryCache undef
      Cache::NullCache undef
      Cache::Object undef
      Cache::SharedMemoryBackend undef
      Cache::SharedMemoryCache undef
      Cache::SizeAwareCache undef
      Cache::SizeAwareCacheTester undef
      Cache::SizeAwareFileCache undef
      Cache::SizeAwareMemoryCache undef
      Cache::SizeAwareSharedMemoryCache undef
    requirements:
      Digest::SHA1 2.02
      Error 0.15
      ExtUtils::MakeMaker 0
      File::Spec 0.82
      Storable 1.014
  Cache-FastMmap-1.43
    pathname: R/RO/ROBM/Cache-FastMmap-1.43.tar.gz
    provides:
      Cache::FastMmap 1.43
      Cache::FastMmap::OnLeave 1.43
    requirements:
      ExtUtils::MakeMaker 0
      Storable 0
  Canary-Stability-2011
    pathname: M/ML/MLEHMANN/Canary-Stability-2011.tar.gz
    provides:
      Canary::Stability 2011
    requirements:
      ExtUtils::MakeMaker 0
  Captcha-reCAPTCHA-0.97
    pathname: P/PH/PHRED/Captcha-reCAPTCHA-0.97.tar.gz
    provides:
      Captcha::reCAPTCHA 0.97
    requirements:
      ExtUtils::MakeMaker 0
      HTML::Tiny 0.904
      LWP::UserAgent 0
      Test::More 0
  Capture-Tiny-0.24
    pathname: D/DA/DAGOLDEN/Capture-Tiny-0.24.tar.gz
    provides:
      Capture::Tiny 0.24
    requirements:
      Carp 0
      Exporter 0
      ExtUtils::MakeMaker 6.17
      File::Spec 0
      File::Temp 0
      IO::Handle 0
      Scalar::Util 0
      strict 0
      warnings 0
  Carp-Assert-0.20
    pathname: M/MS/MSCHWERN/Carp-Assert-0.20.tar.gz
    provides:
      Carp::Assert 0.20
    requirements:
      Carp 0
      ExtUtils::MakeMaker 0
      Test::More 0.4
  Carp-Assert-More-1.14
    pathname: P/PE/PETDANCE/Carp-Assert-More-1.14.tar.gz
    provides:
      Carp::Assert::More 1.14
    requirements:
      Carp 0
      Carp::Assert 0
      ExtUtils::MakeMaker 0
      Scalar::Util 0
      Test::Exception 0
      Test::More 0.18
  Carp-Clan-6.04
    pathname: S/ST/STBEY/Carp-Clan-6.04.tar.gz
    provides:
      Carp::Clan 6.04
    requirements:
      ExtUtils::MakeMaker 0
      Test::Exception 0
  Carton-v1.0.12
    pathname: M/MI/MIYAGAWA/Carton-v1.0.12.tar.gz
    provides:
      Carton 1.000012
      Carton::Builder undef
      Carton::CLI undef
      Carton::CPANfile undef
      Carton::Dependency undef
      Carton::Dist undef
      Carton::Dist::Core undef
      Carton::Environment undef
      Carton::Error undef
      Carton::Index undef
      Carton::Mirror undef
      Carton::Package undef
      Carton::Packer undef
      Carton::Snapshot undef
      Carton::Snapshot::Emitter undef
      Carton::Snapshot::Parser undef
      Carton::Tree undef
      Carton::Util undef
    requirements:
      App::FatPacker 0.009018
      App::cpanminus 1.694
      CPAN::Meta 2.120921
      CPAN::Meta::Requirements 2.121
      Exception::Class 1.32
      ExtUtils::MakeMaker 6.64
      File::pushd 0
      Getopt::Long 2.39
      JSON 2.53
      Module::Build 0.4004
      Module::CPANfile 0.9031
      Module::CoreList 0
      Module::Metadata 1.000003
      Module::Reader 0.002
      Moo 1.002
      Path::Tiny 0.033
      Try::Tiny 0.09
      parent 0.223
      perl v5.8.5
      version 0.77
  Catalyst-Action-REST-1.20
    pathname: J/JJ/JJNAPIORK/Catalyst-Action-REST-1.20.tar.gz
    provides:
      Catalyst::Action::Deserialize 1.20
      Catalyst::Action::Deserialize::Callback 1.20
      Catalyst::Action::Deserialize::JSON 1.20
      Catalyst::Action::Deserialize::JSON::XS 1.20
      Catalyst::Action::Deserialize::View 1.20
      Catalyst::Action::Deserialize::XML::Simple 1.20
      Catalyst::Action::Deserialize::YAML 1.20
      Catalyst::Action::DeserializeMultiPart 1.20
      Catalyst::Action::REST 1.20
      Catalyst::Action::REST::ForBrowsers 1.20
      Catalyst::Action::Serialize 1.20
      Catalyst::Action::Serialize::Callback 1.20
      Catalyst::Action::Serialize::JSON 1.20
      Catalyst::Action::Serialize::JSON::XS 1.20
      Catalyst::Action::Serialize::JSONP 1.20
      Catalyst::Action::Serialize::View 1.20
      Catalyst::Action::Serialize::XML::Simple 1.20
      Catalyst::Action::Serialize::YAML 1.20
      Catalyst::Action::Serialize::YAML::HTML 1.20
      Catalyst::Action::SerializeBase 1.20
      Catalyst::Controller::REST 1.20
      Catalyst::Request::REST 1.20
      Catalyst::Request::REST::ForBrowsers 1.20
      Catalyst::TraitFor::Request::REST 1.20
      Catalyst::TraitFor::Request::REST::ForBrowsers 1.20
    requirements:
      Catalyst::Runtime 5.80030
      Class::Inspector 1.13
      ExtUtils::MakeMaker 0
      JSON::MaybeXS 0
      MRO::Compat 0.10
      Module::Pluggable::Object 0
      Moose 1.03
      Params::Validate 0.76
      URI::Find 0
      namespace::autoclean 0
  Catalyst-Action-RenderView-0.16
    pathname: B/BO/BOBTFISH/Catalyst-Action-RenderView-0.16.tar.gz
    provides:
      Catalyst::Action::RenderView 0.16
    requirements:
      Catalyst::Runtime 5.80030
      Data::Visitor 0.24
      ExtUtils::MakeMaker 6.42
      HTTP::Request::AsCGI 0
      MRO::Compat 0
      Test::More 0.88
  Catalyst-Component-InstancePerContext-0.001001
    pathname: G/GR/GRODITI/Catalyst-Component-InstancePerContext-0.001001.tar.gz
    provides:
      Catalyst::Component::InstancePerContext 0.001001
    requirements:
      Catalyst 0
      ExtUtils::MakeMaker 0
      Moose 0
      Scalar::Util 0
      Test::More 0
  Catalyst-Controller-HTML-FormFu-1.00
    pathname: C/CF/CFRANKS/Catalyst-Controller-HTML-FormFu-1.00.tar.gz
    provides:
      Catalyst::Controller::HTML::FormFu 1.00
      Catalyst::Controller::HTML::FormFu::Action::Form 1.00
      Catalyst::Controller::HTML::FormFu::Action::FormConfig 1.00
      Catalyst::Controller::HTML::FormFu::Action::FormMethod 1.00
      Catalyst::Controller::HTML::FormFu::Action::MultiForm 1.00
      Catalyst::Controller::HTML::FormFu::Action::MultiFormConfig 1.00
      Catalyst::Controller::HTML::FormFu::Action::MultiFormMethod 1.00
      Catalyst::Controller::HTML::FormFu::ActionBase::Form 1.00
      Catalyst::Helper::HTML::FormFu 1.00
      HTML::FormFu::Constraint::RequestToken 1.00
      HTML::FormFu::Element::RequestToken 1.00
      HTML::FormFu::Plugin::RequestToken 1.00
    requirements:
      Catalyst::Component::InstancePerContext 0
      Catalyst::Runtime 5.71001
      Config::Any 0
      ExtUtils::MakeMaker 6.30
      File::Spec 0
      HTML::FormFu 1.00
      Moose 1.00
      MooseX::Attribute::Chained v1.0.1
      Regexp::Assemble 0
      Scalar::Util 0
      Task::Weaken 0
      namespace::autoclean 0
  Catalyst-Devel-1.39
    pathname: I/IL/ILMARI/Catalyst-Devel-1.39.tar.gz
    provides:
      Catalyst::Devel 1.39
      Catalyst::Helper 1.39
      Catalyst::Restarter undef
      Catalyst::Restarter::Forking undef
      Catalyst::Restarter::Win32 undef
      Module::Install::Catalyst undef
    requirements:
      Catalyst 5.90001
      Catalyst::Action::RenderView 0.10
      Catalyst::Plugin::ConfigLoader 0.30
      Catalyst::Plugin::Static::Simple 0.28
      Config::General 2.42
      ExtUtils::MakeMaker 6.36
      File::ChangeNotify 0.07
      File::Copy::Recursive 0
      File::ShareDir 0
      Module::Install 1.02
      Moose 0
      MooseX::Daemonize 0
      MooseX::Emulate::Class::Accessor::Fast 0
      Path::Class 0.09
      Starman 0
      Template 2.14
      Test::Fatal 0.003
      Test::More 0.94
      namespace::autoclean 0
      namespace::clean 0
  Catalyst-Plugin-Authentication-0.10023
    pathname: B/BO/BOBTFISH/Catalyst-Plugin-Authentication-0.10023.tar.gz
    provides:
      Catalyst::Authentication::Credential::NoPassword undef
      Catalyst::Authentication::Credential::Password undef
      Catalyst::Authentication::Credential::Remote undef
      Catalyst::Authentication::Realm undef
      Catalyst::Authentication::Realm::Compatibility undef
      Catalyst::Authentication::Realm::Progressive undef
      Catalyst::Authentication::Store::Minimal undef
      Catalyst::Authentication::Store::Null undef
      Catalyst::Authentication::User undef
      Catalyst::Authentication::User::Hash undef
      Catalyst::Plugin::Authentication 0.10023
      Catalyst::Plugin::Authentication::Credential::Password undef
      Catalyst::Plugin::Authentication::Store::Minimal undef
      Catalyst::Plugin::Authentication::User undef
      Catalyst::Plugin::Authentication::User::Hash undef
    requirements:
      Catalyst::Plugin::Session 0.10
      Catalyst::Runtime 0
      Class::Inspector 0
      Class::MOP 0
      ExtUtils::MakeMaker 6.59
      MRO::Compat 0
      Moose 0
      MooseX::Emulate::Class::Accessor::Fast 0
      String::RewritePrefix 0
      Test::Exception 0
      Test::More 0.88
      Try::Tiny 0
      namespace::autoclean 0
      perl 5.008001
  Catalyst-Plugin-Authorization-ACL-0.16
    pathname: R/RK/RKITOVER/Catalyst-Plugin-Authorization-ACL-0.16.tar.gz
    provides:
      Catalyst::Plugin::Authorization::ACL 0.16
      Catalyst::Plugin::Authorization::ACL::Engine 0.16
    requirements:
      Carp 0
      Catalyst::ClassData 0
      Class::Throwable 0
      Exporter 0
      ExtUtils::MakeMaker 6.30
      List::Util 0
      Moose 0
      Moose::Object 0
      Scalar::Util 0
      Tree::Simple 0
      Tree::Simple::Visitor::FindByPath 0
      Tree::Simple::Visitor::GetAllDescendents 0
      mro 0
      namespace::autoclean 0
  Catalyst-Plugin-Authorization-Roles-0.09
    pathname: B/BO/BOBTFISH/Catalyst-Plugin-Authorization-Roles-0.09.tar.gz
    provides:
      Catalyst::Plugin::Authorization::Roles 0.09
    requirements:
      Catalyst::Plugin::Authentication 0.10003
      Catalyst::Runtime 5.7
      ExtUtils::MakeMaker 6.42
      Set::Object 1.14
      Test::Exception 0
      Test::More 0
      UNIVERSAL::isa 0.05
      perl 5.008
  Catalyst-Plugin-ConfigLoader-0.34
    pathname: B/BO/BOBTFISH/Catalyst-Plugin-ConfigLoader-0.34.tar.gz
    provides:
      Catalyst::Plugin::ConfigLoader 0.34
    requirements:
      Catalyst::Runtime 5.7008
      Config::Any 0.20
      Data::Visitor 0.24
      ExtUtils::MakeMaker 6.59
      MRO::Compat 0.09
      Path::Class 0
      Test::More 0
      perl 5.008
  Catalyst-Plugin-I18N-0.10
    pathname: B/BO/BOBTFISH/Catalyst-Plugin-I18N-0.10.tar.gz
    provides:
      Catalyst::Plugin::I18N 0.10
    requirements:
      Catalyst::Runtime 0
      ExtUtils::MakeMaker 6.42
      I18N::LangTags 0.35
      Locale::Maketext::Lexicon 0
      Locale::Maketext::Simple 0.19
      MRO::Compat 0.10
      Test::More 0
      perl 5.008
  Catalyst-Plugin-Session-0.39
    pathname: J/JJ/JJNAPIORK/Catalyst-Plugin-Session-0.39.tar.gz
    provides:
      Catalyst::Plugin::Session 0.39
      Catalyst::Plugin::Session::State undef
      Catalyst::Plugin::Session::Store undef
      Catalyst::Plugin::Session::Store::Dummy undef
      Catalyst::Plugin::Session::Test::Store 123
    requirements:
      Catalyst::Runtime 5.71001
      Digest 0
      ExtUtils::MakeMaker 6.59
      File::Spec 0
      File::Temp 0
      List::Util 0
      MRO::Compat 0
      Moose 0.76
      MooseX::Emulate::Class::Accessor::Fast 0.00801
      Object::Signature 0
      Test::Deep 0
      Test::Exception 0
      Test::More 0.88
      Test::WWW::Mechanize::PSGI 0
      Tie::RefHash 1.34
      namespace::clean 0.10
      perl 5.008
  Catalyst-Plugin-Session-State-Cookie-0.17
    pathname: M/MS/MSTROUT/Catalyst-Plugin-Session-State-Cookie-0.17.tar.gz
    provides:
      Catalyst::Plugin::Session::State::Cookie 0.17
    requirements:
      Catalyst 5.80005
      Catalyst::Plugin::Session 0.27
      ExtUtils::MakeMaker 6.42
      MRO::Compat 0
      Moose 0
      Test::More 0
      namespace::autoclean 0
  Catalyst-Plugin-Session-Store-FastMmap-0.16
    pathname: B/BO/BOBTFISH/Catalyst-Plugin-Session-Store-FastMmap-0.16.tar.gz
    provides:
      Catalyst::Plugin::Session::Store::FastMmap 0.16
    requirements:
      Cache::FastMmap 1.29
      Catalyst::ClassData 0
      Catalyst::Plugin::Session 0.27
      Catalyst::Runtime 5.8
      ExtUtils::MakeMaker 0
      File::Spec 0
      File::Temp 0
      MRO::Compat 0
      MooseX::Emulate::Class::Accessor::Fast 0
      Path::Class 0
  Catalyst-Plugin-Session-Store-File-0.18
    pathname: F/FL/FLORA/Catalyst-Plugin-Session-Store-File-0.18.tar.gz
    provides:
      Catalyst::Plugin::Session::Store::File 0.18
    requirements:
      Cache::Cache 1.02
      Catalyst::Plugin::Session 0.27
      Catalyst::Runtime 5.7000
      Class::Data::Inheritable 0.04
      ExtUtils::MakeMaker 6.42
      MRO::Compat 0.10
      Test::More 0
  Catalyst-Plugin-StackTrace-0.12
    pathname: B/BO/BOBTFISH/Catalyst-Plugin-StackTrace-0.12.tar.gz
    provides:
      Catalyst::Plugin::StackTrace 0.12
    requirements:
      Catalyst 5.70
      Devel::StackTrace 0
      ExtUtils::MakeMaker 6.59
      MRO::Compat 0.10
      perl 5.008001
  Catalyst-Plugin-Static-Simple-0.33
    pathname: J/JJ/JJNAPIORK/Catalyst-Plugin-Static-Simple-0.33.tar.gz
    provides:
      Catalyst::Plugin::Static::Simple 0.33
    requirements:
      Catalyst::Runtime 5.80008
      ExtUtils::MakeMaker 6.36
      MIME::Types 2.03
      Moose 0
      MooseX::Types 0
      Test::More 0
      namespace::autoclean 0
  Catalyst-Plugin-Unicode-0.93
    pathname: B/BO/BOBTFISH/Catalyst-Plugin-Unicode-0.93.tar.gz
    provides:
      Catalyst::Plugin::Unicode 0.93
    requirements:
      Catalyst::Runtime 5.70
      ExtUtils::MakeMaker 6.42
      IO::Scalar 0
      MRO::Compat 0.10
      Test::More 0
      Test::WWW::Mechanize::Catalyst 0
      ok 0
  Catalyst-Runtime-5.90103
    pathname: M/MS/MSTROUT/Catalyst-Runtime-5.90103.tar.gz
    provides:
      Catalyst 5.90103
      Catalyst::Action undef
      Catalyst::ActionChain undef
      Catalyst::ActionContainer undef
      Catalyst::ActionRole::ConsumesContent undef
      Catalyst::ActionRole::HTTPMethods undef
      Catalyst::ActionRole::QueryMatching undef
      Catalyst::ActionRole::Scheme undef
      Catalyst::Base undef
      Catalyst::ClassData undef
      Catalyst::Component undef
      Catalyst::Component::ApplicationAttribute undef
      Catalyst::Component::ContextClosure undef
      Catalyst::Controller undef
      Catalyst::DispatchType undef
      Catalyst::DispatchType::Chained undef
      Catalyst::DispatchType::Default undef
      Catalyst::DispatchType::Index undef
      Catalyst::DispatchType::Path undef
      Catalyst::Dispatcher undef
      Catalyst::Engine undef
      Catalyst::EngineLoader undef
      Catalyst::Exception undef
      Catalyst::Exception::Base undef
      Catalyst::Exception::Basic undef
      Catalyst::Exception::Detach undef
      Catalyst::Exception::Go undef
      Catalyst::Exception::Interface undef
      Catalyst::Log undef
      Catalyst::Middleware::Stash undef
      Catalyst::Model undef
      Catalyst::Plugin::Unicode::Encoding 99.0
      Catalyst::Request undef
      Catalyst::Request::PartData undef
      Catalyst::Request::Upload undef
      Catalyst::Response undef
      Catalyst::Response::Writer undef
      Catalyst::Runtime 5.90103
      Catalyst::Script::CGI undef
      Catalyst::Script::Create undef
      Catalyst::Script::FastCGI undef
      Catalyst::Script::Server undef
      Catalyst::Script::Test undef
      Catalyst::ScriptRole undef
      Catalyst::ScriptRunner undef
      Catalyst::Stats undef
      Catalyst::Test undef
      Catalyst::Utils undef
      Catalyst::View undef
    requirements:
      CGI::Simple::Cookie 1.109
      CGI::Struct 0
      Carp 1.25
      Class::C3::Adopt::NEXT 0.07
      Class::Data::Inheritable 0
      Class::Load 0.12
      Data::Dump 0
      Data::OptList 0
      Devel::InnerPackage 0
      Encode 2.49
      ExtUtils::MakeMaker 6.59
      HTML::Entities 0
      HTML::HeadParser 0
      HTTP::Body 1.22
      HTTP::Headers 1.64
      HTTP::Request 5.814
      HTTP::Request::AsCGI 1.0
      HTTP::Request::Common 0
      HTTP::Response 5.813
      HTTP::Status 0
      Hash::MultiValue 0
      IO::Scalar 0
      JSON::MaybeXS 1.000000
      LWP 5.837
      List::MoreUtils 0
      MRO::Compat 0
      Module::Pluggable 4.7
      Moose 1.03
      MooseX::Emulate::Class::Accessor::Fast 0.00903
      MooseX::Getopt 0.48
      MooseX::MethodAttributes::Role::AttrContainer::Inheritable 0.24
      MooseX::Role::WithOverloading 0.09
      Path::Class 0.09
      Plack 0.9991
      Plack::Middleware::Conditional 0
      Plack::Middleware::ContentLength 0
      Plack::Middleware::FixMissingBodyInRedirect 0.09
      Plack::Middleware::HTTPExceptions 0
      Plack::Middleware::Head 0
      Plack::Middleware::IIS6ScriptNameFix 0
      Plack::Middleware::IIS7KeepAliveFix 0
      Plack::Middleware::LighttpdScriptNameFix 0
      Plack::Middleware::MethodOverride 0.12
      Plack::Middleware::RemoveRedundantBody 0.03
      Plack::Middleware::ReverseProxy 0.04
      Plack::Request::Upload 0
      Plack::Test::ExternalServer 0
      Safe::Isa 0
      Scalar::Util 0
      Stream::Buffered 0
      String::RewritePrefix 0.004
      Sub::Exporter 0
      Task::Weaken 0
      Test::Fatal 0
      Test::More 0.88
      Text::Balanced 0
      Text::SimpleTable 0.03
      Time::HiRes 0
      Tree::Simple 1.15
      Tree::Simple::Visitor::FindByPath 0
      Try::Tiny 0.17
      URI 1.65
      URI::ws 0.03
      namespace::autoclean 0.28
      namespace::clean 0.23
      perl 5.008003
  Catalyst-View-TT-0.44
    pathname: E/ET/ETHER/Catalyst-View-TT-0.44.tar.gz
    provides:
      Catalyst::Helper::View::TT 0.44
      Catalyst::Helper::View::TTSite 0.44
      Catalyst::View::TT 0.44
    requirements:
      Catalyst 5.7
      Class::Accessor 0
      Data::Dump 0
      ExtUtils::MakeMaker 0
      MRO::Compat 0
      Path::Class 0
      Template 0
      Template::Timer 0
      perl 5.008001
  Class-Accessor-0.34
    pathname: K/KA/KASEI/Class-Accessor-0.34.tar.gz
    provides:
      Class::Accessor 0.34
      Class::Accessor::Fast 0.34
      Class::Accessor::Faster 0.34
    requirements:
      ExtUtils::MakeMaker 0
      base 1.01
  Class-Accessor-Chained-0.01
    pathname: R/RC/RCLAMP/Class-Accessor-Chained-0.01.tar.gz
    provides:
      Class::Accessor::Chained 0.01
      Class::Accessor::Chained::Fast undef
    requirements:
      Class::Accessor 0
      Test::More 0
  Class-Accessor-Grouped-0.10010
    pathname: R/RI/RIBASUSHI/Class-Accessor-Grouped-0.10010.tar.gz
    provides:
      Class::Accessor::Grouped 0.10010
    requirements:
      Carp 0
      Class::XSAccessor 1.15
      ExtUtils::CBuilder 0.27
      ExtUtils::MakeMaker 6.59
      Module::Runtime 0.012
      Scalar::Util 0
      Sub::Name 0.05
      Test::Exception 0.31
      Test::More 0.88
      perl 5.006
  Class-C3-0.26
    pathname: H/HA/HAARG/Class-C3-0.26.tar.gz
    provides:
      Class::C3 0.26
    requirements:
      Algorithm::C3 0.07
      ExtUtils::CBuilder 0.27
      Scalar::Util 0
      Test::More 0.47
  Class-C3-Adopt-NEXT-0.13
    pathname: F/FL/FLORA/Class-C3-Adopt-NEXT-0.13.tar.gz
    provides:
      Class::C3::Adopt::NEXT 0.13
    requirements:
      ExtUtils::MakeMaker 6.31
      FindBin 0
      List::MoreUtils 0
      MRO::Compat 0
      NEXT 0
      Test::Exception 0.27
      Test::More 0
      vars 0
      warnings::register 0
  Class-C3-Componentised-1.001000
    pathname: F/FR/FREW/Class-C3-Componentised-1.001000.tar.gz
    provides:
      Class::C3::Componentised 1.001000
      Class::C3::Componentised::ApplyHooks undef
    requirements:
      Carp 0
      Class::C3 0.20
      Class::Inspector 0
      ExtUtils::MakeMaker 6.42
      MRO::Compat 0
      Test::Exception 0
      perl 5.006002
  Class-CSV-1.03
    pathname: D/DJ/DJR/Class-CSV-1.03.tar.gz
    provides:
      Class::CSV 1.03
      Class::CSV::Base 1.03
      Class::CSV::CSV_XS_Options 1.03
      Class::CSV::Line 1.03
    requirements:
      Class::Accessor 0.18
      ExtUtils::MakeMaker 0
      Text::CSV_XS 0.23
  Class-Data-Inheritable-0.08
    pathname: T/TM/TMTM/Class-Data-Inheritable-0.08.tar.gz
    provides:
      Class::Data::Inheritable 0.08
    requirements:
      ExtUtils::MakeMaker 0
  Class-Factory-Util-1.7
    pathname: D/DR/DROLSKY/Class-Factory-Util-1.7.tar.gz
    provides:
      Class::Factory::Util 1.7
    requirements:
  Class-ISA-0.36
    pathname: S/SM/SMUELLER/Class-ISA-0.36.tar.gz
    provides:
      Class::ISA 0.36
    requirements:
      ExtUtils::MakeMaker 0
      if 0
  Class-InsideOut-1.13
    pathname: D/DA/DAGOLDEN/Class-InsideOut-1.13.tar.gz
    provides:
      Class::InsideOut 1.13
    requirements:
      Carp 0
      Class::ISA 0
      Exporter 0
      ExtUtils::MakeMaker 6.30
      Scalar::Util 1.09
      Storable 0
      overload 0
      strict 0
      vars 0
  Class-Inspector-1.28
    pathname: A/AD/ADAMK/Class-Inspector-1.28.tar.gz
    provides:
      Class::Inspector 1.28
      Class::Inspector::Functions 1.28
    requirements:
      ExtUtils::MakeMaker 6.59
      File::Spec 0.80
      Test::More 0.47
      perl 5.006
  Class-Load-0.21
    pathname: E/ET/ETHER/Class-Load-0.21.tar.gz
    provides:
      Class::Load 0.21
      Class::Load::PP 0.21
    requirements:
      Carp 0
      Data::OptList 0
      Exporter 0
      ExtUtils::MakeMaker 6.30
      Module::Build::Tiny 0.034
      Module::Implementation 0.04
      Module::Runtime 0.012
      Package::Stash 0.14
      Scalar::Util 0
      Try::Tiny 0
      base 0
      perl 5.008
      strict 0
      warnings 0
  Class-Load-XS-0.08
    pathname: E/ET/ETHER/Class-Load-XS-0.08.tar.gz
    provides:
      Class::Load::XS 0.08
    requirements:
      Class::Load 0.20
      ExtUtils::MakeMaker 6.30
      XSLoader 0
      strict 0
      warnings 0
  Class-MakeMethods-1.01
    pathname: E/EV/EVO/Class-MakeMethods-1.01.tar.gz
    provides:
      Class::MakeMethods 1.01
      Class::MakeMethods::Attribute 1.005
      Class::MakeMethods::Autoload 1
      Class::MakeMethods::Basic 1
      Class::MakeMethods::Basic::Array 1
      Class::MakeMethods::Basic::Global 1
      Class::MakeMethods::Basic::Hash 1
      Class::MakeMethods::Composite 1
      Class::MakeMethods::Composite::Array 1
      Class::MakeMethods::Composite::Global 1
      Class::MakeMethods::Composite::Hash 1
      Class::MakeMethods::Composite::Inheritable 1
      Class::MakeMethods::Composite::Universal 1
      Class::MakeMethods::Emulator 1.009
      Class::MakeMethods::Emulator::AccessorFast undef
      Class::MakeMethods::Emulator::Inheritable undef
      Class::MakeMethods::Emulator::MethodMaker 1.03
      Class::MakeMethods::Emulator::Singleton undef
      Class::MakeMethods::Emulator::Struct undef
      Class::MakeMethods::Emulator::accessors 0.02
      Class::MakeMethods::Emulator::accessors::chained 0.02
      Class::MakeMethods::Emulator::accessors::classic 0.02
      Class::MakeMethods::Emulator::mcoder 0.05
      Class::MakeMethods::Evaled 1
      Class::MakeMethods::Evaled::Hash 1
      Class::MakeMethods::Standard 1
      Class::MakeMethods::Standard::Array 1
      Class::MakeMethods::Standard::Global 1
      Class::MakeMethods::Standard::Hash 1
      Class::MakeMethods::Standard::Inheritable 1
      Class::MakeMethods::Standard::Universal 1
      Class::MakeMethods::Template 1.008
      Class::MakeMethods::Template::Array 1.008
      Class::MakeMethods::Template::Class 1.008
      Class::MakeMethods::Template::ClassInherit 1.008
      Class::MakeMethods::Template::ClassName 1.008
      Class::MakeMethods::Template::ClassVar 1.008
      Class::MakeMethods::Template::Flyweight 1.008
      Class::MakeMethods::Template::Generic 1.008
      Class::MakeMethods::Template::Global 1.008
      Class::MakeMethods::Template::Hash 1.008
      Class::MakeMethods::Template::Inheritable 1.008
      Class::MakeMethods::Template::InsideOut 1.008
      Class::MakeMethods::Template::PackageVar 1.008
      Class::MakeMethods::Template::Ref 1.008
      Class::MakeMethods::Template::Scalar 1.008
      Class::MakeMethods::Template::Static 1.008
      Class::MakeMethods::Template::Struct 1.008
      Class::MakeMethods::Template::StructBuiltin 1.008
      Class::MakeMethods::Template::Universal 1.008
      Class::MakeMethods::Utility::ArraySplicer 1
      Class::MakeMethods::Utility::DiskCache 1.008
      Class::MakeMethods::Utility::Inheritable 1
      Class::MakeMethods::Utility::Ref 1
      Class::MakeMethods::Utility::TextBuilder 1.008
      Test undef
      TieScalarTest undef
    requirements:
      ExtUtils::MakeMaker 0
  Class-Method-Modifiers-2.10
    pathname: E/ET/ETHER/Class-Method-Modifiers-2.10.tar.gz
    provides:
      Class::Method::Modifiers 2.10
    requirements:
      B 0
      Carp 0
      Exporter 0
      ExtUtils::MakeMaker 6.30
      base 0
      strict 0
      warnings 0
  Class-MethodMaker-2.21
    pathname: S/SC/SCHWIGON/class-methodmaker/Class-MethodMaker-2.21.tar.gz
    provides:
      Class::MethodMaker 2.21
      Class::MethodMaker::Constants undef
      Class::MethodMaker::Engine 2.21
      Class::MethodMaker::OptExt undef
      Class::MethodMaker::V1Compat undef
      Generate undef
    requirements:
      ExtUtils::MakeMaker 0
      perl 5.006
  Class-Singleton-1.4
    pathname: A/AB/ABW/Class-Singleton-1.4.tar.gz
    provides:
      Class::Singleton 1.4
    requirements:
      ExtUtils::MakeMaker 0
  Class-Std-0.013
    pathname: C/CH/CHORNY/Class-Std-0.013.tar.gz
    provides:
      Class::Std 0.013
      Class::Std::SCR 0.013
    requirements:
      Data::Dumper 0
      Scalar::Util 0
      Test::More 0
      perl 5.006
  Class-Throwable-0.11
    pathname: K/KM/KMX/Class-Throwable-0.11.tar.gz
    provides:
      Class::Throwable 0.11
    requirements:
      ExtUtils::MakeMaker 0
      Scalar::Util 1.1
      Test::More 0.47
  Class-XSAccessor-1.19
    pathname: S/SM/SMUELLER/Class-XSAccessor-1.19.tar.gz
    provides:
      Class::XSAccessor 1.19
      Class::XSAccessor::Array 1.19
    requirements:
      ExtUtils::MakeMaker 0
      Test::More 0
      Time::HiRes 0
      XSLoader 0
      perl 5.008
  Clone-0.37
    pathname: G/GA/GARU/Clone-0.37.tar.gz
    provides:
      Clone 0.37
    requirements:
      ExtUtils::MakeMaker 0
      Test::More 0
  Color-Mix-0.02
    pathname: D/DA/DALTSKI/Color-Mix-0.02.tar.gz
    provides:
      Color::Mix 0.02
    requirements:
      ExtUtils::MakeMaker 0
      Test::Warn 0
  Config-Any-0.26
    pathname: B/BR/BRICAS/Config-Any-0.26.tar.gz
    provides:
      Config::Any 0.26
      Config::Any::Base undef
      Config::Any::General undef
      Config::Any::INI undef
      Config::Any::JSON undef
      Config::Any::Perl undef
      Config::Any::XML undef
      Config::Any::YAML undef
    requirements:
      ExtUtils::MakeMaker 6.59
      Module::Pluggable 3.01
      Test::More 0
      perl 5.006
  Config-AutoConf-0.22
    pathname: A/AM/AMBS/Config/Config-AutoConf-0.22.tar.gz
    provides:
      Config::AutoConf 0.22
    requirements:
      Capture::Tiny 0
      ExtUtils::CBuilder 0.23
      ExtUtils::MakeMaker 0
      Test::More 0
  Config-General-2.56
    pathname: T/TL/TLINDEN/Config-General-2.56.tar.gz
    provides:
      Config::General 2.56
      Config::General::Extended 2.07
      Config::General::Interpolated 2.15
    requirements:
      ExtUtils::MakeMaker 0
      File::Glob 0
      File::Spec::Functions 0
      FileHandle 0
      IO::File 0
  Config-Tiny-2.20
    pathname: R/RS/RSAVAGE/Config-Tiny-2.20.tgz
    provides:
      Config::Tiny 2.20
    requirements:
      File::Spec 3.3
      File::Temp 0.22
      Module::Build 0.34
      Test::More 0.47
      UNIVERSAL 0
      perl v5.8.1
      strict 0
      utf8 0
  Context-Preserve-0.01
    pathname: J/JR/JROCKWAY/Context-Preserve-0.01.tar.gz
    provides:
      Context::Preserve 0.01
    requirements:
      Exporter 0
      ExtUtils::MakeMaker 0
      Test::Exception 0
      Test::More 0
      ok 0
  Cpanel-JSON-XS-2.3404
    pathname: R/RU/RURBAN/Cpanel-JSON-XS-2.3404.tar.gz
    provides:
      Cpanel::JSON::XS 2.3404
    requirements:
      ExtUtils::MakeMaker 0
      Pod::Text 2.08
      Pod::Usage 1.33
  Crypt-Random-Seed-0.03
    pathname: D/DA/DANAJ/Crypt-Random-Seed-0.03.tar.gz
    provides:
      Crypt::Random::Seed 0.03
    requirements:
      Carp 0
      Crypt::Random::TESHA2 0
      Exporter 5.562
      ExtUtils::MakeMaker 0
      Fcntl 0
      Test::More 0.45
      base 0
      constant 0
      perl 5.006002
  Crypt-Random-Source-0.11
    pathname: E/ET/ETHER/Crypt-Random-Source-0.11.tar.gz
    provides:
      Crypt::Random::Source 0.11
      Crypt::Random::Source::Base 0.11
      Crypt::Random::Source::Base::File 0.11
      Crypt::Random::Source::Base::Handle 0.11
      Crypt::Random::Source::Base::Proc 0.11
      Crypt::Random::Source::Base::RandomDevice 0.11
      Crypt::Random::Source::Factory 0.11
      Crypt::Random::Source::Strong 0.11
      Crypt::Random::Source::Strong::devrandom 0.11
      Crypt::Random::Source::Weak 0.11
      Crypt::Random::Source::Weak::devurandom 0.11
      Crypt::Random::Source::Weak::rand 0.11
    requirements:
      Capture::Tiny 0.08
      Carp 0
      File::Spec 0
      IO::File 1.14
      IO::Handle 0
      Module::Build::Tiny 0.034
      Module::Find 0
      Module::Runtime 0
      Moo 0
      Sub::Exporter 0
      Types::Standard 0
      bytes 0
      namespace::clean 0.11
      perl 5.008
      strict 0
      warnings 0
  Crypt-Random-TESHA2-0.01
    pathname: D/DA/DANAJ/Crypt-Random-TESHA2-0.01.tar.gz
    provides:
      Crypt::Random::TESHA2 0.01
      Crypt::Random::TESHA2::Config 0.01
    requirements:
      Carp 0
      Digest::SHA 5.22
      Exporter 5.562
      ExtUtils::MakeMaker 0
      Test::More 0.45
      Time::HiRes 1.9711
      base 0
      perl 5.006002
  Crypt-SaltedHash-0.09
    pathname: G/GS/GSHANK/Crypt-SaltedHash-0.09.tar.gz
    provides:
      Crypt::SaltedHash 0.09
    requirements:
      Digest 0
      ExtUtils::MakeMaker 6.30
      Test::Fatal 0
      Test::More 0
  DBD-Pg-3.5.3
    pathname: T/TU/TURNSTEP/DBD-Pg-3.5.3.tar.gz
    provides:
      Bundle::DBD::Pg v3.5.3
      DBD::Pg v3.5.3
    requirements:
      DBI 1.614
      ExtUtils::MakeMaker 6.11
      Test::More 0.88
      Time::HiRes 0
      version 0
  DBD-SQLite-1.50
    pathname: I/IS/ISHIGAKI/DBD-SQLite-1.50.tar.gz
    provides:
      DBD::SQLite 1.50
      DBD::SQLite::Constants undef
      DBD::SQLite::VirtualTable 1.50
      DBD::SQLite::VirtualTable::Cursor 1.50
      DBD::SQLite::VirtualTable::FileContent undef
      DBD::SQLite::VirtualTable::FileContent::Cursor undef
      DBD::SQLite::VirtualTable::PerlData undef
      DBD::SQLite::VirtualTable::PerlData::Cursor undef
    requirements:
      DBI 1.57
      ExtUtils::MakeMaker 0
      File::Spec 0.82
      Test::Builder 0.86
      Test::More 0.47
      Tie::Hash 0
      perl 5.006
  DBI-1.631
    pathname: T/TI/TIMB/DBI-1.631.tar.gz
    provides:
      Bundle::DBI 12.008696
      DBD::DBM 0.08
      DBD::DBM::Statement 0.08
      DBD::DBM::Table 0.08
      DBD::DBM::db 0.08
      DBD::DBM::dr 0.08
      DBD::DBM::st 0.08
      DBD::ExampleP 12.014311
      DBD::ExampleP::db 12.014311
      DBD::ExampleP::dr 12.014311
      DBD::ExampleP::st 12.014311
      DBD::File 0.42
      DBD::File::DataSource::File 0.42
      DBD::File::DataSource::Stream 0.42
      DBD::File::Statement 0.42
      DBD::File::Table 0.42
      DBD::File::TableSource::FileSystem 0.42
      DBD::File::db 0.42
      DBD::File::dr 0.42
      DBD::File::st 0.42
      DBD::Gofer 0.015327
      DBD::Gofer::Policy::Base 0.010088
      DBD::Gofer::Policy::classic 0.010088
      DBD::Gofer::Policy::pedantic 0.010088
      DBD::Gofer::Policy::rush 0.010088
      DBD::Gofer::Transport::Base 0.014121
      DBD::Gofer::Transport::corostream undef
      DBD::Gofer::Transport::null 0.010088
      DBD::Gofer::Transport::pipeone 0.010088
      DBD::Gofer::Transport::stream 0.014599
      DBD::Gofer::db 0.015327
      DBD::Gofer::dr 0.015327
      DBD::Gofer::st 0.015327
      DBD::NullP 12.014715
      DBD::NullP::db 12.014715
      DBD::NullP::dr 12.014715
      DBD::NullP::st 12.014715
      DBD::Proxy 0.2004
      DBD::Proxy::RPC::PlClient 0.2004
      DBD::Proxy::db 0.2004
      DBD::Proxy::dr 0.2004
      DBD::Proxy::st 0.2004
      DBD::Sponge 12.010003
      DBD::Sponge::db 12.010003
      DBD::Sponge::dr 12.010003
      DBD::Sponge::st 12.010003
      DBDI 12.015129
      DBI 1.631
      DBI::Const::GetInfo::ANSI 2.008697
      DBI::Const::GetInfo::ODBC 2.011374
      DBI::Const::GetInfoReturn 2.008697
      DBI::Const::GetInfoType 2.008697
      DBI::DBD 12.015129
      DBI::DBD::Metadata 2.014214
      DBI::DBD::SqlEngine 0.06
      DBI::DBD::SqlEngine::DataSource 0.06
      DBI::DBD::SqlEngine::Statement 0.06
      DBI::DBD::SqlEngine::Table 0.06
      DBI::DBD::SqlEngine::TableSource 0.06
      DBI::DBD::SqlEngine::TieMeta 0.06
      DBI::DBD::SqlEngine::TieTables 0.06
      DBI::DBD::SqlEngine::db 0.06
      DBI::DBD::SqlEngine::dr 0.06
      DBI::DBD::SqlEngine::st 0.06
      DBI::FAQ 1.014935
      DBI::Gofer::Execute 0.014283
      DBI::Gofer::Request 0.012537
      DBI::Gofer::Response 0.011566
      DBI::Gofer::Serializer::Base 0.009950
      DBI::Gofer::Serializer::DataDumper 0.009950
      DBI::Gofer::Serializer::Storable 0.015586
      DBI::Gofer::Transport::Base 0.012537
      DBI::Gofer::Transport::pipeone 0.012537
      DBI::Gofer::Transport::stream 0.012537
      DBI::Profile 2.015065
      DBI::ProfileData 2.010008
      DBI::ProfileDumper 2.015325
      DBI::ProfileDumper::Apache 2.014121
      DBI::ProfileSubs 0.009396
      DBI::ProxyServer 0.3005
      DBI::ProxyServer::db 0.3005
      DBI::ProxyServer::dr 0.3005
      DBI::ProxyServer::st 0.3005
      DBI::SQL::Nano 1.015544
      DBI::SQL::Nano::Statement_ 1.015544
      DBI::SQL::Nano::Table_ 1.015544
      DBI::Util::CacheMemory 0.010315
      DBI::Util::_accessor 0.009479
      DBI::common 1.631
    requirements:
      ExtUtils::MakeMaker 6.48
      Test::Simple 0.90
      perl 5.008
  DBIx-Admin-TableInfo-3.00
    pathname: R/RS/RSAVAGE/DBIx-Admin-TableInfo-3.00.tgz
    provides:
      DBIx::Admin::TableInfo 3.00
    requirements:
      DBI 0
      Data::Dumper::Concise 2.021
      Module::Build 0.38
      Moo 1.004002
      Test::More 0
      Test::Version 1.002003
      strict 0
      warnings 0
  DBIx-Class-0.08270
    pathname: R/RI/RIBASUSHI/DBIx-Class-0.08270.tar.gz
    provides:
      DBIx::Class 0.08270
      DBIx::Class::AccessorGroup undef
      DBIx::Class::Admin undef
      DBIx::Class::CDBICompat undef
      DBIx::Class::Core undef
      DBIx::Class::Cursor undef
      DBIx::Class::DB undef
      DBIx::Class::Exception undef
      DBIx::Class::FilterColumn undef
      DBIx::Class::InflateColumn undef
      DBIx::Class::InflateColumn::DateTime undef
      DBIx::Class::InflateColumn::File undef
      DBIx::Class::Optional::Dependencies undef
      DBIx::Class::Ordered undef
      DBIx::Class::PK undef
      DBIx::Class::PK::Auto undef
      DBIx::Class::Relationship undef
      DBIx::Class::Relationship::Base undef
      DBIx::Class::ResultClass::HashRefInflator undef
      DBIx::Class::ResultSet undef
      DBIx::Class::ResultSetColumn undef
      DBIx::Class::ResultSetManager undef
      DBIx::Class::ResultSource undef
      DBIx::Class::ResultSource::Table undef
      DBIx::Class::ResultSource::View undef
      DBIx::Class::ResultSourceHandle undef
      DBIx::Class::ResultSourceProxy::Table undef
      DBIx::Class::Row undef
      DBIx::Class::SQLMaker undef
      DBIx::Class::SQLMaker::LimitDialects undef
      DBIx::Class::SQLMaker::OracleJoins undef
      DBIx::Class::Schema undef
      DBIx::Class::Schema::Versioned undef
      DBIx::Class::Serialize::Storable undef
      DBIx::Class::StartupCheck undef
      DBIx::Class::Storage undef
      DBIx::Class::Storage::DBI undef
      DBIx::Class::Storage::DBI::ACCESS undef
      DBIx::Class::Storage::DBI::ADO undef
      DBIx::Class::Storage::DBI::ADO::MS_Jet undef
      DBIx::Class::Storage::DBI::ADO::MS_Jet::Cursor undef
      DBIx::Class::Storage::DBI::ADO::Microsoft_SQL_Server undef
      DBIx::Class::Storage::DBI::ADO::Microsoft_SQL_Server::Cursor undef
      DBIx::Class::Storage::DBI::AutoCast undef
      DBIx::Class::Storage::DBI::Cursor undef
      DBIx::Class::Storage::DBI::DB2 undef
      DBIx::Class::Storage::DBI::Firebird undef
      DBIx::Class::Storage::DBI::Firebird::Common undef
      DBIx::Class::Storage::DBI::IdentityInsert undef
      DBIx::Class::Storage::DBI::Informix undef
      DBIx::Class::Storage::DBI::InterBase undef
      DBIx::Class::Storage::DBI::MSSQL undef
      DBIx::Class::Storage::DBI::NoBindVars undef
      DBIx::Class::Storage::DBI::ODBC undef
      DBIx::Class::Storage::DBI::ODBC::ACCESS undef
      DBIx::Class::Storage::DBI::ODBC::DB2_400_SQL undef
      DBIx::Class::Storage::DBI::ODBC::Firebird undef
      DBIx::Class::Storage::DBI::ODBC::Microsoft_SQL_Server undef
      DBIx::Class::Storage::DBI::ODBC::SQL_Anywhere undef
      DBIx::Class::Storage::DBI::Oracle undef
      DBIx::Class::Storage::DBI::Oracle::Generic undef
      DBIx::Class::Storage::DBI::Oracle::WhereJoins undef
      DBIx::Class::Storage::DBI::Pg undef
      DBIx::Class::Storage::DBI::Replicated undef
      DBIx::Class::Storage::DBI::Replicated::Balancer undef
      DBIx::Class::Storage::DBI::Replicated::Balancer::First undef
      DBIx::Class::Storage::DBI::Replicated::Balancer::Random undef
      DBIx::Class::Storage::DBI::Replicated::Pool undef
      DBIx::Class::Storage::DBI::Replicated::Replicant undef
      DBIx::Class::Storage::DBI::Replicated::WithDSN undef
      DBIx::Class::Storage::DBI::SQLAnywhere undef
      DBIx::Class::Storage::DBI::SQLAnywhere::Cursor undef
      DBIx::Class::Storage::DBI::SQLite undef
      DBIx::Class::Storage::DBI::Sybase undef
      DBIx::Class::Storage::DBI::Sybase::ASE undef
      DBIx::Class::Storage::DBI::Sybase::ASE::NoBindVars undef
      DBIx::Class::Storage::DBI::Sybase::FreeTDS undef
      DBIx::Class::Storage::DBI::Sybase::MSSQL undef
      DBIx::Class::Storage::DBI::Sybase::Microsoft_SQL_Server undef
      DBIx::Class::Storage::DBI::Sybase::Microsoft_SQL_Server::NoBindVars undef
      DBIx::Class::Storage::DBI::UniqueIdentifier undef
      DBIx::Class::Storage::DBI::mysql undef
      DBIx::Class::Storage::Statistics undef
      DBIx::Class::Storage::TxnScopeGuard undef
      DBIx::Class::UTF8Columns undef
      SQL::Translator::Parser::DBIx::Class 1.10
      SQL::Translator::Producer::DBIx::Class::File 0.1
    requirements:
      Class::Accessor::Grouped 0.10010
      Class::C3::Componentised 1.0009
      Class::Inspector 1.24
      Config::Any 0.20
      Context::Preserve 0.01
      DBD::SQLite 1.29
      DBI 1.57
      Data::Compare 1.22
      Data::Dumper::Concise 2.020
      Data::Page 2.00
      Devel::GlobalDestruction 0.09
      ExtUtils::MakeMaker 6.59
      File::Temp 0.22
      Hash::Merge 0.12
      List::Util 1.16
      MRO::Compat 0.12
      Module::Find 0.07
      Moo 1.002
      Package::Stash 0.28
      Path::Class 0.18
      SQL::Abstract 1.77
      Scope::Guard 0.03
      Sub::Name 0.04
      Test::Deep 0.101
      Test::Exception 0.31
      Test::More 0.94
      Test::Warn 0.21
      Text::Balanced 2.00
      Try::Tiny 0.07
      namespace::clean 0.24
      perl 5.008001
  DBIx-Simple-1.35
    pathname: J/JU/JUERD/DBIx-Simple-1.35.tar.gz
    provides:
      DBIx::Simple 1.35
      DBIx::Simple::DeadObject 1.35
      DBIx::Simple::Dummy 1.35
      DBIx::Simple::Result 1.35
      DBIx::Simple::Result::RowObject undef
      DBIx::Simple::Statement 1.35
    requirements:
      DBI 1.21
      ExtUtils::MakeMaker 0
  Data-Compare-1.23
    pathname: D/DC/DCANTRELL/Data-Compare-1.23.tar.gz
    provides:
      Data::Compare 1.23
      Data::Compare::Plugins::Scalar::Properties 1
    requirements:
      ExtUtils::MakeMaker 0
      File::Find::Rule 0.1
      Scalar::Util 0
  Data-Dump-1.22
    pathname: G/GA/GAAS/Data-Dump-1.22.tar.gz
    provides:
      Data::Dump 1.22
      Data::Dump::FilterContext undef
      Data::Dump::Filtered undef
      Data::Dump::Trace 0.02
      Data::Dump::Trace::Call 0.02
      Data::Dump::Trace::Wrapper 0.02
    requirements:
      ExtUtils::MakeMaker 0
      Symbol 0
      Test 0
      perl 5.006
  Data-Dumper-Concise-2.022
    pathname: F/FR/FREW/Data-Dumper-Concise-2.022.tar.gz
    provides:
      Data::Dumper::Concise 2.022
      Data::Dumper::Concise::Sugar undef
      Devel::Dwarn undef
    requirements:
      ExtUtils::MakeMaker 6.59
      perl 5.006
  Data-MessagePack-0.48
    pathname: G/GF/GFUJI/Data-MessagePack-0.48.tar.gz
    provides:
      Data::MessagePack 0.48
      Data::MessagePack::Boolean undef
      Data::MessagePack::PP undef
    requirements:
      Devel::PPPort 3.19
      ExtUtils::MakeMaker 6.59
      ExtUtils::ParseXS 2.21
      Test::More 0.94
      Test::Requires 0
      XSLoader 0.02
      perl 5.008001
  Data-OptList-0.109
    pathname: R/RJ/RJBS/Data-OptList-0.109.tar.gz
    provides:
      Data::OptList 0.109
    requirements:
      ExtUtils::MakeMaker 6.30
      List::Util 0
      Params::Util 0
      Sub::Install 0.921
      strict 0
      warnings 0
  Data-Page-2.02
    pathname: L/LB/LBROCARD/Data-Page-2.02.tar.gz
    provides:
      Data::Page 2.02
    requirements:
      Class::Accessor::Chained::Fast 0
      Test::Exception 0
      Test::More 0
  Data-Section-Simple-0.07
    pathname: M/MI/MIYAGAWA/Data-Section-Simple-0.07.tar.gz
    provides:
      Data::Section::Simple 0.07
    requirements:
      ExtUtils::MakeMaker 6.30
  Data-Serializer-0.60
    pathname: N/NE/NEELY/Data-Serializer-0.60.tar.gz
    provides:
      Data::Serializer 0.60
      Data::Serializer::Bencode 0.03
      Data::Serializer::Config::General 0.02
      Data::Serializer::Convert::Bencode 0.03
      Data::Serializer::Convert::Bencode_XS 0.03
      Data::Serializer::Cookbook 0.05
      Data::Serializer::Data::Denter 0.02
      Data::Serializer::Data::Dumper 0.05
      Data::Serializer::Data::Taxi 0.02
      Data::Serializer::FreezeThaw 0.02
      Data::Serializer::JSON 0.04
      Data::Serializer::JSON::Syck 0.02
      Data::Serializer::PHP::Serialization 0.02
      Data::Serializer::Persistent 0.01
      Data::Serializer::Raw 0.02
      Data::Serializer::Storable 0.03
      Data::Serializer::XML::Dumper 0.02
      Data::Serializer::XML::Simple 0.03
      Data::Serializer::YAML 0.02
      Data::Serializer::YAML::Syck 0.02
    requirements:
      AutoLoader 0
      Data::Dumper 2.08
      Digest::SHA 0
      Exporter 0
      File::Spec 0
      IO::File 0
      Test::More 0
  Data-Sorting-0.9
    pathname: E/EV/EVO/Data-Sorting-0.9.tar.gz
    provides:
      Data::Sorting 0.9
    requirements:
      ExtUtils::MakeMaker 0
      Test::More 0
  Data-Stream-Bulk-0.11
    pathname: D/DO/DOY/Data-Stream-Bulk-0.11.tar.gz
    provides:
      Data::Stream::Bulk 0.11
      Data::Stream::Bulk::Array 0.11
      Data::Stream::Bulk::Callback 0.11
      Data::Stream::Bulk::Cat 0.11
      Data::Stream::Bulk::Chunked 0.11
      Data::Stream::Bulk::DBI 0.11
      Data::Stream::Bulk::DBIC 0.11
      Data::Stream::Bulk::DoneFlag 0.11
      Data::Stream::Bulk::FileHandle 0.11
      Data::Stream::Bulk::Filter 0.11
      Data::Stream::Bulk::Nil 0.11
      Data::Stream::Bulk::Path::Class 0.11
      Data::Stream::Bulk::Util 0.11
    requirements:
      ExtUtils::MakeMaker 6.30
      Moose 0.90
      Path::Class 0
      Sub::Exporter 0
      Test::More 0.88
      Test::Requires 0
      namespace::clean 0
  Data-Structure-Util-0.16
    pathname: A/AN/ANDYA/Data-Structure-Util-0.16.tar.gz
    provides:
      Data::Structure::Util 0.16
    requirements:
      Digest::MD5 0
      ExtUtils::MakeMaker 0
      Scalar::Util 1.01
      Storable 0
      perl 5.008
  Data-UUID-1.219
    pathname: R/RJ/RJBS/Data-UUID-1.219.tar.gz
    provides:
      Data::UUID 1.219
    requirements:
      Digest::MD5 0
      ExtUtils::MakeMaker 0
  Data-Validate-Domain-0.10
    pathname: N/NE/NEELY/Data-Validate-Domain-0.10.tar.gz
    provides:
      Data::Validate::Domain 0.10
    requirements:
      ExtUtils::MakeMaker 0
      Net::Domain::TLD 1.62
      Test::More 0
  Data-Visitor-0.30
    pathname: D/DO/DOY/Data-Visitor-0.30.tar.gz
    provides:
      Data::Visitor 0.30
      Data::Visitor::Callback 0.30
    requirements:
      Class::Load 0.06
      ExtUtils::MakeMaker 6.30
      Moose 0.89
      Task::Weaken 0
      Tie::ToObject 0.01
      namespace::clean 0.19
  Date-Calc-6.4
    pathname: S/ST/STBEY/Date-Calc-6.4.tar.gz
    provides:
      Date::Calc 6.4
      Date::Calc::Object 6.4
      Date::Calc::PP 6.4
      Date::Calendar 6.4
      Date::Calendar::Profiles 6.4
      Date::Calendar::Year 6.4
    requirements:
      Bit::Vector 7.4
      Carp::Clan 6.04
      ExtUtils::MakeMaker 0
  Date-Simple-3.03
    pathname: I/IZ/IZUT/Date-Simple-3.03.tar.gz
    provides:
      Date::Simple 3.03
      Date::Simple::D8 undef
      Date::Simple::Fmt undef
      Date::Simple::ISO undef
    requirements:
      ExtUtils::MakeMaker 0
      Scalar::Util 0
      Test::More 0
  DateTime-1.10
    pathname: D/DR/DROLSKY/DateTime-1.10.tar.gz
    provides:
      DateTime 1.10
      DateTime::Duration 1.10
      DateTime::Helpers 1.10
      DateTime::Infinite 1.10
      DateTime::Infinite::Future 1.10
      DateTime::Infinite::Past 1.10
      DateTime::LeapSecond 1.10
    requirements:
      Carp 0
      DateTime::Locale 0.41
      DateTime::TimeZone 1.09
      ExtUtils::CBuilder 0
      Module::Build 0.3601
      POSIX 0
      Params::Validate 0.76
      Scalar::Util 0
      Try::Tiny 0
      XSLoader 0
      base 0
      constant 0
      integer 0
      overload 0
      perl 5.008001
      strict 0
      vars 0
      warnings 0
      warnings::register 0
  DateTime-Event-ICal-0.11
    pathname: F/FG/FGLOCK/DateTime-Event-ICal-0.11.tar.gz
    provides:
      DateTime::Event::ICal 0.11
    requirements:
      DateTime 0
      DateTime::Event::Recurrence 0.11
      ExtUtils::MakeMaker 0
  DateTime-Event-Recurrence-0.16
    pathname: F/FG/FGLOCK/DateTime-Event-Recurrence-0.16.tar.gz
    provides:
      DateTime::Event::Recurrence 0.16
      DateTime::Set::ICal 0.16
    requirements:
      DateTime 0.27
      DateTime::Set 0.17
      ExtUtils::MakeMaker 0
  DateTime-Format-Builder-0.81
    pathname: D/DR/DROLSKY/DateTime-Format-Builder-0.81.tar.gz
    provides:
      DateTime::Format::Builder 0.81
      DateTime::Format::Builder::Parser 0.81
      DateTime::Format::Builder::Parser::Dispatch 0.81
      DateTime::Format::Builder::Parser::Quick 0.81
      DateTime::Format::Builder::Parser::Regex 0.81
      DateTime::Format::Builder::Parser::Strptime 0.81
      DateTime::Format::Builder::Parser::generic 0.81
      DateTime::Format::Fall undef
      DateTime::Format::Simple undef
    requirements:
      Carp 0
      Class::Factory::Util 1.6
      DateTime 1.00
      DateTime::Format::Strptime 1.04
      ExtUtils::MakeMaker 6.30
      Params::Validate 0.72
      Scalar::Util 0
      base 0
      strict 0
      vars 0
      warnings 0
  DateTime-Format-Flexible-0.26
    pathname: T/TH/THINC/DateTime-Format-Flexible-0.26.tar.gz
    provides:
      DateTime::Format::Flexible 0.26
      DateTime::Format::Flexible::lang undef
      DateTime::Format::Flexible::lang::de undef
      DateTime::Format::Flexible::lang::en undef
      DateTime::Format::Flexible::lang::es undef
    requirements:
      DateTime 0
      DateTime::Format::Builder 0.74
      DateTime::TimeZone 0
      ExtUtils::MakeMaker 0
      List::MoreUtils 0
      Module::Pluggable 0
      Test::MockTime 0
      Test::Simple 0.44
  DateTime-Format-HTTP-0.40
    pathname: C/CK/CKRAS/DateTime-Format-HTTP-0.40.tar.gz
    provides:
      DateTime::Format::HTTP 0.40
    requirements:
      DateTime 0.17
      HTTP::Date 1.44
      Test::More 0.47
  DateTime-Format-ICal-0.09
    pathname: D/DR/DROLSKY/DateTime-Format-ICal-0.09.tar.gz
    provides:
      DateTime::Format::ICal 0.09
    requirements:
      DateTime 0.17
      DateTime::Event::ICal 0.03
      DateTime::Set 0.1
      DateTime::TimeZone 0.22
      Module::Build 0
      Params::Validate 0.59
  DateTime-Format-ISO8601-0.08
    pathname: J/JH/JHOBLITT/DateTime-Format-ISO8601-0.08.tar.gz
    provides:
      DateTime::Format::ISO8601 0.08
    requirements:
      DateTime 0.18
      DateTime::Format::Builder 0.77
  DateTime-Format-Natural-1.02
    pathname: S/SC/SCHUBIGER/DateTime-Format-Natural-1.02.tar.gz
    provides:
      DateTime::Format::Natural 1.02
      DateTime::Format::Natural::Calc 1.40
      DateTime::Format::Natural::Compat 0.07
      DateTime::Format::Natural::Duration 0.06
      DateTime::Format::Natural::Duration::Checks 0.04
      DateTime::Format::Natural::Expand 0.03
      DateTime::Format::Natural::Extract 0.11
      DateTime::Format::Natural::Formatted 0.07
      DateTime::Format::Natural::Helpers 0.06
      DateTime::Format::Natural::Lang::Base 1.08
      DateTime::Format::Natural::Lang::EN 1.59
      DateTime::Format::Natural::Rewrite 0.06
      DateTime::Format::Natural::Test 0.10
      DateTime::Format::Natural::Utils 0.05
      DateTime::Format::Natural::Wrappers 0.03
    requirements:
      Carp 0
      Clone 0
      Cwd 0
      DateTime 0
      DateTime::TimeZone 0
      Exporter 0
      File::Find 0
      File::Spec 0
      FindBin 0
      Getopt::Long 0
      List::MoreUtils 0
      Module::Util 0
      Params::Validate 0
      Scalar::Util 0
      Storable 0
      Term::ReadLine 0
      Test::MockTime 0
      Test::More 0
      boolean 0
  DateTime-Format-Pg-0.16011
    pathname: D/DM/DMAKI/DateTime-Format-Pg-0.16011.tar.gz
    provides:
      DateTime::Format::Pg 0.16011
    requirements:
      DateTime 0.10
      DateTime::Format::Builder 0.72
      DateTime::TimeZone 0.05
      ExtUtils::MakeMaker 6.36
      Module::Build 0.38
      Test::More 0
  DateTime-Format-Strptime-1.55
    pathname: D/DR/DROLSKY/DateTime-Format-Strptime-1.55.tar.gz
    provides:
      DateTime::Format::Strptime 1.55
    requirements:
      Carp 0
      DateTime 1.00
      DateTime::Locale 0.45
      DateTime::TimeZone 0.79
      Exporter 0
      ExtUtils::MakeMaker 6.30
      Params::Validate 0.64
      strict 0
      vars 0
  DateTime-Locale-0.45
    pathname: D/DR/DROLSKY/DateTime-Locale-0.45.tar.gz
    provides:
      DateTime::Locale 0.45
      DateTime::Locale::Base undef
      DateTime::Locale::Catalog undef
      DateTime::Locale::aa undef
      DateTime::Locale::aa_DJ undef
      DateTime::Locale::aa_ER undef
      DateTime::Locale::aa_ER_SAAHO undef
      DateTime::Locale::aa_ET undef
      DateTime::Locale::af undef
      DateTime::Locale::af_NA undef
      DateTime::Locale::af_ZA undef
      DateTime::Locale::ak undef
      DateTime::Locale::ak_GH undef
      DateTime::Locale::am undef
      DateTime::Locale::am_ET undef
      DateTime::Locale::ar undef
      DateTime::Locale::ar_AE undef
      DateTime::Locale::ar_BH undef
      DateTime::Locale::ar_DZ undef
      DateTime::Locale::ar_EG undef
      DateTime::Locale::ar_IQ undef
      DateTime::Locale::ar_JO undef
      DateTime::Locale::ar_KW undef
      DateTime::Locale::ar_LB undef
      DateTime::Locale::ar_LY undef
      DateTime::Locale::ar_MA undef
      DateTime::Locale::ar_OM undef
      DateTime::Locale::ar_QA undef
      DateTime::Locale::ar_SA undef
      DateTime::Locale::ar_SD undef
      DateTime::Locale::ar_SY undef
      DateTime::Locale::ar_TN undef
      DateTime::Locale::ar_YE undef
      DateTime::Locale::as undef
      DateTime::Locale::as_IN undef
      DateTime::Locale::az undef
      DateTime::Locale::az_AZ undef
      DateTime::Locale::az_Cyrl undef
      DateTime::Locale::az_Cyrl_AZ undef
      DateTime::Locale::az_Latn undef
      DateTime::Locale::az_Latn_AZ undef
      DateTime::Locale::be undef
      DateTime::Locale::be_BY undef
      DateTime::Locale::bg undef
      DateTime::Locale::bg_BG undef
      DateTime::Locale::bn undef
      DateTime::Locale::bn_BD undef
      DateTime::Locale::bn_IN undef
      DateTime::Locale::bo undef
      DateTime::Locale::bo_CN undef
      DateTime::Locale::bo_IN undef
      DateTime::Locale::bs undef
      DateTime::Locale::bs_BA undef
      DateTime::Locale::byn undef
      DateTime::Locale::byn_ER undef
      DateTime::Locale::ca undef
      DateTime::Locale::ca_ES undef
      DateTime::Locale::cch undef
      DateTime::Locale::cch_NG undef
      DateTime::Locale::cop undef
      DateTime::Locale::cs undef
      DateTime::Locale::cs_CZ undef
      DateTime::Locale::cy undef
      DateTime::Locale::cy_GB undef
      DateTime::Locale::da undef
      DateTime::Locale::da_DK undef
      DateTime::Locale::de undef
      DateTime::Locale::de_AT undef
      DateTime::Locale::de_BE undef
      DateTime::Locale::de_CH undef
      DateTime::Locale::de_DE undef
      DateTime::Locale::de_LI undef
      DateTime::Locale::de_LU undef
      DateTime::Locale::dv undef
      DateTime::Locale::dv_MV undef
      DateTime::Locale::dz undef
      DateTime::Locale::dz_BT undef
      DateTime::Locale::ee undef
      DateTime::Locale::ee_GH undef
      DateTime::Locale::ee_TG undef
      DateTime::Locale::el undef
      DateTime::Locale::el_CY undef
      DateTime::Locale::el_GR undef
      DateTime::Locale::el_POLYTON undef
      DateTime::Locale::en undef
      DateTime::Locale::en_AS undef
      DateTime::Locale::en_AU undef
      DateTime::Locale::en_BE undef
      DateTime::Locale::en_BW undef
      DateTime::Locale::en_BZ undef
      DateTime::Locale::en_CA undef
      DateTime::Locale::en_Dsrt undef
      DateTime::Locale::en_Dsrt_US undef
      DateTime::Locale::en_GB undef
      DateTime::Locale::en_GU undef
      DateTime::Locale::en_HK undef
      DateTime::Locale::en_IE undef
      DateTime::Locale::en_IN undef
      DateTime::Locale::en_JM undef
      DateTime::Locale::en_MH undef
      DateTime::Locale::en_MP undef
      DateTime::Locale::en_MT undef
      DateTime::Locale::en_NA undef
      DateTime::Locale::en_NZ undef
      DateTime::Locale::en_PH undef
      DateTime::Locale::en_PK undef
      DateTime::Locale::en_SG undef
      DateTime::Locale::en_Shaw undef
      DateTime::Locale::en_TT undef
      DateTime::Locale::en_UM undef
      DateTime::Locale::en_US undef
      DateTime::Locale::en_US_POSIX undef
      DateTime::Locale::en_VI undef
      DateTime::Locale::en_ZA undef
      DateTime::Locale::en_ZW undef
      DateTime::Locale::eo undef
      DateTime::Locale::es undef
      DateTime::Locale::es_AR undef
      DateTime::Locale::es_BO undef
      DateTime::Locale::es_CL undef
      DateTime::Locale::es_CO undef
      DateTime::Locale::es_CR undef
      DateTime::Locale::es_DO undef
      DateTime::Locale::es_EC undef
      DateTime::Locale::es_ES undef
      DateTime::Locale::es_GT undef
      DateTime::Locale::es_HN undef
      DateTime::Locale::es_MX undef
      DateTime::Locale::es_NI undef
      DateTime::Locale::es_PA undef
      DateTime::Locale::es_PE undef
      DateTime::Locale::es_PR undef
      DateTime::Locale::es_PY undef
      DateTime::Locale::es_SV undef
      DateTime::Locale::es_US undef
      DateTime::Locale::es_UY undef
      DateTime::Locale::es_VE undef
      DateTime::Locale::et undef
      DateTime::Locale::et_EE undef
      DateTime::Locale::eu undef
      DateTime::Locale::eu_ES undef
      DateTime::Locale::fa undef
      DateTime::Locale::fa_AF undef
      DateTime::Locale::fa_IR undef
      DateTime::Locale::fi undef
      DateTime::Locale::fi_FI undef
      DateTime::Locale::fil undef
      DateTime::Locale::fil_PH undef
      DateTime::Locale::fo undef
      DateTime::Locale::fo_FO undef
      DateTime::Locale::fr undef
      DateTime::Locale::fr_BE undef
      DateTime::Locale::fr_CA undef
      DateTime::Locale::fr_CH undef
      DateTime::Locale::fr_FR undef
      DateTime::Locale::fr_LU undef
      DateTime::Locale::fr_MC undef
      DateTime::Locale::fr_SN undef
      DateTime::Locale::fur undef
      DateTime::Locale::fur_IT undef
      DateTime::Locale::ga undef
      DateTime::Locale::ga_IE undef
      DateTime::Locale::gaa undef
      DateTime::Locale::gaa_GH undef
      DateTime::Locale::gez undef
      DateTime::Locale::gez_ER undef
      DateTime::Locale::gez_ET undef
      DateTime::Locale::gl undef
      DateTime::Locale::gl_ES undef
      DateTime::Locale::gsw undef
      DateTime::Locale::gsw_CH undef
      DateTime::Locale::gu undef
      DateTime::Locale::gu_IN undef
      DateTime::Locale::gv undef
      DateTime::Locale::gv_GB undef
      DateTime::Locale::ha undef
      DateTime::Locale::ha_Arab undef
      DateTime::Locale::ha_Arab_NG undef
      DateTime::Locale::ha_Arab_SD undef
      DateTime::Locale::ha_GH undef
      DateTime::Locale::ha_Latn undef
      DateTime::Locale::ha_Latn_GH undef
      DateTime::Locale::ha_Latn_NE undef
      DateTime::Locale::ha_Latn_NG undef
      DateTime::Locale::ha_NE undef
      DateTime::Locale::ha_NG undef
      DateTime::Locale::ha_SD undef
      DateTime::Locale::haw undef
      DateTime::Locale::haw_US undef
      DateTime::Locale::he undef
      DateTime::Locale::he_IL undef
      DateTime::Locale::hi undef
      DateTime::Locale::hi_IN undef
      DateTime::Locale::hr undef
      DateTime::Locale::hr_HR undef
      DateTime::Locale::hu undef
      DateTime::Locale::hu_HU undef
      DateTime::Locale::hy undef
      DateTime::Locale::hy_AM undef
      DateTime::Locale::hy_AM_REVISED undef
      DateTime::Locale::ia undef
      DateTime::Locale::id undef
      DateTime::Locale::id_ID undef
      DateTime::Locale::ig undef
      DateTime::Locale::ig_NG undef
      DateTime::Locale::ii undef
      DateTime::Locale::ii_CN undef
      DateTime::Locale::is undef
      DateTime::Locale::is_IS undef
      DateTime::Locale::it undef
      DateTime::Locale::it_CH undef
      DateTime::Locale::it_IT undef
      DateTime::Locale::iu undef
      DateTime::Locale::ja undef
      DateTime::Locale::ja_JP undef
      DateTime::Locale::ka undef
      DateTime::Locale::ka_GE undef
      DateTime::Locale::kaj undef
      DateTime::Locale::kaj_NG undef
      DateTime::Locale::kam undef
      DateTime::Locale::kam_KE undef
      DateTime::Locale::kcg undef
      DateTime::Locale::kcg_NG undef
      DateTime::Locale::kfo undef
      DateTime::Locale::kfo_CI undef
      DateTime::Locale::kk undef
      DateTime::Locale::kk_Cyrl undef
      DateTime::Locale::kk_Cyrl_KZ undef
      DateTime::Locale::kk_KZ undef
      DateTime::Locale::kl undef
      DateTime::Locale::kl_GL undef
      DateTime::Locale::km undef
      DateTime::Locale::km_KH undef
      DateTime::Locale::kn undef
      DateTime::Locale::kn_IN undef
      DateTime::Locale::ko undef
      DateTime::Locale::ko_KR undef
      DateTime::Locale::kok undef
      DateTime::Locale::kok_IN undef
      DateTime::Locale::kpe undef
      DateTime::Locale::kpe_GN undef
      DateTime::Locale::kpe_LR undef
      DateTime::Locale::ku undef
      DateTime::Locale::ku_Arab undef
      DateTime::Locale::ku_Arab_IQ undef
      DateTime::Locale::ku_Arab_IR undef
      DateTime::Locale::ku_Arab_SY undef
      DateTime::Locale::ku_IQ undef
      DateTime::Locale::ku_IR undef
      DateTime::Locale::ku_Latn undef
      DateTime::Locale::ku_Latn_TR undef
      DateTime::Locale::ku_SY undef
      DateTime::Locale::ku_TR undef
      DateTime::Locale::kw undef
      DateTime::Locale::kw_GB undef
      DateTime::Locale::ky undef
      DateTime::Locale::ky_KG undef
      DateTime::Locale::ln undef
      DateTime::Locale::ln_CD undef
      DateTime::Locale::ln_CG undef
      DateTime::Locale::lo undef
      DateTime::Locale::lo_LA undef
      DateTime::Locale::lt undef
      DateTime::Locale::lt_LT undef
      DateTime::Locale::lv undef
      DateTime::Locale::lv_LV undef
      DateTime::Locale::mk undef
      DateTime::Locale::mk_MK undef
      DateTime::Locale::ml undef
      DateTime::Locale::ml_IN undef
      DateTime::Locale::mn undef
      DateTime::Locale::mn_CN undef
      DateTime::Locale::mn_Cyrl undef
      DateTime::Locale::mn_Cyrl_MN undef
      DateTime::Locale::mn_MN undef
      DateTime::Locale::mn_Mong undef
      DateTime::Locale::mn_Mong_CN undef
      DateTime::Locale::mo undef
      DateTime::Locale::mr undef
      DateTime::Locale::mr_IN undef
      DateTime::Locale::ms undef
      DateTime::Locale::ms_BN undef
      DateTime::Locale::ms_MY undef
      DateTime::Locale::mt undef
      DateTime::Locale::mt_MT undef
      DateTime::Locale::my undef
      DateTime::Locale::my_MM undef
      DateTime::Locale::nb undef
      DateTime::Locale::nb_NO undef
      DateTime::Locale::nds undef
      DateTime::Locale::nds_DE undef
      DateTime::Locale::ne undef
      DateTime::Locale::ne_IN undef
      DateTime::Locale::ne_NP undef
      DateTime::Locale::nl undef
      DateTime::Locale::nl_BE undef
      DateTime::Locale::nl_NL undef
      DateTime::Locale::nn undef
      DateTime::Locale::nn_NO undef
      DateTime::Locale::no undef
      DateTime::Locale::nr undef
      DateTime::Locale::nr_ZA undef
      DateTime::Locale::nso undef
      DateTime::Locale::nso_ZA undef
      DateTime::Locale::ny undef
      DateTime::Locale::ny_MW undef
      DateTime::Locale::oc undef
      DateTime::Locale::oc_FR undef
      DateTime::Locale::om undef
      DateTime::Locale::om_ET undef
      DateTime::Locale::om_KE undef
      DateTime::Locale::or undef
      DateTime::Locale::or_IN undef
      DateTime::Locale::pa undef
      DateTime::Locale::pa_Arab undef
      DateTime::Locale::pa_Arab_PK undef
      DateTime::Locale::pa_Guru undef
      DateTime::Locale::pa_Guru_IN undef
      DateTime::Locale::pa_IN undef
      DateTime::Locale::pa_PK undef
      DateTime::Locale::pl undef
      DateTime::Locale::pl_PL undef
      DateTime::Locale::ps undef
      DateTime::Locale::ps_AF undef
      DateTime::Locale::pt undef
      DateTime::Locale::pt_BR undef
      DateTime::Locale::pt_PT undef
      DateTime::Locale::ro undef
      DateTime::Locale::ro_MD undef
      DateTime::Locale::ro_RO undef
      DateTime::Locale::root undef
      DateTime::Locale::ru undef
      DateTime::Locale::ru_RU undef
      DateTime::Locale::ru_UA undef
      DateTime::Locale::rw undef
      DateTime::Locale::rw_RW undef
      DateTime::Locale::sa undef
      DateTime::Locale::sa_IN undef
      DateTime::Locale::se undef
      DateTime::Locale::se_FI undef
      DateTime::Locale::se_NO undef
      DateTime::Locale::sh undef
      DateTime::Locale::sh_BA undef
      DateTime::Locale::sh_CS undef
      DateTime::Locale::sh_YU undef
      DateTime::Locale::si undef
      DateTime::Locale::si_LK undef
      DateTime::Locale::sid undef
      DateTime::Locale::sid_ET undef
      DateTime::Locale::sk undef
      DateTime::Locale::sk_SK undef
      DateTime::Locale::sl undef
      DateTime::Locale::sl_SI undef
      DateTime::Locale::so undef
      DateTime::Locale::so_DJ undef
      DateTime::Locale::so_ET undef
      DateTime::Locale::so_KE undef
      DateTime::Locale::so_SO undef
      DateTime::Locale::sq undef
      DateTime::Locale::sq_AL undef
      DateTime::Locale::sr undef
      DateTime::Locale::sr_BA undef
      DateTime::Locale::sr_CS undef
      DateTime::Locale::sr_Cyrl undef
      DateTime::Locale::sr_Cyrl_BA undef
      DateTime::Locale::sr_Cyrl_CS undef
      DateTime::Locale::sr_Cyrl_ME undef
      DateTime::Locale::sr_Cyrl_RS undef
      DateTime::Locale::sr_Cyrl_YU undef
      DateTime::Locale::sr_Latn undef
      DateTime::Locale::sr_Latn_BA undef
      DateTime::Locale::sr_Latn_CS undef
      DateTime::Locale::sr_Latn_ME undef
      DateTime::Locale::sr_Latn_RS undef
      DateTime::Locale::sr_Latn_YU undef
      DateTime::Locale::sr_ME undef
      DateTime::Locale::sr_RS undef
      DateTime::Locale::sr_YU undef
      DateTime::Locale::ss undef
      DateTime::Locale::ss_SZ undef
      DateTime::Locale::ss_ZA undef
      DateTime::Locale::st undef
      DateTime::Locale::st_LS undef
      DateTime::Locale::st_ZA undef
      DateTime::Locale::sv undef
      DateTime::Locale::sv_FI undef
      DateTime::Locale::sv_SE undef
      DateTime::Locale::sw undef
      DateTime::Locale::sw_KE undef
      DateTime::Locale::sw_TZ undef
      DateTime::Locale::syr undef
      DateTime::Locale::syr_SY undef
      DateTime::Locale::ta undef
      DateTime::Locale::ta_IN undef
      DateTime::Locale::te undef
      DateTime::Locale::te_IN undef
      DateTime::Locale::tg undef
      DateTime::Locale::tg_Cyrl undef
      DateTime::Locale::tg_Cyrl_TJ undef
      DateTime::Locale::tg_TJ undef
      DateTime::Locale::th undef
      DateTime::Locale::th_TH undef
      DateTime::Locale::ti undef
      DateTime::Locale::ti_ER undef
      DateTime::Locale::ti_ET undef
      DateTime::Locale::tig undef
      DateTime::Locale::tig_ER undef
      DateTime::Locale::tl undef
      DateTime::Locale::tn undef
      DateTime::Locale::tn_ZA undef
      DateTime::Locale::to undef
      DateTime::Locale::to_TO undef
      DateTime::Locale::tr undef
      DateTime::Locale::tr_TR undef
      DateTime::Locale::trv undef
      DateTime::Locale::trv_TW undef
      DateTime::Locale::ts undef
      DateTime::Locale::ts_ZA undef
      DateTime::Locale::tt undef
      DateTime::Locale::tt_RU undef
      DateTime::Locale::ug undef
      DateTime::Locale::ug_Arab undef
      DateTime::Locale::ug_Arab_CN undef
      DateTime::Locale::ug_CN undef
      DateTime::Locale::uk undef
      DateTime::Locale::uk_UA undef
      DateTime::Locale::ur undef
      DateTime::Locale::ur_IN undef
      DateTime::Locale::ur_PK undef
      DateTime::Locale::uz undef
      DateTime::Locale::uz_AF undef
      DateTime::Locale::uz_Arab undef
      DateTime::Locale::uz_Arab_AF undef
      DateTime::Locale::uz_Cyrl undef
      DateTime::Locale::uz_Cyrl_UZ undef
      DateTime::Locale::uz_Latn undef
      DateTime::Locale::uz_Latn_UZ undef
      DateTime::Locale::uz_UZ undef
      DateTime::Locale::ve undef
      DateTime::Locale::ve_ZA undef
      DateTime::Locale::vi undef
      DateTime::Locale::vi_VN undef
      DateTime::Locale::wal undef
      DateTime::Locale::wal_ET undef
      DateTime::Locale::wo undef
      DateTime::Locale::wo_Latn undef
      DateTime::Locale::wo_Latn_SN undef
      DateTime::Locale::wo_SN undef
      DateTime::Locale::xh undef
      DateTime::Locale::xh_ZA undef
      DateTime::Locale::yo undef
      DateTime::Locale::yo_NG undef
      DateTime::Locale::zh undef
      DateTime::Locale::zh_CN undef
      DateTime::Locale::zh_HK undef
      DateTime::Locale::zh_Hans undef
      DateTime::Locale::zh_Hans_CN undef
      DateTime::Locale::zh_Hans_HK undef
      DateTime::Locale::zh_Hans_MO undef
      DateTime::Locale::zh_Hans_SG undef
      DateTime::Locale::zh_Hant undef
      DateTime::Locale::zh_Hant_HK undef
      DateTime::Locale::zh_Hant_MO undef
      DateTime::Locale::zh_Hant_TW undef
      DateTime::Locale::zh_MO undef
      DateTime::Locale::zh_SG undef
      DateTime::Locale::zh_TW undef
      DateTime::Locale::zu undef
      DateTime::Locale::zu_ZA undef
    requirements:
      List::MoreUtils 0
      Module::Build 0
      Params::Validate 0.91
      perl 5.006
  DateTime-Set-0.3400
    pathname: F/FG/FGLOCK/DateTime-Set-0.3400.tar.gz
    provides:
      DateTime::Set 0.3400
      DateTime::Span undef
      DateTime::SpanSet undef
      Set::Infinite::_recurrence undef
    requirements:
      DateTime 0.12
      Params::Validate 0
      Set::Infinite 0.59
      Test::More 0
  DateTime-TimeZone-1.71
    pathname: D/DR/DROLSKY/DateTime-TimeZone-1.71.tar.gz
    provides:
      DateTime::TimeZone 1.71
      DateTime::TimeZone::Africa::Abidjan 1.71
      DateTime::TimeZone::Africa::Accra 1.71
      DateTime::TimeZone::Africa::Addis_Ababa 1.71
      DateTime::TimeZone::Africa::Algiers 1.71
      DateTime::TimeZone::Africa::Asmara 1.71
      DateTime::TimeZone::Africa::Bamako 1.71
      DateTime::TimeZone::Africa::Bangui 1.71
      DateTime::TimeZone::Africa::Banjul 1.71
      DateTime::TimeZone::Africa::Bissau 1.71
      DateTime::TimeZone::Africa::Blantyre 1.71
      DateTime::TimeZone::Africa::Brazzaville 1.71
      DateTime::TimeZone::Africa::Bujumbura 1.71
      DateTime::TimeZone::Africa::Cairo 1.71
      DateTime::TimeZone::Africa::Casablanca 1.71
      DateTime::TimeZone::Africa::Ceuta 1.71
      DateTime::TimeZone::Africa::Conakry 1.71
      DateTime::TimeZone::Africa::Dakar 1.71
      DateTime::TimeZone::Africa::Dar_es_Salaam 1.71
      DateTime::TimeZone::Africa::Djibouti 1.71
      DateTime::TimeZone::Africa::Douala 1.71
      DateTime::TimeZone::Africa::El_Aaiun 1.71
      DateTime::TimeZone::Africa::Freetown 1.71
      DateTime::TimeZone::Africa::Gaborone 1.71
      DateTime::TimeZone::Africa::Harare 1.71
      DateTime::TimeZone::Africa::Johannesburg 1.71
      DateTime::TimeZone::Africa::Kampala 1.71
      DateTime::TimeZone::Africa::Khartoum 1.71
      DateTime::TimeZone::Africa::Kigali 1.71
      DateTime::TimeZone::Africa::Kinshasa 1.71
      DateTime::TimeZone::Africa::Lagos 1.71
      DateTime::TimeZone::Africa::Libreville 1.71
      DateTime::TimeZone::Africa::Lome 1.71
      DateTime::TimeZone::Africa::Luanda 1.71
      DateTime::TimeZone::Africa::Lubumbashi 1.71
      DateTime::TimeZone::Africa::Lusaka 1.71
      DateTime::TimeZone::Africa::Malabo 1.71
      DateTime::TimeZone::Africa::Maputo 1.71
      DateTime::TimeZone::Africa::Maseru 1.71
      DateTime::TimeZone::Africa::Mbabane 1.71
      DateTime::TimeZone::Africa::Mogadishu 1.71
      DateTime::TimeZone::Africa::Monrovia 1.71
      DateTime::TimeZone::Africa::Nairobi 1.71
      DateTime::TimeZone::Africa::Ndjamena 1.71
      DateTime::TimeZone::Africa::Niamey 1.71
      DateTime::TimeZone::Africa::Nouakchott 1.71
      DateTime::TimeZone::Africa::Ouagadougou 1.71
      DateTime::TimeZone::Africa::Porto_Novo 1.71
      DateTime::TimeZone::Africa::Sao_Tome 1.71
      DateTime::TimeZone::Africa::Tripoli 1.71
      DateTime::TimeZone::Africa::Tunis 1.71
      DateTime::TimeZone::Africa::Windhoek 1.71
      DateTime::TimeZone::America::Adak 1.71
      DateTime::TimeZone::America::Anchorage 1.71
      DateTime::TimeZone::America::Antigua 1.71
      DateTime::TimeZone::America::Araguaina 1.71
      DateTime::TimeZone::America::Argentina::Buenos_Aires 1.71
      DateTime::TimeZone::America::Argentina::Catamarca 1.71
      DateTime::TimeZone::America::Argentina::Cordoba 1.71
      DateTime::TimeZone::America::Argentina::Jujuy 1.71
      DateTime::TimeZone::America::Argentina::La_Rioja 1.71
      DateTime::TimeZone::America::Argentina::Mendoza 1.71
      DateTime::TimeZone::America::Argentina::Rio_Gallegos 1.71
      DateTime::TimeZone::America::Argentina::Salta 1.71
      DateTime::TimeZone::America::Argentina::San_Juan 1.71
      DateTime::TimeZone::America::Argentina::San_Luis 1.71
      DateTime::TimeZone::America::Argentina::Tucuman 1.71
      DateTime::TimeZone::America::Argentina::Ushuaia 1.71
      DateTime::TimeZone::America::Asuncion 1.71
      DateTime::TimeZone::America::Atikokan 1.71
      DateTime::TimeZone::America::Bahia 1.71
      DateTime::TimeZone::America::Bahia_Banderas 1.71
      DateTime::TimeZone::America::Barbados 1.71
      DateTime::TimeZone::America::Belem 1.71
      DateTime::TimeZone::America::Belize 1.71
      DateTime::TimeZone::America::Blanc_Sablon 1.71
      DateTime::TimeZone::America::Boa_Vista 1.71
      DateTime::TimeZone::America::Bogota 1.71
      DateTime::TimeZone::America::Boise 1.71
      DateTime::TimeZone::America::Cambridge_Bay 1.71
      DateTime::TimeZone::America::Campo_Grande 1.71
      DateTime::TimeZone::America::Cancun 1.71
      DateTime::TimeZone::America::Caracas 1.71
      DateTime::TimeZone::America::Cayenne 1.71
      DateTime::TimeZone::America::Cayman 1.71
      DateTime::TimeZone::America::Chicago 1.71
      DateTime::TimeZone::America::Chihuahua 1.71
      DateTime::TimeZone::America::Costa_Rica 1.71
      DateTime::TimeZone::America::Creston 1.71
      DateTime::TimeZone::America::Cuiaba 1.71
      DateTime::TimeZone::America::Curacao 1.71
      DateTime::TimeZone::America::Danmarkshavn 1.71
      DateTime::TimeZone::America::Dawson 1.71
      DateTime::TimeZone::America::Dawson_Creek 1.71
      DateTime::TimeZone::America::Denver 1.71
      DateTime::TimeZone::America::Detroit 1.71
      DateTime::TimeZone::America::Edmonton 1.71
      DateTime::TimeZone::America::Eirunepe 1.71
      DateTime::TimeZone::America::El_Salvador 1.71
      DateTime::TimeZone::America::Fortaleza 1.71
      DateTime::TimeZone::America::Glace_Bay 1.71
      DateTime::TimeZone::America::Godthab 1.71
      DateTime::TimeZone::America::Goose_Bay 1.71
      DateTime::TimeZone::America::Grand_Turk 1.71
      DateTime::TimeZone::America::Guatemala 1.71
      DateTime::TimeZone::America::Guayaquil 1.71
      DateTime::TimeZone::America::Guyana 1.71
      DateTime::TimeZone::America::Halifax 1.71
      DateTime::TimeZone::America::Havana 1.71
      DateTime::TimeZone::America::Hermosillo 1.71
      DateTime::TimeZone::America::Indiana::Indianapolis 1.71
      DateTime::TimeZone::America::Indiana::Knox 1.71
      DateTime::TimeZone::America::Indiana::Marengo 1.71
      DateTime::TimeZone::America::Indiana::Petersburg 1.71
      DateTime::TimeZone::America::Indiana::Tell_City 1.71
      DateTime::TimeZone::America::Indiana::Vevay 1.71
      DateTime::TimeZone::America::Indiana::Vincennes 1.71
      DateTime::TimeZone::America::Indiana::Winamac 1.71
      DateTime::TimeZone::America::Inuvik 1.71
      DateTime::TimeZone::America::Iqaluit 1.71
      DateTime::TimeZone::America::Jamaica 1.71
      DateTime::TimeZone::America::Juneau 1.71
      DateTime::TimeZone::America::Kentucky::Louisville 1.71
      DateTime::TimeZone::America::Kentucky::Monticello 1.71
      DateTime::TimeZone::America::La_Paz 1.71
      DateTime::TimeZone::America::Lima 1.71
      DateTime::TimeZone::America::Los_Angeles 1.71
      DateTime::TimeZone::America::Maceio 1.71
      DateTime::TimeZone::America::Managua 1.71
      DateTime::TimeZone::America::Manaus 1.71
      DateTime::TimeZone::America::Martinique 1.71
      DateTime::TimeZone::America::Matamoros 1.71
      DateTime::TimeZone::America::Mazatlan 1.71
      DateTime::TimeZone::America::Menominee 1.71
      DateTime::TimeZone::America::Merida 1.71
      DateTime::TimeZone::America::Metlakatla 1.71
      DateTime::TimeZone::America::Mexico_City 1.71
      DateTime::TimeZone::America::Miquelon 1.71
      DateTime::TimeZone::America::Moncton 1.71
      DateTime::TimeZone::America::Monterrey 1.71
      DateTime::TimeZone::America::Montevideo 1.71
      DateTime::TimeZone::America::Montreal 1.71
      DateTime::TimeZone::America::Nassau 1.71
      DateTime::TimeZone::America::New_York 1.71
      DateTime::TimeZone::America::Nipigon 1.71
      DateTime::TimeZone::America::Nome 1.71
      DateTime::TimeZone::America::Noronha 1.71
      DateTime::TimeZone::America::North_Dakota::Beulah 1.71
      DateTime::TimeZone::America::North_Dakota::Center 1.71
      DateTime::TimeZone::America::North_Dakota::New_Salem 1.71
      DateTime::TimeZone::America::Ojinaga 1.71
      DateTime::TimeZone::America::Panama 1.71
      DateTime::TimeZone::America::Pangnirtung 1.71
      DateTime::TimeZone::America::Paramaribo 1.71
      DateTime::TimeZone::America::Phoenix 1.71
      DateTime::TimeZone::America::Port_au_Prince 1.71
      DateTime::TimeZone::America::Port_of_Spain 1.71
      DateTime::TimeZone::America::Porto_Velho 1.71
      DateTime::TimeZone::America::Puerto_Rico 1.71
      DateTime::TimeZone::America::Rainy_River 1.71
      DateTime::TimeZone::America::Rankin_Inlet 1.71
      DateTime::TimeZone::America::Recife 1.71
      DateTime::TimeZone::America::Regina 1.71
      DateTime::TimeZone::America::Resolute 1.71
      DateTime::TimeZone::America::Rio_Branco 1.71
      DateTime::TimeZone::America::Santa_Isabel 1.71
      DateTime::TimeZone::America::Santarem 1.71
      DateTime::TimeZone::America::Santiago 1.71
      DateTime::TimeZone::America::Santo_Domingo 1.71
      DateTime::TimeZone::America::Sao_Paulo 1.71
      DateTime::TimeZone::America::Scoresbysund 1.71
      DateTime::TimeZone::America::Sitka 1.71
      DateTime::TimeZone::America::St_Johns 1.71
      DateTime::TimeZone::America::Swift_Current 1.71
      DateTime::TimeZone::America::Tegucigalpa 1.71
      DateTime::TimeZone::America::Thule 1.71
      DateTime::TimeZone::America::Thunder_Bay 1.71
      DateTime::TimeZone::America::Tijuana 1.71
      DateTime::TimeZone::America::Toronto 1.71
      DateTime::TimeZone::America::Vancouver 1.71
      DateTime::TimeZone::America::Whitehorse 1.71
      DateTime::TimeZone::America::Winnipeg 1.71
      DateTime::TimeZone::America::Yakutat 1.71
      DateTime::TimeZone::America::Yellowknife 1.71
      DateTime::TimeZone::Antarctica::Casey 1.71
      DateTime::TimeZone::Antarctica::Davis 1.71
      DateTime::TimeZone::Antarctica::DumontDUrville 1.71
      DateTime::TimeZone::Antarctica::Macquarie 1.71
      DateTime::TimeZone::Antarctica::Mawson 1.71
      DateTime::TimeZone::Antarctica::Palmer 1.71
      DateTime::TimeZone::Antarctica::Rothera 1.71
      DateTime::TimeZone::Antarctica::Syowa 1.71
      DateTime::TimeZone::Antarctica::Troll 1.71
      DateTime::TimeZone::Antarctica::Vostok 1.71
      DateTime::TimeZone::Asia::Aden 1.71
      DateTime::TimeZone::Asia::Almaty 1.71
      DateTime::TimeZone::Asia::Amman 1.71
      DateTime::TimeZone::Asia::Anadyr 1.71
      DateTime::TimeZone::Asia::Aqtau 1.71
      DateTime::TimeZone::Asia::Aqtobe 1.71
      DateTime::TimeZone::Asia::Ashgabat 1.71
      DateTime::TimeZone::Asia::Baghdad 1.71
      DateTime::TimeZone::Asia::Bahrain 1.71
      DateTime::TimeZone::Asia::Baku 1.71
      DateTime::TimeZone::Asia::Bangkok 1.71
      DateTime::TimeZone::Asia::Beirut 1.71
      DateTime::TimeZone::Asia::Bishkek 1.71
      DateTime::TimeZone::Asia::Brunei 1.71
      DateTime::TimeZone::Asia::Choibalsan 1.71
      DateTime::TimeZone::Asia::Chongqing 1.71
      DateTime::TimeZone::Asia::Colombo 1.71
      DateTime::TimeZone::Asia::Damascus 1.71
      DateTime::TimeZone::Asia::Dhaka 1.71
      DateTime::TimeZone::Asia::Dili 1.71
      DateTime::TimeZone::Asia::Dubai 1.71
      DateTime::TimeZone::Asia::Dushanbe 1.71
      DateTime::TimeZone::Asia::Gaza 1.71
      DateTime::TimeZone::Asia::Harbin 1.71
      DateTime::TimeZone::Asia::Hebron 1.71
      DateTime::TimeZone::Asia::Ho_Chi_Minh 1.71
      DateTime::TimeZone::Asia::Hong_Kong 1.71
      DateTime::TimeZone::Asia::Hovd 1.71
      DateTime::TimeZone::Asia::Irkutsk 1.71
      DateTime::TimeZone::Asia::Jakarta 1.71
      DateTime::TimeZone::Asia::Jayapura 1.71
      DateTime::TimeZone::Asia::Jerusalem 1.71
      DateTime::TimeZone::Asia::Kabul 1.71
      DateTime::TimeZone::Asia::Kamchatka 1.71
      DateTime::TimeZone::Asia::Karachi 1.71
      DateTime::TimeZone::Asia::Kashgar 1.71
      DateTime::TimeZone::Asia::Kathmandu 1.71
      DateTime::TimeZone::Asia::Khandyga 1.71
      DateTime::TimeZone::Asia::Kolkata 1.71
      DateTime::TimeZone::Asia::Krasnoyarsk 1.71
      DateTime::TimeZone::Asia::Kuala_Lumpur 1.71
      DateTime::TimeZone::Asia::Kuching 1.71
      DateTime::TimeZone::Asia::Kuwait 1.71
      DateTime::TimeZone::Asia::Macau 1.71
      DateTime::TimeZone::Asia::Magadan 1.71
      DateTime::TimeZone::Asia::Makassar 1.71
      DateTime::TimeZone::Asia::Manila 1.71
      DateTime::TimeZone::Asia::Muscat 1.71
      DateTime::TimeZone::Asia::Nicosia 1.71
      DateTime::TimeZone::Asia::Novokuznetsk 1.71
      DateTime::TimeZone::Asia::Novosibirsk 1.71
      DateTime::TimeZone::Asia::Omsk 1.71
      DateTime::TimeZone::Asia::Oral 1.71
      DateTime::TimeZone::Asia::Phnom_Penh 1.71
      DateTime::TimeZone::Asia::Pontianak 1.71
      DateTime::TimeZone::Asia::Pyongyang 1.71
      DateTime::TimeZone::Asia::Qatar 1.71
      DateTime::TimeZone::Asia::Qyzylorda 1.71
      DateTime::TimeZone::Asia::Rangoon 1.71
      DateTime::TimeZone::Asia::Riyadh 1.71
      DateTime::TimeZone::Asia::Sakhalin 1.71
      DateTime::TimeZone::Asia::Samarkand 1.71
      DateTime::TimeZone::Asia::Seoul 1.71
      DateTime::TimeZone::Asia::Shanghai 1.71
      DateTime::TimeZone::Asia::Singapore 1.71
      DateTime::TimeZone::Asia::Taipei 1.71
      DateTime::TimeZone::Asia::Tashkent 1.71
      DateTime::TimeZone::Asia::Tbilisi 1.71
      DateTime::TimeZone::Asia::Tehran 1.71
      DateTime::TimeZone::Asia::Thimphu 1.71
      DateTime::TimeZone::Asia::Tokyo 1.71
      DateTime::TimeZone::Asia::Ulaanbaatar 1.71
      DateTime::TimeZone::Asia::Urumqi 1.71
      DateTime::TimeZone::Asia::Ust_Nera 1.71
      DateTime::TimeZone::Asia::Vientiane 1.71
      DateTime::TimeZone::Asia::Vladivostok 1.71
      DateTime::TimeZone::Asia::Yakutsk 1.71
      DateTime::TimeZone::Asia::Yekaterinburg 1.71
      DateTime::TimeZone::Asia::Yerevan 1.71
      DateTime::TimeZone::Atlantic::Azores 1.71
      DateTime::TimeZone::Atlantic::Bermuda 1.71
      DateTime::TimeZone::Atlantic::Canary 1.71
      DateTime::TimeZone::Atlantic::Cape_Verde 1.71
      DateTime::TimeZone::Atlantic::Faroe 1.71
      DateTime::TimeZone::Atlantic::Madeira 1.71
      DateTime::TimeZone::Atlantic::Reykjavik 1.71
      DateTime::TimeZone::Atlantic::South_Georgia 1.71
      DateTime::TimeZone::Atlantic::St_Helena 1.71
      DateTime::TimeZone::Atlantic::Stanley 1.71
      DateTime::TimeZone::Australia::Adelaide 1.71
      DateTime::TimeZone::Australia::Brisbane 1.71
      DateTime::TimeZone::Australia::Broken_Hill 1.71
      DateTime::TimeZone::Australia::Currie 1.71
      DateTime::TimeZone::Australia::Darwin 1.71
      DateTime::TimeZone::Australia::Eucla 1.71
      DateTime::TimeZone::Australia::Hobart 1.71
      DateTime::TimeZone::Australia::Lindeman 1.71
      DateTime::TimeZone::Australia::Lord_Howe 1.71
      DateTime::TimeZone::Australia::Melbourne 1.71
      DateTime::TimeZone::Australia::Perth 1.71
      DateTime::TimeZone::Australia::Sydney 1.71
      DateTime::TimeZone::CET 1.71
      DateTime::TimeZone::CST6CDT 1.71
      DateTime::TimeZone::Catalog 1.71
      DateTime::TimeZone::EET 1.71
      DateTime::TimeZone::EST 1.71
      DateTime::TimeZone::EST5EDT 1.71
      DateTime::TimeZone::Europe::Amsterdam 1.71
      DateTime::TimeZone::Europe::Andorra 1.71
      DateTime::TimeZone::Europe::Athens 1.71
      DateTime::TimeZone::Europe::Belgrade 1.71
      DateTime::TimeZone::Europe::Berlin 1.71
      DateTime::TimeZone::Europe::Brussels 1.71
      DateTime::TimeZone::Europe::Bucharest 1.71
      DateTime::TimeZone::Europe::Budapest 1.71
      DateTime::TimeZone::Europe::Chisinau 1.71
      DateTime::TimeZone::Europe::Copenhagen 1.71
      DateTime::TimeZone::Europe::Dublin 1.71
      DateTime::TimeZone::Europe::Gibraltar 1.71
      DateTime::TimeZone::Europe::Helsinki 1.71
      DateTime::TimeZone::Europe::Istanbul 1.71
      DateTime::TimeZone::Europe::Kaliningrad 1.71
      DateTime::TimeZone::Europe::Kiev 1.71
      DateTime::TimeZone::Europe::Lisbon 1.71
      DateTime::TimeZone::Europe::London 1.71
      DateTime::TimeZone::Europe::Luxembourg 1.71
      DateTime::TimeZone::Europe::Madrid 1.71
      DateTime::TimeZone::Europe::Malta 1.71
      DateTime::TimeZone::Europe::Minsk 1.71
      DateTime::TimeZone::Europe::Monaco 1.71
      DateTime::TimeZone::Europe::Moscow 1.71
      DateTime::TimeZone::Europe::Oslo 1.71
      DateTime::TimeZone::Europe::Paris 1.71
      DateTime::TimeZone::Europe::Prague 1.71
      DateTime::TimeZone::Europe::Riga 1.71
      DateTime::TimeZone::Europe::Rome 1.71
      DateTime::TimeZone::Europe::Samara 1.71
      DateTime::TimeZone::Europe::Simferopol 1.71
      DateTime::TimeZone::Europe::Sofia 1.71
      DateTime::TimeZone::Europe::Stockholm 1.71
      DateTime::TimeZone::Europe::Tallinn 1.71
      DateTime::TimeZone::Europe::Tirane 1.71
      DateTime::TimeZone::Europe::Uzhgorod 1.71
      DateTime::TimeZone::Europe::Vienna 1.71
      DateTime::TimeZone::Europe::Vilnius 1.71
      DateTime::TimeZone::Europe::Volgograd 1.71
      DateTime::TimeZone::Europe::Warsaw 1.71
      DateTime::TimeZone::Europe::Zaporozhye 1.71
      DateTime::TimeZone::Europe::Zurich 1.71
      DateTime::TimeZone::Floating 1.71
      DateTime::TimeZone::HST 1.71
      DateTime::TimeZone::Indian::Antananarivo 1.71
      DateTime::TimeZone::Indian::Chagos 1.71
      DateTime::TimeZone::Indian::Christmas 1.71
      DateTime::TimeZone::Indian::Cocos 1.71
      DateTime::TimeZone::Indian::Comoro 1.71
      DateTime::TimeZone::Indian::Kerguelen 1.71
      DateTime::TimeZone::Indian::Mahe 1.71
      DateTime::TimeZone::Indian::Maldives 1.71
      DateTime::TimeZone::Indian::Mauritius 1.71
      DateTime::TimeZone::Indian::Mayotte 1.71
      DateTime::TimeZone::Indian::Reunion 1.71
      DateTime::TimeZone::Local 1.71
      DateTime::TimeZone::Local::Unix 1.71
      DateTime::TimeZone::Local::VMS 1.71
      DateTime::TimeZone::Local::Win32 1.71
      DateTime::TimeZone::MET 1.71
      DateTime::TimeZone::MST 1.71
      DateTime::TimeZone::MST7MDT 1.71
      DateTime::TimeZone::OffsetOnly 1.71
      DateTime::TimeZone::OlsonDB 1.71
      DateTime::TimeZone::OlsonDB::Change 1.71
      DateTime::TimeZone::OlsonDB::Observance 1.71
      DateTime::TimeZone::OlsonDB::Rule 1.71
      DateTime::TimeZone::OlsonDB::Zone 1.71
      DateTime::TimeZone::PST8PDT 1.71
      DateTime::TimeZone::Pacific::Apia 1.71
      DateTime::TimeZone::Pacific::Auckland 1.71
      DateTime::TimeZone::Pacific::Chatham 1.71
      DateTime::TimeZone::Pacific::Chuuk 1.71
      DateTime::TimeZone::Pacific::Easter 1.71
      DateTime::TimeZone::Pacific::Efate 1.71
      DateTime::TimeZone::Pacific::Enderbury 1.71
      DateTime::TimeZone::Pacific::Fakaofo 1.71
      DateTime::TimeZone::Pacific::Fiji 1.71
      DateTime::TimeZone::Pacific::Funafuti 1.71
      DateTime::TimeZone::Pacific::Galapagos 1.71
      DateTime::TimeZone::Pacific::Gambier 1.71
      DateTime::TimeZone::Pacific::Guadalcanal 1.71
      DateTime::TimeZone::Pacific::Guam 1.71
      DateTime::TimeZone::Pacific::Honolulu 1.71
      DateTime::TimeZone::Pacific::Kiritimati 1.71
      DateTime::TimeZone::Pacific::Kosrae 1.71
      DateTime::TimeZone::Pacific::Kwajalein 1.71
      DateTime::TimeZone::Pacific::Majuro 1.71
      DateTime::TimeZone::Pacific::Marquesas 1.71
      DateTime::TimeZone::Pacific::Midway 1.71
      DateTime::TimeZone::Pacific::Nauru 1.71
      DateTime::TimeZone::Pacific::Niue 1.71
      DateTime::TimeZone::Pacific::Norfolk 1.71
      DateTime::TimeZone::Pacific::Noumea 1.71
      DateTime::TimeZone::Pacific::Pago_Pago 1.71
      DateTime::TimeZone::Pacific::Palau 1.71
      DateTime::TimeZone::Pacific::Pitcairn 1.71
      DateTime::TimeZone::Pacific::Pohnpei 1.71
      DateTime::TimeZone::Pacific::Port_Moresby 1.71
      DateTime::TimeZone::Pacific::Rarotonga 1.71
      DateTime::TimeZone::Pacific::Saipan 1.71
      DateTime::TimeZone::Pacific::Tahiti 1.71
      DateTime::TimeZone::Pacific::Tarawa 1.71
      DateTime::TimeZone::Pacific::Tongatapu 1.71
      DateTime::TimeZone::Pacific::Wake 1.71
      DateTime::TimeZone::Pacific::Wallis 1.71
      DateTime::TimeZone::UTC 1.71
      DateTime::TimeZone::WET 1.71
    requirements:
      Class::Load 0
      Class::Singleton 1.03
      Cwd 3
      ExtUtils::MakeMaker 6.30
      File::Basename 0
      File::Compare 0
      File::Find 0
      File::Spec 0
      List::AllUtils 0
      List::Util 0
      Params::Validate 0.72
      constant 0
      parent 0
      strict 0
      vars 0
      warnings 0
  DateTimeX-Easy-0.089
    pathname: R/RO/ROKR/DateTimeX-Easy-0.089.tar.gz
    provides:
      DateTimeX::Easy 0.089
    requirements:
      Date::Parse 0
      DateTime 0
      DateTime::Format::Flexible 0
      DateTime::Format::ICal 0
      DateTime::Format::Natural 0
      ExtUtils::MakeMaker 6.31
      Scalar::Util 0
      Test::Most 0
      Time::Zone 0
  Devel-Caller-2.06
    pathname: R/RC/RCLAMP/Devel-Caller-2.06.tar.gz
    provides:
      Devel::Caller 2.06
    requirements:
      ExtUtils::MakeMaker 0
      PadWalker 0.08
      Test::More 0
  Devel-CheckCompiler-0.05
    pathname: S/SY/SYOHEX/Devel-CheckCompiler-0.05.tar.gz
    provides:
      Devel::AssertC99 undef
      Devel::CheckCompiler 0.05
    requirements:
      CPAN::Meta 0
      CPAN::Meta::Prereqs 0
      Exporter 0
      ExtUtils::CBuilder 0
      File::Temp 0
      Module::Build 0.38
      Test::More 0.98
      Test::Requires 0
      parent 0
      perl 5.008001
  Devel-CheckOS-1.73
    pathname: D/DC/DCANTRELL/Devel-CheckOS-1.73.tar.gz
    provides:
      Devel::AssertOS 1.21
      Devel::AssertOS::AIX 1.2
      Devel::AssertOS::Amiga 1.2
      Devel::AssertOS::Android 1.2
      Devel::AssertOS::Apple 1.2
      Devel::AssertOS::BSDOS 1.2
      Devel::AssertOS::BeOS 1.4
      Devel::AssertOS::Bitrig 1.0
      Devel::AssertOS::Cygwin 1.3
      Devel::AssertOS::DEC 1.4
      Devel::AssertOS::DGUX 1.2
      Devel::AssertOS::DragonflyBSD 1.2
      Devel::AssertOS::Dynix 1.2
      Devel::AssertOS::EBCDIC 1.0
      Devel::AssertOS::FreeBSD 1.2
      Devel::AssertOS::GNUkFreeBSD 1.1
      Devel::AssertOS::HPUX 1.2
      Devel::AssertOS::Haiku 1.1
      Devel::AssertOS::Interix 1.2
      Devel::AssertOS::Irix 1.2
      Devel::AssertOS::Linux 1.3
      Devel::AssertOS::Linux::v2_6 1.3
      Devel::AssertOS::MPEiX 1.2
      Devel::AssertOS::MSDOS 1.2
      Devel::AssertOS::MSWin32 1.3
      Devel::AssertOS::MacOSX 1.2
      Devel::AssertOS::MacOSX::v10_4 1.3
      Devel::AssertOS::MacOSX::v10_5 1.0
      Devel::AssertOS::MacOSclassic 1.2
      Devel::AssertOS::MachTen 1.2
      Devel::AssertOS::MicrosoftWindows 1.3
      Devel::AssertOS::MidnightBSD 1.1
      Devel::AssertOS::MirOSBSD 1.2
      Devel::AssertOS::NeXT 1.2
      Devel::AssertOS::NetBSD 1.2
      Devel::AssertOS::Netware 1.2
      Devel::AssertOS::OS2 1.1
      Devel::AssertOS::OS390 1.2
      Devel::AssertOS::OS400 1.2
      Devel::AssertOS::OSF 1.2
      Devel::AssertOS::OSFeatures::POSIXShellRedirection 1.4
      Devel::AssertOS::OpenBSD 1.2
      Devel::AssertOS::POSIXBC 1.2
      Devel::AssertOS::QNX 1.2
      Devel::AssertOS::QNX::Neutrino 1.1
      Devel::AssertOS::QNX::v4 1.1
      Devel::AssertOS::RISCOS 1.2
      Devel::AssertOS::Realtime 1.2
      Devel::AssertOS::SCO 1.2
      Devel::AssertOS::Solaris 1.2
      Devel::AssertOS::Sun 1.3
      Devel::AssertOS::SunOS 1.2
      Devel::AssertOS::SysVr4 1.2
      Devel::AssertOS::SysVr5 1.2
      Devel::AssertOS::Unicos 1.2
      Devel::AssertOS::Unix 1.5
      Devel::AssertOS::VMESA 1.2
      Devel::AssertOS::VMS 1.2
      Devel::AssertOS::VOS 1.2
      Devel::CheckOS 1.73
    requirements:
      Data::Compare 1.21
      ExtUtils::MakeMaker 0
      File::Find::Rule 0.28
      File::Temp 0.19
      Test::More 0.62
  Devel-Cover-1.21
    pathname: P/PJ/PJCJ/Devel-Cover-1.21.tar.gz
    provides:
      Devel::Cover 1.21
      Devel::Cover::Annotation::Git 1.21
      Devel::Cover::Annotation::Random 1.21
      Devel::Cover::Annotation::Svk 1.21
      Devel::Cover::Branch 1.21
      Devel::Cover::Collection 1.21
      Devel::Cover::Collection::Template::Provider 1.21
      Devel::Cover::Condition 1.21
      Devel::Cover::Condition_and_2 1.21
      Devel::Cover::Condition_and_3 1.21
      Devel::Cover::Condition_or_2 1.21
      Devel::Cover::Condition_or_3 1.21
      Devel::Cover::Condition_xor_4 1.21
      Devel::Cover::Criterion 1.21
      Devel::Cover::DB 1.21
      Devel::Cover::DB::Criterion 1.21
      Devel::Cover::DB::Digests 1.21
      Devel::Cover::DB::File 1.21
      Devel::Cover::DB::IO 1.21
      Devel::Cover::DB::IO::JSON 1.21
      Devel::Cover::DB::IO::Sereal 1.21
      Devel::Cover::DB::IO::Storable 1.21
      Devel::Cover::DB::Run 1.21
      Devel::Cover::DB::Structure 1.21
      Devel::Cover::Html_Common 1.21
      Devel::Cover::Op 1.21
      Devel::Cover::Pod 1.21
      Devel::Cover::Report::Compilation 1.21
      Devel::Cover::Report::Html 1.21
      Devel::Cover::Report::Html_basic 1.21
      Devel::Cover::Report::Html_basic::Template::Provider 1.21
      Devel::Cover::Report::Html_minimal 1.21
      Devel::Cover::Report::Html_subtle 1.21
      Devel::Cover::Report::Html_subtle::Template::Provider 1.21
      Devel::Cover::Report::Json 1.21
      Devel::Cover::Report::Sort 1.21
      Devel::Cover::Report::Text 1.21
      Devel::Cover::Report::Text2 1.21
      Devel::Cover::Report::Vim 1.21
      Devel::Cover::Report::Vim::Template::Provider 1.21
      Devel::Cover::Statement 1.21
      Devel::Cover::Subroutine 1.21
      Devel::Cover::Test 1.21
      Devel::Cover::Time 1.21
      Devel::Cover::Truth_Table 1.21
      Devel::Cover::Truth_Table::Row 1.21
      Devel::Cover::Util 1.21
      Devel::Cover::Web 1.21
    requirements:
      Digest::MD5 0
      ExtUtils::MakeMaker 0
      HTML::Entities 3.69
      Storable 0
      Test::More 0
  Devel-Cover-Report-Coveralls-0.11
    pathname: M/MI/MIKIHOSHI/Devel-Cover-Report-Coveralls-0.11.tar.gz
    provides:
      Devel::Cover::Report::Coveralls 0.11
    requirements:
      Devel::Cover 1.02
      HTTP::Tiny 0.043
      IO::Socket::SSL 1.42
      JSON::PP 0
      Module::Build 0.38
      Mozilla::CA 0
      Net::SSLeay 1.49
      YAML 0
      perl 5.008005
  Devel-GlobalDestruction-0.12
    pathname: H/HA/HAARG/Devel-GlobalDestruction-0.12.tar.gz
    provides:
      Devel::GlobalDestruction 0.12
    requirements:
      ExtUtils::CBuilder 0.27
      ExtUtils::MakeMaker 0
      Sub::Exporter::Progressive 0.001011
      perl 5.006
  Devel-NYTProf-6.02
    pathname: T/TI/TIMB/Devel-NYTProf-6.02.tar.gz
    provides:
      Devel::NYTProf 6.02
      Devel::NYTProf::Apache 4.00
      Devel::NYTProf::Constants undef
      Devel::NYTProf::Core 6.02
      Devel::NYTProf::Data 4.02
      Devel::NYTProf::FileHandle undef
      Devel::NYTProf::FileInfo undef
      Devel::NYTProf::ReadStream 4.00
      Devel::NYTProf::Reader 4.06
      Devel::NYTProf::Run undef
      Devel::NYTProf::SubCallInfo undef
      Devel::NYTProf::SubInfo undef
      Devel::NYTProf::Util 4.00
    requirements:
      ExtUtils::MakeMaker 0
      File::Which 1.09
      Getopt::Long 0
      JSON::MaybeXS 0
      List::Util 0
      Test::Differences 0.60
      Test::More 0.84
      XSLoader 0
  Devel-OverloadInfo-0.004
    pathname: I/IL/ILMARI/Devel-OverloadInfo-0.004.tar.gz
    provides:
      Devel::OverloadInfo 0.004
    requirements:
      Exporter 5.57
      ExtUtils::MakeMaker 0
      MRO::Compat 0
      Package::Stash 0.14
      Scalar::Util 0
      Sub::Identify 0
      overload 0
      perl 5.006
      strict 0
      warnings 0
  Devel-StackTrace-1.34
    pathname: D/DR/DROLSKY/Devel-StackTrace-1.34.tar.gz
    provides:
      Devel::StackTrace 1.34
      Devel::StackTrace::Frame 1.34
    requirements:
      ExtUtils::MakeMaker 6.30
      File::Spec 0
      Scalar::Util 0
      overload 0
      strict 0
      warnings 0
  Devel-StackTrace-AsHTML-0.14
    pathname: M/MI/MIYAGAWA/Devel-StackTrace-AsHTML-0.14.tar.gz
    provides:
      Devel::StackTrace::AsHTML 0.14
    requirements:
      Devel::StackTrace 0
      ExtUtils::MakeMaker 6.59
      Filter::Util::Call 0
      Test::More 0
      perl 5.008001
  Devel-Symdump-2.12
    pathname: A/AN/ANDK/Devel-Symdump-2.12.tar.gz
    provides:
      Devel::Symdump 2.12
      Devel::Symdump::Export undef
    requirements:
      Compress::Zlib 0
      ExtUtils::MakeMaker 0
      Test::More 0
      perl 5.004
  Digest-HMAC-1.03
    pathname: G/GA/GAAS/Digest-HMAC-1.03.tar.gz
    provides:
      Digest::HMAC 1.03
      Digest::HMAC_MD5 1.01
      Digest::HMAC_SHA1 1.03
    requirements:
      Digest::MD5 2
      Digest::SHA 1
      ExtUtils::MakeMaker 0
      perl 5.004
  Digest-JHash-0.08
    pathname: S/SH/SHLOMIF/Digest-JHash-0.08.tar.gz
    provides:
      Digest::JHash 0.08
    requirements:
      DynaLoader 0
      Exporter 0
      ExtUtils::MakeMaker 0
      perl 5.008
      strict 0
      warnings 0
  Digest-MD5-File-0.08
    pathname: D/DM/DMUEY/Digest-MD5-File-0.08.tar.gz
    provides:
      Digest::MD5::File 0.08
    requirements:
      Digest::MD5 0
      ExtUtils::MakeMaker 0
      LWP::UserAgent 0
  Digest-SHA1-2.13
    pathname: G/GA/GAAS/Digest-SHA1-2.13.tar.gz
    provides:
      Digest::SHA1 2.13
    requirements:
      Digest::base 1.00
      ExtUtils::MakeMaker 0
      perl 5.004
  Dir-Self-0.11
    pathname: M/MA/MAUKE/Dir-Self-0.11.tar.gz
    provides:
      Dir::Self 0.11
    requirements:
      Carp 0
      ExtUtils::MakeMaker 6.48
      File::Spec 0
      strict 0
  Dist-CheckConflicts-0.11
    pathname: D/DO/DOY/Dist-CheckConflicts-0.11.tar.gz
    provides:
      Dist::CheckConflicts 0.11
    requirements:
      Carp 0
      Exporter 0
      ExtUtils::MakeMaker 6.30
      Module::Runtime 0.009
      base 0
      strict 0
      warnings 0
  Domain-PublicSuffix-0.10
    pathname: N/NM/NMELNICK/Domain-PublicSuffix-0.10.tar.gz
    provides:
      Domain::PublicSuffix 0.10
      Domain::PublicSuffix::Default 0.10
    requirements:
      Class::Accessor::Fast 0
      Data::Validate::Domain 0
      ExtUtils::MakeMaker 0
      File::Spec 0
      Test::More 0.88
  Email-Abstract-3.007
    pathname: R/RJ/RJBS/Email-Abstract-3.007.tar.gz
    provides:
      Email::Abstract 3.007
      Email::Abstract::EmailMIME 3.007
      Email::Abstract::EmailSimple 3.007
      Email::Abstract::MIMEEntity 3.007
      Email::Abstract::MailInternet 3.007
      Email::Abstract::MailMessage 3.007
      Email::Abstract::Plugin 3.007
    requirements:
      Carp 0
      Email::Simple 1.998
      ExtUtils::MakeMaker 6.30
      MRO::Compat 0
      Module::Pluggable 1.5
      Scalar::Util 0
      strict 0
      warnings 0
  Email-Address-1.901
    pathname: R/RJ/RJBS/Email-Address-1.901.tar.gz
    provides:
      Email::Address 1.901
    requirements:
      ExtUtils::MakeMaker 6.30
      overload 0
      strict 0
      warnings 0
  Email-Date-Format-1.004
    pathname: R/RJ/RJBS/Email-Date-Format-1.004.tar.gz
    provides:
      Email::Date::Format 1.004
    requirements:
      Exporter 5.57
      ExtUtils::MakeMaker 6.30
      Time::Local 0
      strict 0
      warnings 0
  Email-MIME-1.937
    pathname: R/RJ/RJBS/Email-MIME-1.937.tar.gz
    provides:
      Email::MIME 1.937
      Email::MIME::Creator 1.937
      Email::MIME::Encode 1.937
      Email::MIME::Header 1.937
      Email::MIME::Modifier 1.937
    requirements:
      Carp 0
      Email::Address 0
      Email::MIME::ContentType 1.016
      Email::MIME::Encodings 1.314
      Email::MessageID 0
      Email::Simple 2.206
      Email::Simple::Creator 0
      Email::Simple::Header 0
      Encode 1.9801
      ExtUtils::MakeMaker 0
      MIME::Base64 0
      MIME::Types 1.13
      Scalar::Util 0
      parent 0
      perl 5.008001
      strict 0
      warnings 0
  Email-MIME-ContentType-1.017
    pathname: R/RJ/RJBS/Email-MIME-ContentType-1.017.tar.gz
    provides:
      Email::MIME::ContentType 1.017
    requirements:
      Carp 0
      Exporter 5.57
      ExtUtils::MakeMaker 6.30
      strict 0
      warnings 0
  Email-MIME-Encodings-1.315
    pathname: R/RJ/RJBS/Email-MIME-Encodings-1.315.tar.gz
    provides:
      Email::MIME::Encodings 1.315
    requirements:
      Carp 0
      ExtUtils::MakeMaker 6.30
      MIME::Base64 3.05
      MIME::QuotedPrint 3.05
      strict 0
      warnings 0
  Email-MessageID-1.404
    pathname: R/RJ/RJBS/Email-MessageID-1.404.tar.gz
    provides:
      Email::MessageID 1.404
    requirements:
      ExtUtils::MakeMaker 6.30
      Sys::Hostname 0
      overload 0
      strict 0
      warnings 0
  Email-Sender-1.300021
    pathname: R/RJ/RJBS/Email-Sender-1.300021.tar.gz
    provides:
      Email::Sender 1.300021
      Email::Sender::Failure 1.300021
      Email::Sender::Failure::Multi 1.300021
      Email::Sender::Failure::Permanent 1.300021
      Email::Sender::Failure::Temporary 1.300021
      Email::Sender::Manual 1.300021
      Email::Sender::Manual::QuickStart 1.300021
      Email::Sender::Role::CommonSending 1.300021
      Email::Sender::Role::HasMessage 1.300021
      Email::Sender::Simple 1.300021
      Email::Sender::Success 1.300021
      Email::Sender::Success::Partial 1.300021
      Email::Sender::Transport 1.300021
      Email::Sender::Transport::DevNull 1.300021
      Email::Sender::Transport::Failable 1.300021
      Email::Sender::Transport::Maildir 1.300021
      Email::Sender::Transport::Mbox 1.300021
      Email::Sender::Transport::Print 1.300021
      Email::Sender::Transport::SMTP 1.300021
      Email::Sender::Transport::SMTP::Persistent 1.300021
      Email::Sender::Transport::Sendmail 1.300021
      Email::Sender::Transport::Test 1.300021
      Email::Sender::Transport::Wrapper 1.300021
      Email::Sender::Util 1.300021
    requirements:
      Carp 0
      Email::Abstract 3.006
      Email::Address 0
      Email::Simple 1.998
      ExtUtils::MakeMaker 0
      Fcntl 0
      File::Basename 0
      File::Path 2.06
      File::Spec 0
      IO::File 1.11
      IO::Handle 0
      List::MoreUtils 0
      Module::Runtime 0
      Moo 1.000008
      Moo::Role 0
      MooX::Types::MooseLike 0.15
      MooX::Types::MooseLike::Base 0
      Net::SMTP 0
      Scalar::Util 0
      Sub::Exporter 0
      Sub::Exporter::Util 0
      Sys::Hostname 0
      Throwable::Error 0.200003
      Try::Tiny 0
      strict 0
      utf8 0
      warnings 0
  Email-Simple-2.210
    pathname: R/RJ/RJBS/Email-Simple-2.210.tar.gz
    provides:
      Email::Simple 2.210
      Email::Simple::Creator 2.210
      Email::Simple::Header 2.210
    requirements:
      Carp 0
      Email::Date::Format 0
      ExtUtils::MakeMaker 0
      perl 5.008
      strict 0
      warnings 0
  Email-Valid-1.192
    pathname: R/RJ/RJBS/Email-Valid-1.192.tar.gz
    provides:
      Email::Valid 1.192
    requirements:
      ExtUtils::MakeMaker 0
      Mail::Address 0
      Scalar::Util 0
      Test::More 0
      perl 5.006
  Encode-HanConvert-0.35
    pathname: A/AU/AUDREYT/Encode-HanConvert-0.35.tar.gz
    provides:
      Encode::HanConvert 0.35
      Encode::HanConvert::Perl 0.06
    requirements:
      Encode 1.41
      ExtUtils::MakeMaker 7.0401
  Encode-Locale-1.03
    pathname: G/GA/GAAS/Encode-Locale-1.03.tar.gz
    provides:
      Encode::Locale 1.03
    requirements:
      Encode 2
      Encode::Alias 0
      ExtUtils::MakeMaker 0
      Test 0
      perl 5.008
  Encode-Newlines-0.05
    pathname: N/NE/NEILB/Encode-Newlines-0.05.tar.gz
    provides:
      Encode::Newlines 0.05
    requirements:
      Carp 0
      Encode::Encoding 0
      ExtUtils::MakeMaker 0
      constant 0
      parent 0
      perl 5.007003
      strict 0
      warnings 0
  Error-0.17022
    pathname: S/SH/SHLOMIF/Error-0.17022.tar.gz
    provides:
      Error 0.17022
      Error::Simple 0.17022
      Error::WarnDie undef
      Error::subs undef
    requirements:
      Module::Build 0.39
      Scalar::Util 0
      perl v5.6.0
      strict 0
      warnings 0
  Eval-Closure-0.11
    pathname: D/DO/DOY/Eval-Closure-0.11.tar.gz
    provides:
      Eval::Closure 0.11
    requirements:
      Carp 0
      Exporter 0
      ExtUtils::MakeMaker 6.30
      Scalar::Util 0
      Try::Tiny 0
      constant 0
      overload 0
      strict 0
      warnings 0
  Exception-Class-1.38
    pathname: D/DR/DROLSKY/Exception-Class-1.38.tar.gz
    provides:
      Exception::Class 1.38
      Exception::Class::Base 1.38
    requirements:
      Class::Data::Inheritable 0.02
      Devel::StackTrace 1.20
      ExtUtils::MakeMaker 6.30
      Scalar::Util 0
      base 0
      overload 0
      strict 0
      warnings 0
  Exporter-Lite-0.05
    pathname: N/NE/NEILB/Exporter-Lite-0.05.tar.gz
    provides:
      Exporter::Lite 0.05
    requirements:
      ExtUtils::MakeMaker 6.3
      perl 5.006
      strict 0
      warnings 0
  Exporter-Tidy-0.08
    pathname: J/JU/JUERD/Exporter-Tidy-0.08.tar.gz
    provides:
      Exporter::Tidy 0.08
    requirements:
      ExtUtils::MakeMaker 0
  Exporter-Tiny-0.042
    pathname: T/TO/TOBYINK/Exporter-Tiny-0.042.tar.gz
    provides:
      Exporter::Shiny 0.042
      Exporter::Tiny 0.042
    requirements:
      ExtUtils::MakeMaker 6.17
      perl 5.006001
  ExtUtils-Config-0.008
    pathname: L/LE/LEONT/ExtUtils-Config-0.008.tar.gz
    provides:
      ExtUtils::Config 0.008
    requirements:
      Data::Dumper 0
      ExtUtils::MakeMaker 6.30
      strict 0
      warnings 0
  ExtUtils-Helpers-0.022
    pathname: L/LE/LEONT/ExtUtils-Helpers-0.022.tar.gz
    provides:
      ExtUtils::Helpers 0.022
      ExtUtils::Helpers::Unix 0.022
      ExtUtils::Helpers::VMS 0.022
      ExtUtils::Helpers::Windows 0.022
    requirements:
      Carp 0
      Exporter 5.57
      ExtUtils::MakeMaker 6.30
      File::Basename 0
      File::Copy 0
      File::Spec::Functions 0
      Module::Load 0
      Text::ParseWords 3.24
      strict 0
      warnings 0
  ExtUtils-InstallPaths-0.010
    pathname: L/LE/LEONT/ExtUtils-InstallPaths-0.010.tar.gz
    provides:
      ExtUtils::InstallPaths 0.010
    requirements:
      Carp 0
      ExtUtils::Config 0.002
      ExtUtils::MakeMaker 6.30
      File::Spec 0
      strict 0
      warnings 0
  ExtUtils-LibBuilder-0.04
    pathname: A/AM/AMBS/ExtUtils/ExtUtils-LibBuilder-0.04.tar.gz
    provides:
      ExtUtils::LibBuilder 0.04
    requirements:
      ExtUtils::CBuilder 0.23
      File::Spec 0
      File::Temp 0
      Test::More 0
  FCGI-0.78
    pathname: E/ET/ETHER/FCGI-0.78.tar.gz
    provides:
      FCGI 0.78
      FCGI::Stream 0.78
    requirements:
      ExtUtils::MakeMaker 0
      XSLoader 0
      perl 5.006
  FCGI-ProcManager-0.25
    pathname: A/AR/ARODLAND/FCGI-ProcManager-0.25.tar.gz
    provides:
      FCGI::ProcManager 0.25
      FCGI::ProcManager::Constrained undef
    requirements:
      ExtUtils::MakeMaker 0
<<<<<<< HEAD
=======
  FFI-CheckLib-0.15
    pathname: P/PL/PLICEASE/FFI-CheckLib-0.15.tar.gz
    provides:
      FFI::CheckLib 0.15
    requirements:
      ExtUtils::MakeMaker 0
      perl 5.006
  Feed-Find-0.07
    pathname: B/BT/BTROTT/Feed-Find-0.07.tar.gz
    provides:
      Feed::Find 0.07
    requirements:
      Class::ErrorHandler 0
      ExtUtils::MakeMaker 6.42
      Filter::Util::Call 0
      HTML::Parser 0
      LWP 0
      Test::More 0
      URI 0
      perl 5.008001
>>>>>>> 024718c0
  File-ChangeNotify-0.24
    pathname: D/DR/DROLSKY/File-ChangeNotify-0.24.tar.gz
    provides:
      File::ChangeNotify 0.24
      File::ChangeNotify::Event 0.24
      File::ChangeNotify::Watcher 0.24
      File::ChangeNotify::Watcher::Default 0.24
      File::ChangeNotify::Watcher::Inotify 0.24
      File::ChangeNotify::Watcher::KQueue 0.24
    requirements:
      Carp 0
      Class::Load 0
      File::Find 0
      File::Spec 0
      List::MoreUtils 0
      Module::Build 0.3601
      Module::Pluggable::Object 0
      Moose 0
      Moose::Util::TypeConstraints 0
      MooseX::Params::Validate 0
      MooseX::SemiAffordanceAccessor 0
      Time::HiRes 0
      namespace::autoclean 0
      strict 0
      warnings 0
  File-Copy-Recursive-0.38
    pathname: D/DM/DMUEY/File-Copy-Recursive-0.38.tar.gz
    provides:
      File::Copy::Recursive 0.38
    requirements:
      ExtUtils::MakeMaker 0
      File::Copy 0
      File::Spec 0
  File-Find-Rule-0.33
    pathname: R/RC/RCLAMP/File-Find-Rule-0.33.tar.gz
    provides:
      File::Find::Rule 0.33
      File::Find::Rule::Test::ATeam undef
    requirements:
      ExtUtils::MakeMaker 0
      File::Find 0
      File::Spec 0
      Number::Compare 0
      Test::More 0
      Text::Glob 0.07
  File-Find-Rule-Perl-1.13
    pathname: A/AD/ADAMK/File-Find-Rule-Perl-1.13.tar.gz
    provides:
      File::Find::Rule::Perl 1.13
    requirements:
      ExtUtils::MakeMaker 6.36
      File::Find::Rule 0.20
      File::Spec 0.82
      Params::Util 0.38
      Parse::CPAN::Meta 1.38
      Test::More 0.47
      perl 5.00503
  File-HomeDir-1.00
    pathname: A/AD/ADAMK/File-HomeDir-1.00.tar.gz
    provides:
      File::HomeDir 1.00
      File::HomeDir::Darwin 1.00
      File::HomeDir::Darwin::Carbon 1.00
      File::HomeDir::Darwin::Cocoa 1.00
      File::HomeDir::Driver 1.00
      File::HomeDir::FreeDesktop 1.00
      File::HomeDir::MacOS9 1.00
      File::HomeDir::TIE 1.00
      File::HomeDir::Test 1.00
      File::HomeDir::Unix 1.00
      File::HomeDir::Windows 1.00
    requirements:
      Carp 0
      Cwd 3
      ExtUtils::MakeMaker 6.36
      File::Path 2.01
      File::Spec 3
      File::Temp 0.19
      File::Which 0.05
      Mac::SystemDirectory 0.04
      Test::More 0.47
      perl 5.00503
  File-Listing-6.04
    pathname: G/GA/GAAS/File-Listing-6.04.tar.gz
    provides:
      File::Listing 6.04
      File::Listing::apache 6.04
      File::Listing::dosftp 6.04
      File::Listing::netware 6.04
      File::Listing::unix 6.04
      File::Listing::vms 6.04
    requirements:
      ExtUtils::MakeMaker 0
      HTTP::Date 6
      perl 5.006002
  File-ReadBackwards-1.05
    pathname: U/UR/URI/File-ReadBackwards-1.05.tar.gz
    provides:
      File::ReadBackwards 1.05
    requirements:
      ExtUtils::MakeMaker 0
  File-Remove-1.52
    pathname: A/AD/ADAMK/File-Remove-1.52.tar.gz
    provides:
      File::Remove 1.52
    requirements:
      Cwd 3.29
      ExtUtils::MakeMaker 6.36
      File::Spec 3.29
      Test::More 0.42
      perl 5.00503
  File-ShareDir-1.03
    pathname: A/AD/ADAMK/File-ShareDir-1.03.tar.gz
    provides:
      File::ShareDir 1.03
    requirements:
      Carp 0
      Class::Inspector 1.12
      ExtUtils::MakeMaker 6.42
      File::Spec 0.80
      Test::More 0.47
      perl 5.005
  File-ShareDir-Install-0.08
    pathname: G/GW/GWYN/File-ShareDir-Install-0.08.tar.gz
    provides:
      File::ShareDir::Install 0.08
    requirements:
      ExtUtils::MakeMaker 6.11
      File::Spec 0
      IO::Dir 0
  File-Slurp-9999.19
    pathname: U/UR/URI/File-Slurp-9999.19.tar.gz
    provides:
      File::Slurp 9999.19
      FileSlurp_12 9999.13
    requirements:
      Carp 0
      Exporter 0
      ExtUtils::MakeMaker 0
      Fcntl 0
      POSIX 0
      perl 5.004
  File-Slurp-Tiny-0.003
    pathname: L/LE/LEONT/File-Slurp-Tiny-0.003.tar.gz
    provides:
      File::Slurp::Tiny 0.003
    requirements:
      Carp 0
      Exporter 5.57
      ExtUtils::MakeMaker 6.30
      File::Spec::Functions 0
      FileHandle 0
      strict 0
      warnings 0
  File-Which-1.09
    pathname: A/AD/ADAMK/File-Which-1.09.tar.gz
    provides:
      File::Which 1.09
    requirements:
      Exporter 0
      ExtUtils::MakeMaker 0
      File::Spec 0.60
      Getopt::Std 0
      Test::More 0.80
      Test::Script 1.05
  File-chdir-0.1010
    pathname: D/DA/DAGOLDEN/File-chdir-0.1010.tar.gz
    provides:
      File::chdir 0.1010
      File::chdir::ARRAY 0.1010
      File::chdir::SCALAR 0.1010
    requirements:
      Carp 0
      Cwd 3.16
      Exporter 0
      ExtUtils::MakeMaker 6.17
      File::Spec::Functions 3.27
      perl 5.006
      strict 0
      vars 0
  File-pushd-1.005
    pathname: D/DA/DAGOLDEN/File-pushd-1.005.tar.gz
    provides:
      File::pushd 1.005
    requirements:
      Carp 0
      Cwd 0
      Exporter 0
      ExtUtils::MakeMaker 6.30
      File::Basename 0
      File::Find 0
      File::Path 0
      File::Spec 0
      File::Spec::Functions 0
      File::Temp 0
      List::Util 0
      Test::More 0
      overload 0
      strict 0
      warnings 0
  Filesys-Notify-Simple-0.12
    pathname: M/MI/MIYAGAWA/Filesys-Notify-Simple-0.12.tar.gz
    provides:
      Filesys::Notify::Simple 0.12
    requirements:
      ExtUtils::MakeMaker 6.30
  Getopt-Long-Descriptive-0.097
    pathname: R/RJ/RJBS/Getopt-Long-Descriptive-0.097.tar.gz
    provides:
      Getopt::Long::Descriptive 0.097
      Getopt::Long::Descriptive::Opts 0.097
      Getopt::Long::Descriptive::Usage 0.097
    requirements:
      Carp 0
      ExtUtils::MakeMaker 6.30
      File::Basename 0
      Getopt::Long 2.33
      List::Util 0
      Params::Validate 0.97
      Scalar::Util 0
      Sub::Exporter 0.972
      Sub::Exporter::Util 0
      overload 0
      strict 0
      warnings 0
  Graph-0.9704
    pathname: J/JH/JHI/Graph-0.9704.tar.gz
    provides:
      Graph 0.9704
      Graph::AdjacencyMap undef
      Graph::AdjacencyMap::Heavy undef
      Graph::AdjacencyMap::Light undef
      Graph::AdjacencyMap::Vertex undef
      Graph::AdjacencyMatrix undef
      Graph::Attribute undef
      Graph::BitMatrix undef
      Graph::Directed undef
      Graph::MSTHeapElem undef
      Graph::Matrix undef
      Graph::SPTHeapElem undef
      Graph::TransitiveClosure undef
      Graph::TransitiveClosure::Matrix undef
      Graph::Traversal undef
      Graph::Traversal::BFS undef
      Graph::Traversal::DFS undef
      Graph::Undirected undef
      Graph::UnionFind undef
      Heap071::Elem undef
      Heap071::Fibonacci undef
    requirements:
      ExtUtils::MakeMaker 0
      List::Util 0
      Math::Complex 0
      Safe 0
      Scalar::Util 0
      Storable 2.05
      Test::More 0
      perl 5.006
  GraphViz-2.20
    pathname: R/RS/RSAVAGE/GraphViz-2.20.tgz
    provides:
      Devel::GraphVizProf 2.20
      GraphViz 2.20
      GraphViz::Data::Grapher 2.20
      GraphViz::No 2.20
      GraphViz::Parse::RecDescent 2.20
      GraphViz::Parse::Yacc 2.20
      GraphViz::Parse::Yapp 2.20
      GraphViz::Regex 2.20
      GraphViz::Small 2.20
      GraphViz::XML 2.20
    requirements:
      Carp 1.01
      Config 0
      File::Which 1.09
      Getopt::Long 2.34
      IO::Dir 1.04
      IO::File 1.1
      IPC::Run 0.6
      LWP::Simple 6
      Module::Build 0.4211
      Parse::RecDescent 1.965001
      Pod::Usage 1.16
      Test::More 1.001014
      Test::Pod 1.48
      Time::HiRes 1.51
      XML::Twig 3.38
      XML::XPath 1.13
      lib 0
      perl 5.006
      strict 0
      vars 0
      warnings 0
  GraphViz2-2.37
    pathname: R/RS/RSAVAGE/GraphViz2-2.37.tgz
    provides:
      GraphViz2 2.37
      GraphViz2::Config 2.37
      GraphViz2::DBI 2.37
      GraphViz2::Data::Grapher 2.37
      GraphViz2::Filer 2.37
      GraphViz2::Parse::ISA 2.37
      GraphViz2::Parse::RecDescent 2.37
      GraphViz2::Parse::Regexp 2.37
      GraphViz2::Parse::STT 2.37
      GraphViz2::Parse::XML 2.37
      GraphViz2::Parse::Yacc 2.37
      GraphViz2::Parse::Yapp 2.37
      GraphViz2::Utils 2.37
    requirements:
      Algorithm::Dependency 1.11
      Algorithm::Dependency::Source::HoA 1.11
      Capture::Tiny 0.1
      Class::ISA 0.36
      Class::Load 0.17
      Config 0
      Config::Tiny 2.16
      DBI 1.616
      DBIx::Admin::TableInfo 3
      Data::Section::Simple 0.02
      Date::Simple 3.03
      File::Basename 2.77
      File::Copy 2.21
      File::HomeDir 0.99
      File::Slurp 9999.19
      File::Spec 3.4
      File::Temp 0.22
      File::Which 1.09
      HTML::Entities::Interpolate 1.04
      HTML::TreeBuilder 4.2
      HTTP::Tiny 0.012
      IPC::Run3 0.046
      Lingua::EN::PluralToSingular 0.14
      Log::Handler 0.71
      Module::Build 0.4211
      Moo 1.002
      Parse::RecDescent 1.965001
      Scalar::Util 1.23
      Set::Array 0.23
      Test::More 1.001014
      Test::Pod 1.48
      Test::Version 1.002003
      Text::Xslate 1.2
      Tree::DAG_Node 1.06
      Try::Tiny 0.09
      XML::Bare 0
      XML::Tiny 2.06
      charnames 0
      open 0
      parent 0.225
      strict 0
      utf8 0
      warnings 0
  HTML-Entities-Interpolate-1.05
    pathname: R/RS/RSAVAGE/HTML-Entities-Interpolate-1.05.tgz
    provides:
      HTML::Entities::Interpolate 1.05
    requirements:
      HTML::Entities 0
      Module::Build 0.38
      Test::More 0
      Tie::Function 0
  HTML-Form-6.03
    pathname: G/GA/GAAS/HTML-Form-6.03.tar.gz
    provides:
      HTML::Form 6.03
      HTML::Form::FileInput 6.03
      HTML::Form::IgnoreInput 6.03
      HTML::Form::ImageInput 6.03
      HTML::Form::Input 6.03
      HTML::Form::KeygenInput 6.03
      HTML::Form::ListInput 6.03
      HTML::Form::SubmitInput 6.03
      HTML::Form::TextInput 6.03
    requirements:
      Encode 2
      ExtUtils::MakeMaker 0
      HTML::TokeParser 0
      HTTP::Request 6
      HTTP::Request::Common 6.03
      URI 1.10
      perl 5.008001
  HTML-FormFu-2.01
    pathname: C/CF/CFRANKS/HTML-FormFu-2.01.tar.gz
    provides:
      HTML::FormFu 2.01
      HTML::FormFu::Attribute 2.01
      HTML::FormFu::Constants 2.01
      HTML::FormFu::Constraint 2.01
      HTML::FormFu::Constraint::ASCII 2.01
      HTML::FormFu::Constraint::AllOrNone 2.01
      HTML::FormFu::Constraint::AutoSet 2.01
      HTML::FormFu::Constraint::Bool 2.01
      HTML::FormFu::Constraint::Callback 2.01
      HTML::FormFu::Constraint::CallbackOnce 2.01
      HTML::FormFu::Constraint::DateTime 2.01
      HTML::FormFu::Constraint::DependOn 2.01
      HTML::FormFu::Constraint::Email 2.01
      HTML::FormFu::Constraint::Equal 2.01
      HTML::FormFu::Constraint::File 2.01
      HTML::FormFu::Constraint::File::MIME 2.01
      HTML::FormFu::Constraint::File::MaxSize 2.01
      HTML::FormFu::Constraint::File::MinSize 2.01
      HTML::FormFu::Constraint::File::Size 2.01
      HTML::FormFu::Constraint::Integer 2.01
      HTML::FormFu::Constraint::Length 2.01
      HTML::FormFu::Constraint::MaxLength 2.01
      HTML::FormFu::Constraint::MaxRange 2.01
      HTML::FormFu::Constraint::MinLength 2.01
      HTML::FormFu::Constraint::MinMaxFields 2.01
      HTML::FormFu::Constraint::MinRange 2.01
      HTML::FormFu::Constraint::Number 2.01
      HTML::FormFu::Constraint::Printable 2.01
      HTML::FormFu::Constraint::Range 2.01
      HTML::FormFu::Constraint::Regex 2.01
      HTML::FormFu::Constraint::Repeatable::Any 2.01
      HTML::FormFu::Constraint::Required 2.01
      HTML::FormFu::Constraint::Set 2.01
      HTML::FormFu::Constraint::SingleValue 2.01
      HTML::FormFu::Constraint::Word 2.01
      HTML::FormFu::Deflator 2.01
      HTML::FormFu::Deflator::Callback 2.01
      HTML::FormFu::Deflator::CompoundDateTime 2.01
      HTML::FormFu::Deflator::CompoundSplit 2.01
      HTML::FormFu::Deflator::FormatNumber 2.01
      HTML::FormFu::Deflator::PathClassFile 2.01
      HTML::FormFu::Deflator::Strftime 2.01
      HTML::FormFu::Deploy 2.01
      HTML::FormFu::Element 2.01
      HTML::FormFu::Element::Blank 2.01
      HTML::FormFu::Element::Block 2.01
      HTML::FormFu::Element::Button 2.01
      HTML::FormFu::Element::Checkbox 2.01
      HTML::FormFu::Element::Checkboxgroup 2.01
      HTML::FormFu::Element::ComboBox 2.01
      HTML::FormFu::Element::ContentButton 2.01
      HTML::FormFu::Element::Date 2.01
      HTML::FormFu::Element::DateTime 2.01
      HTML::FormFu::Element::Email 2.01
      HTML::FormFu::Element::Fieldset 2.01
      HTML::FormFu::Element::File 2.01
      HTML::FormFu::Element::Hidden 2.01
      HTML::FormFu::Element::Hr 2.01
      HTML::FormFu::Element::Image 2.01
      HTML::FormFu::Element::Label 2.01
      HTML::FormFu::Element::Multi 2.01
      HTML::FormFu::Element::Number 2.01
      HTML::FormFu::Element::Password 2.01
      HTML::FormFu::Element::Radio 2.01
      HTML::FormFu::Element::Radiogroup 2.01
      HTML::FormFu::Element::Repeatable 2.01
      HTML::FormFu::Element::Reset 2.01
      HTML::FormFu::Element::Select 2.01
      HTML::FormFu::Element::SimpleTable 2.01
      HTML::FormFu::Element::Src 2.01
      HTML::FormFu::Element::Submit 2.01
      HTML::FormFu::Element::Text 2.01
      HTML::FormFu::Element::Textarea 2.01
      HTML::FormFu::Element::URL 2.01
      HTML::FormFu::Exception 2.01
      HTML::FormFu::Exception::Constraint 2.01
      HTML::FormFu::Exception::Inflator 2.01
      HTML::FormFu::Exception::Input 2.01
      HTML::FormFu::Exception::Transformer 2.01
      HTML::FormFu::Exception::Validator 2.01
      HTML::FormFu::FakeQuery 2.01
      HTML::FormFu::Filter 2.01
      HTML::FormFu::Filter::Callback 2.01
      HTML::FormFu::Filter::CompoundJoin 2.01
      HTML::FormFu::Filter::CompoundSprintf 2.01
      HTML::FormFu::Filter::CopyValue 2.01
      HTML::FormFu::Filter::Encode 2.01
      HTML::FormFu::Filter::ForceListValue 2.01
      HTML::FormFu::Filter::FormatNumber 2.01
      HTML::FormFu::Filter::HTMLEscape 2.01
      HTML::FormFu::Filter::HTMLScrubber 2.01
      HTML::FormFu::Filter::LowerCase 2.01
      HTML::FormFu::Filter::NonNumeric 2.01
      HTML::FormFu::Filter::Regex 2.01
      HTML::FormFu::Filter::Split 2.01
      HTML::FormFu::Filter::TrimEdges 2.01
      HTML::FormFu::Filter::UpperCase 2.01
      HTML::FormFu::Filter::Whitespace 2.01
      HTML::FormFu::I18N 2.01
      HTML::FormFu::I18N::bg 2.01
      HTML::FormFu::I18N::cs 2.01
      HTML::FormFu::I18N::da 2.01
      HTML::FormFu::I18N::de 2.01
      HTML::FormFu::I18N::en 2.01
      HTML::FormFu::I18N::es 2.01
      HTML::FormFu::I18N::fr 2.01
      HTML::FormFu::I18N::hu 2.01
      HTML::FormFu::I18N::it 2.01
      HTML::FormFu::I18N::ja 2.01
      HTML::FormFu::I18N::no 2.01
      HTML::FormFu::I18N::pt_br 2.01
      HTML::FormFu::I18N::pt_pt 2.01
      HTML::FormFu::I18N::ro 2.01
      HTML::FormFu::I18N::ru 2.01
      HTML::FormFu::I18N::ua 2.01
      HTML::FormFu::I18N::zh_cn 2.01
      HTML::FormFu::Inflator 2.01
      HTML::FormFu::Inflator::Callback 2.01
      HTML::FormFu::Inflator::CompoundDateTime 2.01
      HTML::FormFu::Inflator::DateTime 2.01
      HTML::FormFu::Literal 2.01
      HTML::FormFu::Localize 2.01
      HTML::FormFu::Model 2.01
      HTML::FormFu::Model::HashRef 2.01
      HTML::FormFu::ObjectUtil 2.01
      HTML::FormFu::OutputProcessor 2.01
      HTML::FormFu::OutputProcessor::Indent 2.01
      HTML::FormFu::OutputProcessor::StripWhitespace 2.01
      HTML::FormFu::OutputProcessor::StripWhitespace::_iter 2.01
      HTML::FormFu::Plugin 2.01
      HTML::FormFu::Plugin::StashValid 2.01
      HTML::FormFu::Preload 2.01
      HTML::FormFu::Processor 2.01
      HTML::FormFu::QueryType::CGI 2.01
      HTML::FormFu::QueryType::CGI::Simple 2.01
      HTML::FormFu::QueryType::Catalyst 2.01
      HTML::FormFu::Role::Constraint::Others 2.01
      HTML::FormFu::Role::ContainsElements 2.01
      HTML::FormFu::Role::ContainsElementsSharedWithField 2.01
      HTML::FormFu::Role::CreateChildren 2.01
      HTML::FormFu::Role::CustomRoles 2.01
      HTML::FormFu::Role::Element::Coercible 2.01
      HTML::FormFu::Role::Element::Field 2.01
      HTML::FormFu::Role::Element::FieldMethods 2.01
      HTML::FormFu::Role::Element::Group 2.01
      HTML::FormFu::Role::Element::Input 2.01
      HTML::FormFu::Role::Element::Layout 2.01
      HTML::FormFu::Role::Element::MultiElement 2.01
      HTML::FormFu::Role::Element::NonBlock 2.01
      HTML::FormFu::Role::Element::ProcessOptionsFromModel 2.01
      HTML::FormFu::Role::Element::SingleValueField 2.01
      HTML::FormFu::Role::Filter::Compound 2.01
      HTML::FormFu::Role::FormAndBlockMethods 2.01
      HTML::FormFu::Role::FormAndElementMethods 2.01
      HTML::FormFu::Role::FormBlockAndFieldMethods 2.01
      HTML::FormFu::Role::GetProcessors 2.01
      HTML::FormFu::Role::HasParent 2.01
      HTML::FormFu::Role::NestedHashUtils 2.01
      HTML::FormFu::Role::Populate 2.01
      HTML::FormFu::Role::Render 2.01
      HTML::FormFu::Transformer 2.01
      HTML::FormFu::Transformer::Callback 2.01
      HTML::FormFu::Upload 2.01
      HTML::FormFu::UploadParam 2.01
      HTML::FormFu::Util 2.01
      HTML::FormFu::Validator 2.01
      HTML::FormFu::Validator::Callback 2.01
      MooseX::Attribute::FormFuChained 2.01
      MooseX::Attribute::FormFuChained::Method::Accessor 2.01
      MooseX::FormFuChainedAccessors 2.01
      MooseX::Traits::Attribute::FormFuChained 2.01
    requirements:
      Carp 0
      Class::MOP::Method 0
      Clone 0.31
      Config::Any 0.18
      Cwd 0
      Data::Visitor 0.26
      Data::Visitor::Callback 0
      DateTime 0.54
      DateTime::Format::Builder 0.7901
      DateTime::Format::Natural 0
      DateTime::Format::Strptime 1.2000
      DateTime::Locale 0.45
      Email::Valid 0
      Encode 0
      Exporter 5.57
      ExtUtils::MakeMaker 6.30
      Fatal 0
      File::Copy 0
      File::Find 0
      File::ShareDir 0
      File::ShareDir::Install 0.03
      File::Spec 0
      File::Temp 0
      HTML::Scrubber 0
      HTML::TokeParser::Simple 3.14
      HTTP::Headers 1.64
      Hash::Flatten 0
      IO::File 0
      List::MoreUtils 0
      List::Util 0
      Locale::Maketext 0
      Module::Pluggable 0
      Moose 1.00
      Moose::Role 0
      Moose::Util 0
      MooseX::Aliases 0
      Number::Format 0
      Path::Class::File 0
      Readonly 0
      Regexp::Common 0
      Scalar::Util 0
      Storable 0
      Task::Weaken 0
      YAML::XS 0.32
  HTML-FormFu-Element-reCAPTCHA-1.00
    pathname: C/CF/CFRANKS/HTML-FormFu-Element-reCAPTCHA-1.00.tar.gz
    provides:
      HTML::FormFu::Constraint::reCAPTCHA 1.00
      HTML::FormFu::Element::reCAPTCHA 1.00
    requirements:
      Captcha::reCAPTCHA 0.93
      Clone 0.31
      ExtUtils::MakeMaker 6.30
      HTML::FormFu 1.00
      Moose 1.00
      MooseX::Attribute::Chained v1.0.1
      Scalar::Util 0
  HTML-LinkExtractor-0.13
    pathname: P/PO/PODMASTER/HTML-LinkExtractor-0.13.tar.gz
    provides:
      HTML::LinkExtractor 0.13
    requirements:
      ExtUtils::MakeMaker 0
      HTML::TokeParser 0
  HTML-Parser-3.71
    pathname: G/GA/GAAS/HTML-Parser-3.71.tar.gz
    provides:
      HTML::Entities 3.69
      HTML::Filter 3.57
      HTML::HeadParser 3.71
      HTML::LinkExtor 3.69
      HTML::Parser 3.71
      HTML::PullParser 3.57
      HTML::TokeParser 3.69
    requirements:
      ExtUtils::MakeMaker 0
      HTML::Tagset 3
      XSLoader 0
      perl 5.008
  HTML-Scrubber-0.11
    pathname: N/NI/NIGELM/HTML-Scrubber-0.11.tar.gz
    provides:
      HTML::Scrubber 0.11
    requirements:
      HTML::Entities 0
      HTML::Parser 3.47
      Module::Build 0.3601
      strict 0
      warnings 0
  HTML-Strip-2.09
    pathname: K/KI/KILINRAX/HTML-Strip-2.09.tar.gz
    provides:
      HTML::Strip 2.09
    requirements:
      Carp 0
      DynaLoader 0
      ExtUtils::MakeMaker 0
      Test::Exception 0
      Test::More 0
      perl 5.008
      strict 0
      warnings 0
  HTML-TagCloud-0.38
    pathname: R/RO/ROBERTSD/HTML-TagCloud-0.38.tar.gz
    provides:
      HTML::TagCloud 0.38
    requirements:
      Test::More 0
  HTML-Tagset-3.20
    pathname: P/PE/PETDANCE/HTML-Tagset-3.20.tar.gz
    provides:
      HTML::Tagset 3.20
    requirements:
      ExtUtils::MakeMaker 0
  HTML-Tiny-1.05
    pathname: A/AN/ANDYA/HTML-Tiny-1.05.tar.gz
    provides:
      HTML::Tiny 1.05
    requirements:
      ExtUtils::MakeMaker 0
      Test::More 0
  HTML-TokeParser-Simple-3.16
    pathname: O/OV/OVID/HTML-TokeParser-Simple-3.16.tar.gz
    provides:
      HTML::TokeParser::Simple 3.16
      HTML::TokeParser::Simple::Token 3.16
      HTML::TokeParser::Simple::Token::Comment 3.16
      HTML::TokeParser::Simple::Token::Declaration 3.15
      HTML::TokeParser::Simple::Token::ProcessInstruction 3.16
      HTML::TokeParser::Simple::Token::Tag 3.16
      HTML::TokeParser::Simple::Token::Tag::End 3.16
      HTML::TokeParser::Simple::Token::Tag::Start 3.16
      HTML::TokeParser::Simple::Token::Text 3.16
    requirements:
      HTML::Parser 3.25
      HTML::TokeParser 2.24
      Sub::Override 0
      Test::More 0
      perl 5.006
  HTML-Tree-5.03
    pathname: C/CJ/CJM/HTML-Tree-5.03.tar.gz
    provides:
      HTML::AsSubs 5.03
      HTML::Element 5.03
      HTML::Element::traverse 5.03
      HTML::Parse 5.03
      HTML::Tree 5.03
      HTML::TreeBuilder 5.03
    requirements:
      Carp 0
      Encode 0
      Exporter 0
      HTML::Entities 0
      HTML::Parser 3.46
      HTML::Tagset 3.02
      Module::Build 0.2808
      Scalar::Util 0
      Test::Fatal 0
      Test::More 0
      base 0
      integer 0
      perl 5.008
  HTML-TreeBuilder-LibXML-0.25
    pathname: T/TO/TOKUHIROM/HTML-TreeBuilder-LibXML-0.25.tar.gz
    provides:
      HTML::TreeBuilder::LibXML 0.25
      HTML::TreeBuilder::LibXML::Node undef
    requirements:
      HTML::TreeBuilder::XPath 0.14
      LWP::UserAgent 6
      Module::Build 0.38
      URI 0
      XML::LibXML 1.7
      perl 5.008001
  HTML-TreeBuilder-XPath-0.14
    pathname: M/MI/MIROD/HTML-TreeBuilder-XPath-0.14.tar.gz
    provides:
      HTML::Element 0.14
      HTML::TreeBuilder::XPath 0.14
      HTML::TreeBuilder::XPath::Attribute 0.14
      HTML::TreeBuilder::XPath::Node 0.14
      HTML::TreeBuilder::XPath::Root 0.14
      HTML::TreeBuilder::XPath::TextNode 0.14
    requirements:
      ExtUtils::MakeMaker 0
      HTML::TreeBuilder 0
      List::Util 0
      XML::XPathEngine 0.12
  HTTP-Body-1.22
    pathname: G/GE/GETTY/HTTP-Body-1.22.tar.gz
    provides:
      HTTP::Body 1.22
      HTTP::Body::MultiPart 1.22
      HTTP::Body::OctetStream 1.22
      HTTP::Body::UrlEncoded 1.22
      HTTP::Body::XForms 1.22
      HTTP::Body::XFormsMultipart 1.22
    requirements:
      Carp 0
      Digest::MD5 0
      ExtUtils::MakeMaker 0
      File::Temp 0.14
      HTTP::Headers 0
      IO::File 1.14
  HTTP-Cookies-6.01
    pathname: G/GA/GAAS/HTTP-Cookies-6.01.tar.gz
    provides:
      HTTP::Cookies 6.01
      HTTP::Cookies::Microsoft 6.00
      HTTP::Cookies::Netscape 6.00
    requirements:
      ExtUtils::MakeMaker 0
      HTTP::Date 6
      HTTP::Headers::Util 6
      Time::Local 0
      perl 5.008001
  HTTP-Daemon-6.01
    pathname: G/GA/GAAS/HTTP-Daemon-6.01.tar.gz
    provides:
      HTTP::Daemon 6.01
      HTTP::Daemon::ClientConn 6.01
    requirements:
      ExtUtils::MakeMaker 0
      HTTP::Date 6
      HTTP::Request 6
      HTTP::Response 6
      HTTP::Status 6
      IO::Socket 0
      LWP::MediaTypes 6
      Sys::Hostname 0
      perl 5.008001
  HTTP-Date-6.02
    pathname: G/GA/GAAS/HTTP-Date-6.02.tar.gz
    provides:
      HTTP::Date 6.02
    requirements:
      ExtUtils::MakeMaker 0
      Time::Local 0
      perl 5.006002
  HTTP-Message-6.11
    pathname: E/ET/ETHER/HTTP-Message-6.11.tar.gz
    provides:
      HTTP::Config 6.11
      HTTP::Headers 6.11
      HTTP::Headers::Auth 6.11
      HTTP::Headers::ETag 6.11
      HTTP::Headers::Util 6.11
      HTTP::Message 6.11
      HTTP::Request 6.11
      HTTP::Request::Common 6.11
      HTTP::Response 6.11
      HTTP::Status 6.11
    requirements:
      Compress::Raw::Zlib 0
      Encode 2.21
      Encode::Locale 1
      Exporter 5.57
      ExtUtils::MakeMaker 0
      HTTP::Date 6
      IO::Compress::Bzip2 2.021
      IO::Compress::Deflate 0
      IO::Compress::Gzip 0
      IO::HTML 0
      IO::Uncompress::Bunzip2 2.021
      IO::Uncompress::Gunzip 0
      IO::Uncompress::Inflate 0
      IO::Uncompress::RawInflate 0
      LWP::MediaTypes 6
      MIME::Base64 2.1
      MIME::QuotedPrint 0
      URI 1.10
      perl 5.008001
  HTTP-Negotiate-6.01
    pathname: G/GA/GAAS/HTTP-Negotiate-6.01.tar.gz
    provides:
      HTTP::Negotiate 6.01
    requirements:
      ExtUtils::MakeMaker 0
      HTTP::Headers 6
      perl 5.008001
  HTTP-Parser-XS-0.16
    pathname: K/KA/KAZUHO/HTTP-Parser-XS-0.16.tar.gz
    provides:
      HTTP::Parser::XS 0.16
      HTTP::Parser::XS::PP undef
    requirements:
      ExtUtils::MakeMaker 6.42
      Test::More 0.96
  HTTP-Request-AsCGI-1.2
    pathname: F/FL/FLORA/HTTP-Request-AsCGI-1.2.tar.gz
    provides:
      HTTP::Request::AsCGI 1.2
    requirements:
      Carp 0
      Class::Accessor 0
      ExtUtils::MakeMaker 0
      HTTP::Request 0
      HTTP::Response 1.53
      IO::File 0
      Test::More 0
      URI::Escape 0
  HTTP-Server-Simple-0.44
    pathname: J/JE/JESSE/HTTP-Server-Simple-0.44.tar.gz
    provides:
      HTTP::Server::Simple 0.44
      HTTP::Server::Simple::CGI undef
      HTTP::Server::Simple::CGI::Environment undef
    requirements:
      CGI 0
      ExtUtils::MakeMaker 6.42
      Socket 0
      Test::More 0
  Hash-Flatten-1.19
    pathname: B/BB/BBC/Hash-Flatten-1.19.tar.gz
    provides:
      Hash::Flatten 1.19
    requirements:
      ExtUtils::MakeMaker 0
      Log::Trace 0
      Test::Assertions 0
  Hash-Merge-0.200
    pathname: R/RE/REHSACK/Hash-Merge-0.200.tar.gz
    provides:
      Hash::Merge 0.200
    requirements:
      Clone 0
      ExtUtils::MakeMaker 0
      perl 5.008001
  Hash-MoreUtils-0.05
    pathname: R/RE/REHSACK/Hash-MoreUtils-0.05.tar.gz
    provides:
      Hash::MoreUtils 0.05
    requirements:
      Test::More 0.90
  Hash-MultiValue-0.15
    pathname: M/MI/MIYAGAWA/Hash-MultiValue-0.15.tar.gz
    provides:
      Hash::MultiValue 0.15
    requirements:
      ExtUtils::MakeMaker 6.30
  IO-Capture-0.05
    pathname: R/RE/REYNOLDS/IO-Capture-0.05.tar.gz
    provides:
      IO::Capture 0.05
      IO::Capture::Stderr undef
      IO::Capture::Stdout undef
      IO::Capture::Tie_STDx undef
    requirements:
      Carp 0
      ExtUtils::MakeMaker 0
      Test::More 0
  IO-CaptureOutput-1.1103
    pathname: D/DA/DAGOLDEN/IO-CaptureOutput-1.1103.tar.gz
    provides:
      IO::CaptureOutput 1.1103
    requirements:
      Carp 0
      Exporter 0
      ExtUtils::MakeMaker 6.17
      File::Basename 0
      File::Temp 0.16
      Symbol 0
      strict 0
      vars 0
      warnings 0
  IO-HTML-1.00
    pathname: C/CJ/CJM/IO-HTML-1.00.tar.gz
    provides:
      IO::HTML 1.00
    requirements:
      Carp 0
      Encode 2.10
      Exporter 5.57
      ExtUtils::MakeMaker 6.30
      File::Temp 0
      Scalar::Util 0
      Test::More 0.88
  IO-Interactive-0.0.6
    pathname: B/BD/BDFOY/IO-Interactive-0.0.6.tar.gz
    provides:
      IO::Interactive v0.0.6
    requirements:
      ExtUtils::MakeMaker 0
      Test::More 0
      version 0
  IO-Socket-SSL-2.020
    pathname: S/SU/SULLR/IO-Socket-SSL-2.020.tar.gz
    provides:
      IO::Socket::SSL 2.020
      IO::Socket::SSL::Intercept 2.014
      IO::Socket::SSL::OCSP_Cache 2.020
      IO::Socket::SSL::OCSP_Resolver 2.020
      IO::Socket::SSL::PublicSuffix undef
      IO::Socket::SSL::SSL_Context 2.020
      IO::Socket::SSL::SSL_HANDLE 2.020
      IO::Socket::SSL::Session_Cache 2.020
      IO::Socket::SSL::Utils 2.014
    requirements:
      ExtUtils::MakeMaker 0
      Mozilla::CA 0
      Net::SSLeay 1.46
      Scalar::Util 0
  IO-String-1.08
    pathname: G/GA/GAAS/IO-String-1.08.tar.gz
    provides:
      IO::String 1.08
    requirements:
      ExtUtils::MakeMaker 0
  IO-stringy-2.110
    pathname: D/DS/DSKOLL/IO-stringy-2.110.tar.gz
    provides:
      IO::AtomicFile 2.110
      IO::Clever 1.01
      IO::InnerFile 2.110
      IO::Lines 2.110
      IO::Scalar 2.110
      IO::ScalarArray 2.110
      IO::Stringy 2.110
      IO::Wrap 2.110
      IO::WrapTie 2.110
      IO::WrapTie::Master 2.110
      IO::WrapTie::Slave 2.110
    requirements:
      ExtUtils::MakeMaker 0
  IPC-Cmd-0.94
    pathname: B/BI/BINGOS/IPC-Cmd-0.94.tar.gz
    provides:
      IPC::Cmd 0.94
    requirements:
      ExtUtils::MakeMaker 0
      File::Spec 0
      File::Temp 0
      Locale::Maketext::Simple 0
      Module::Load::Conditional 0
      Params::Check 0.20
      Test::More 0
  IPC-Run-0.92
    pathname: T/TO/TODDR/IPC-Run-0.92.tar.gz
    provides:
      IPC::Run 0.92
      IPC::Run::Debug 0.90
      IPC::Run::IO 0.90
      IPC::Run::Timer 0.90
      IPC::Run::Win32Helper 0.90
      IPC::Run::Win32IO 0.90
      IPC::Run::Win32Pump 0.90
    requirements:
      ExtUtils::MakeMaker 0
      Test::More 0.47
  IPC-Run3-0.048
    pathname: R/RJ/RJBS/IPC-Run3-0.048.tar.gz
    provides:
      IPC::Run3 0.048
    requirements:
      ExtUtils::MakeMaker 0
      Test::More 0.31
      Time::HiRes 0
  IPC-System-Simple-1.25
    pathname: P/PJ/PJF/IPC-System-Simple-1.25.tar.gz
    provides:
      IPC::System::Simple 1.25
    requirements:
      Carp 0
      Exporter 0
      ExtUtils::MakeMaker 6.30
      List::Util 0
      POSIX 0
      Scalar::Util 0
      constant 0
      re 0
      strict 0
      warnings 0
  Inline-0.80
    pathname: I/IN/INGY/Inline-0.80.tar.gz
    provides:
      Foo::Tester 0.80
      Inline 0.80
      Inline::Foo 0.80
      Inline::MakeMaker 0.80
      Inline::denter undef
    requirements:
      Digest::MD5 0
      ExtUtils::MakeMaker 0
      File::Spec 0.8
      perl 5.008001
  Inline-C-0.76
    pathname: I/IN/INGY/Inline-C-0.76.tar.gz
    provides:
      Inline::C 0.76
    requirements:
      ExtUtils::MakeMaker 7.00
      File::ShareDir::Install 0.06
      File::Spec 0.8
      Inline 0.79
      Parse::RecDescent 1.967009
      Pegex 0.58
      perl 5.008001
  Inline-Python-0.49
    pathname: N/NI/NINE/Inline-Python-0.49.tar.gz
    provides:
      Inline::Python 0.49
      Inline::Python::Boolean 0.49
      Inline::Python::Function 0.49
      Inline::Python::Object 0.49
      Inline::Python::Object::Data 0.49
    requirements:
      Data::Dumper 0
      Digest::MD5 2.5
      ExtUtils::MakeMaker 0
      Inline 0.46
      Test 0
      Test::More 0
  JSON-2.90
    pathname: M/MA/MAKAMAKA/JSON-2.90.tar.gz
    provides:
      JSON 2.90
      JSON::Backend::PP 2.90
      JSON::Boolean 2.90
    requirements:
      ExtUtils::MakeMaker 0
      Test::More 0
  JSON-MaybeXS-1.003005
    pathname: E/ET/ETHER/JSON-MaybeXS-1.003005.tar.gz
    provides:
      JSON::MaybeXS 1.003005
    requirements:
      Carp 0
      Cpanel::JSON::XS 2.3310
      ExtUtils::CBuilder 0.27
      ExtUtils::MakeMaker 0
      File::Spec 0
      File::Temp 0
      JSON::PP 2.27202
      Scalar::Util 0
      perl 5.006
  JSON-XS-3.02
    pathname: M/ML/MLEHMANN/JSON-XS-3.02.tar.gz
    provides:
      JSON::XS 3.02
    requirements:
      Canary::Stability 0
      ExtUtils::MakeMaker 6.52
      Types::Serialiser 0
      common::sense 0
  LWP-MediaTypes-6.02
    pathname: G/GA/GAAS/LWP-MediaTypes-6.02.tar.gz
    provides:
      LWP::MediaTypes 6.02
    requirements:
      ExtUtils::MakeMaker 0
      perl 5.006002
  LWP-Protocol-https-6.06
    pathname: M/MS/MSCHILLI/LWP-Protocol-https-6.06.tar.gz
    provides:
      LWP::Protocol::https 6.06
      LWP::Protocol::https::Socket 6.06
    requirements:
      ExtUtils::MakeMaker 0
      IO::Socket::SSL 1.54
      LWP::UserAgent 6.06
      Mozilla::CA 20110101
      Net::HTTPS 6
      perl 5.008001
  LWP-UserAgent-Determined-1.07
    pathname: A/AL/ALEXMV/LWP-UserAgent-Determined-1.07.tar.gz
    provides:
      LWP::UserAgent::Determined 1.07
    requirements:
      ExtUtils::MakeMaker 0
      LWP 0
  Lingua-EN-PluralToSingular-0.14
    pathname: B/BK/BKB/Lingua-EN-PluralToSingular-0.14.tar.gz
    provides:
      Lingua::EN::PluralToSingular 0.14
    requirements:
      ExtUtils::MakeMaker 0
      perl 5.006001
  Lingua-Identify-CLD-0.09
    pathname: A/AM/AMBS/Lingua-Identify-CLD-0.09.tar.gz
    provides:
      Lingua::Identify::CLD 0.09
    requirements:
      Config::AutoConf 0.17
      ExtUtils::CBuilder 0.27
      ExtUtils::LibBuilder 0.04
      ExtUtils::ParseXS 0
      Module::Build 0.38
      Test::More 0
      XSLoader 0.10
      perl 5.008
  Lingua-PT-Stemmer-0.01
    pathname: X/XE/XERN/Lingua-PT-Stemmer-0.01.tar.gz
    provides:
      Lingua::GL::Stemmer 0.01
      Lingua::PT::Stemmer 0.01
    requirements:
      ExtUtils::MakeMaker 0
  Lingua-Sentence-1.05
    pathname: A/AC/ACHIMRU/Lingua-Sentence-1.05.tar.gz
    provides:
      Lingua::Sentence 1.05
    requirements:
      Carp 0
      ExtUtils::MakeMaker 6.59
      File::ShareDir 1.02
      Test::More 0.47
      perl 5.008008
  Lingua-Stem-0.84
    pathname: S/SN/SNOWHARE/Lingua-Stem-0.84.tar.gz
    provides:
      Lingua::Stem 0.84
      Lingua::Stem::AutoLoader 1.02
      Lingua::Stem::Da 1.01
      Lingua::Stem::De 1.01
      Lingua::Stem::En 2.16
      Lingua::Stem::EnBroken 2.13
      Lingua::Stem::Gl 1.02
      Lingua::Stem::No 1.01
      Lingua::Stem::Pt 1.01
      Lingua::Stem::Sv 1.01
    requirements:
      Carp 0
      Lingua::GL::Stemmer 0
      Lingua::PT::Stemmer 0
      Lingua::Stem::Fr 0.02
      Lingua::Stem::It 0
      Lingua::Stem::Ru 0
      Lingua::Stem::Snowball::Da 1.01
      Lingua::Stem::Snowball::No 1.00
      Lingua::Stem::Snowball::Se 1.01
      Text::German 0
  Lingua-Stem-Fr-0.02
    pathname: S/SD/SDP/Lingua-Stem-Fr-0.02.tar.gz
    provides:
      Lingua::Stem::Fr 0.02
    requirements:
      ExtUtils::MakeMaker 0
  Lingua-Stem-It-0.02
    pathname: A/AC/ACALPINI/Lingua-Stem-It-0.02.tar.gz
    provides:
      Lingua::Stem::It 0.02
    requirements:
      ExtUtils::MakeMaker 0
  Lingua-Stem-Ru-0.01
    pathname: A/AL/ALGDR/Lingua-Stem-Ru-0.01.tar.gz
    provides:
      Lingua::Stem::Ru 0.01
    requirements:
      ExtUtils::MakeMaker 0
  Lingua-Stem-Snowball-0.952
    pathname: C/CR/CREAMYG/Lingua-Stem-Snowball-0.952.tar.gz
    provides:
      Lingua::Stem::Snowball 0.952
    requirements:
      ExtUtils::CBuilder 0
      ExtUtils::ParseXS 0
      Test::More 0
      perl v5.6.2
  Lingua-Stem-Snowball-Da-1.01
    pathname: C/CI/CINE/Lingua-Stem-Snowball-Da-1.01.tar.gz
    provides:
      Lingua::Stem::Snowball::Da 1.01
    requirements:
      ExtUtils::MakeMaker 0
  Lingua-Stem-Snowball-Lt-0.03
    pathname: L/LV/LVALIUKAS/Lingua-Stem-Snowball-Lt-0.03.tar.gz
    provides:
      Lingua::Stem::Snowball::Lt 0.03
    requirements:
      ExtUtils::CBuilder 0
      ExtUtils::ParseXS 0
      Test::More 0
      perl v5.6.2
  Lingua-StopWords-0.09
    pathname: C/CR/CREAMYG/Lingua-StopWords-0.09.tar.gz
    provides:
      Lingua::StopWords 0.09
      Lingua::StopWords::DA 0.08
      Lingua::StopWords::DE 0.08
      Lingua::StopWords::EN 0.08
      Lingua::StopWords::ES 0.08
      Lingua::StopWords::FI 0.08
      Lingua::StopWords::FR 0.08
      Lingua::StopWords::HU 0.08
      Lingua::StopWords::IT 0.08
      Lingua::StopWords::NL 0.08
      Lingua::StopWords::NO 0.08
      Lingua::StopWords::PT 0.08
      Lingua::StopWords::RU 0.08
      Lingua::StopWords::SV 0.08
    requirements:
      ExtUtils::MakeMaker 0
  Lingua-ZH-WordSegmenter-0.01
    pathname: J/JZ/JZHANG/Lingua-ZH-WordSegmenter-0.01.tar.gz
    provides:
      Lingua::ZH::WordSegmenter 0.01
    requirements:
      Encode 2.18
      ExtUtils::MakeMaker 0
      Test::More 0.64
  List-AllUtils-0.08
    pathname: D/DR/DROLSKY/List-AllUtils-0.08.tar.gz
    provides:
      List::AllUtils 0.08
    requirements:
      Exporter 0
      ExtUtils::MakeMaker 6.30
      List::MoreUtils 0.28
      List::Util 1.31
      base 0
      strict 0
      warnings 0
  List-Compare-0.53
    pathname: J/JK/JKEENAN/List-Compare-0.53.tar.gz
    provides:
      List::Compare 0.53
      List::Compare::Accelerated 0.53
      List::Compare::Base::_Auxiliary 0.53
      List::Compare::Base::_Engine 0.53
      List::Compare::Functional 0.53
      List::Compare::Multiple 0.53
      List::Compare::Multiple::Accelerated 0.53
    requirements:
      ExtUtils::MakeMaker 0
  List-Member-0.044-withoutworldwriteables
    pathname: L/LG/LGODDARD/List-Member-0.044-withoutworldwriteables.tar.gz
    provides:
      List::Member undef
    requirements:
      ExtUtils::MakeMaker 0
  List-MoreUtils-0.413
    pathname: R/RE/REHSACK/List-MoreUtils-0.413.tar.gz
    provides:
      List::MoreUtils 0.413
      List::MoreUtils::PP 0.413
      List::MoreUtils::XS 0.413
    requirements:
      Carp 0
      Exporter::Tiny 0.038
      ExtUtils::MakeMaker 0
      File::Basename 0
      File::Copy 0
      File::Path 0
      File::Spec 0
      IPC::Cmd 0
      XSLoader 0
      base 0
  List-Pairwise-1.03
    pathname: T/TD/TDRUGEON/List-Pairwise-1.03.tar.gz
    provides:
      List::Pairwise 1.03
    requirements:
      ExtUtils::MakeMaker 6.59
      Test::More 0.42
      perl 5.006
  List-Uniq-0.20
    pathname: J/JF/JFITZ/List-Uniq-0.20.tar.gz
    provides:
      List::Uniq 0.20
    requirements:
  Locale-Maketext-Lexicon-1.00
    pathname: D/DR/DRTECH/Locale-Maketext-Lexicon-1.00.tar.gz
    provides:
      Locale::Maketext::Extract 1.00
      Locale::Maketext::Extract::Plugin::Base 1.00
      Locale::Maketext::Extract::Plugin::FormFu 1.00
      Locale::Maketext::Extract::Plugin::FormFu::Extractor 1.00
      Locale::Maketext::Extract::Plugin::Generic 1.00
      Locale::Maketext::Extract::Plugin::Haml 1.00
      Locale::Maketext::Extract::Plugin::Mason 1.00
      Locale::Maketext::Extract::Plugin::PPI 1.00
      Locale::Maketext::Extract::Plugin::Perl 1.00
      Locale::Maketext::Extract::Plugin::TT2 1.00
      Locale::Maketext::Extract::Plugin::TT2::Directive 1.00
      Locale::Maketext::Extract::Plugin::TT2::Parser 1.00
      Locale::Maketext::Extract::Plugin::TextTemplate 1.00
      Locale::Maketext::Extract::Plugin::TextTemplate::Parser 1.00
      Locale::Maketext::Extract::Plugin::YAML 1.00
      Locale::Maketext::Extract::Plugin::YAML::Extractor 1.00
      Locale::Maketext::Extract::Run 1.00
      Locale::Maketext::Lexicon 1.00
      Locale::Maketext::Lexicon::Auto 1.00
      Locale::Maketext::Lexicon::Gettext 1.00
      Locale::Maketext::Lexicon::Msgcat 1.00
      Locale::Maketext::Lexicon::Tie 1.00
    requirements:
      ExtUtils::MakeMaker 6.30
      Locale::Maketext 1.17
  Log-Any-0.15
    pathname: J/JS/JSWARTZ/Log-Any-0.15.tar.gz
    provides:
      Log::Any 0.15
      Log::Any::Adapter::Null 0.15
      Log::Any::Adapter::Test 0.15
      Log::Any::Test 0.15
    requirements:
      ExtUtils::MakeMaker 6.30
      Test::More 0
  Log-Handler-0.84
    pathname: B/BL/BLOONIX/Log-Handler-0.84.tar.gz
    provides:
      Log::Handler 0.84
      Log::Handler::Config 0.09
      Log::Handler::Levels 0.07
      Log::Handler::Output 0.09
      Log::Handler::Output::DBI 0.12
      Log::Handler::Output::Email 0.08
      Log::Handler::Output::File 0.07
      Log::Handler::Output::Forward 0.03
      Log::Handler::Output::Screen 0.07
      Log::Handler::Output::Sendmail 0.07
      Log::Handler::Output::Socket 0.08
      Log::Handler::Pattern 0.07
      Log::Handler::Plugin::Config::General 0.02
      Log::Handler::Plugin::Config::Properties 0.03
      Log::Handler::Plugin::YAML 0.03
    requirements:
      Carp 0
      Data::Dumper 0
      Fcntl 0
      File::Spec 0
      POSIX 0
      Params::Validate 0
      Sys::Hostname 0
      Test::More 0
      Time::HiRes 0
      UNIVERSAL 0
  Log-Log4perl-1.46
    pathname: M/MS/MSCHILLI/Log-Log4perl-1.46.tar.gz
    provides:
      L4pResurrectable 0.01
      Log::Log4perl 1.46
      Log::Log4perl::Appender undef
      Log::Log4perl::Appender::Buffer undef
      Log::Log4perl::Appender::DBI undef
      Log::Log4perl::Appender::File undef
      Log::Log4perl::Appender::Limit undef
      Log::Log4perl::Appender::RRDs undef
      Log::Log4perl::Appender::Screen undef
      Log::Log4perl::Appender::ScreenColoredLevels undef
      Log::Log4perl::Appender::Socket undef
      Log::Log4perl::Appender::String undef
      Log::Log4perl::Appender::Synchronized undef
      Log::Log4perl::Appender::TestArrayBuffer undef
      Log::Log4perl::Appender::TestBuffer undef
      Log::Log4perl::Appender::TestFileCreeper undef
      Log::Log4perl::Catalyst undef
      Log::Log4perl::Config undef
      Log::Log4perl::Config::BaseConfigurator undef
      Log::Log4perl::Config::DOMConfigurator 0.03
      Log::Log4perl::Config::PropertyConfigurator undef
      Log::Log4perl::Config::Watch undef
      Log::Log4perl::DateFormat undef
      Log::Log4perl::Filter undef
      Log::Log4perl::Filter::Boolean undef
      Log::Log4perl::Filter::LevelMatch undef
      Log::Log4perl::Filter::LevelRange undef
      Log::Log4perl::Filter::MDC undef
      Log::Log4perl::Filter::StringMatch undef
      Log::Log4perl::InternalDebug undef
      Log::Log4perl::JavaMap undef
      Log::Log4perl::JavaMap::ConsoleAppender undef
      Log::Log4perl::JavaMap::FileAppender undef
      Log::Log4perl::JavaMap::JDBCAppender undef
      Log::Log4perl::JavaMap::NTEventLogAppender undef
      Log::Log4perl::JavaMap::RollingFileAppender undef
      Log::Log4perl::JavaMap::SyslogAppender undef
      Log::Log4perl::JavaMap::TestBuffer undef
      Log::Log4perl::Layout undef
      Log::Log4perl::Layout::NoopLayout undef
      Log::Log4perl::Layout::PatternLayout undef
      Log::Log4perl::Layout::PatternLayout::Multiline undef
      Log::Log4perl::Layout::SimpleLayout undef
      Log::Log4perl::Level undef
      Log::Log4perl::Logger undef
      Log::Log4perl::MDC undef
      Log::Log4perl::NDC undef
      Log::Log4perl::Resurrector undef
      Log::Log4perl::Util undef
      Log::Log4perl::Util::Semaphore undef
      Log::Log4perl::Util::TimeTracker undef
    requirements:
      ExtUtils::MakeMaker 0
      File::Path 2.0606
      File::Spec 0.82
      Test::More 0.45
  Log-Trace-1.070
    pathname: B/BB/BBC/Log-Trace-1.070.tar.gz
    provides:
      Log::Trace 1.070
    requirements:
      ExtUtils::MakeMaker 0
      Test::More 0
  MIME-Types-2.04
    pathname: M/MA/MARKOV/MIME-Types-2.04.tar.gz
    provides:
      MIME::Type 2.04
      MIME::Types 2.04
    requirements:
      ExtUtils::MakeMaker 0
      File::Basename 0
      File::Spec 0
      Test::More 0.47
  MRO-Compat-0.12
    pathname: B/BO/BOBTFISH/MRO-Compat-0.12.tar.gz
    provides:
      MRO::Compat 0.12
    requirements:
      ExtUtils::MakeMaker 6.59
      Test::More 0.47
      perl 5.006
  Mac-SystemDirectory-0.06
    pathname: C/CH/CHANSEN/Mac-SystemDirectory-0.06.tar.gz
    provides:
      Mac::SystemDirectory 0.06
    requirements:
      ExtUtils::MakeMaker 6.42
      Test::More 0.86
      perl 5.006
  MailTools-2.13
    pathname: M/MA/MARKOV/MailTools-2.13.tar.gz
    provides:
      Mail undef
      Mail::Address 2.13
      Mail::Cap 2.13
      Mail::Field 2.13
      Mail::Field::AddrList 2.13
      Mail::Field::Date 2.13
      Mail::Field::Generic 2.13
      Mail::Filter 2.13
      Mail::Header 2.13
      Mail::Internet 2.13
      Mail::Mailer 2.13
      Mail::Mailer::qmail 2.13
      Mail::Mailer::rfc822 2.13
      Mail::Mailer::sendmail 2.13
      Mail::Mailer::smtp 2.13
      Mail::Mailer::smtp::pipe 2.13
      Mail::Mailer::smtps 2.13
      Mail::Mailer::smtps::pipe 2.13
      Mail::Mailer::testfile 2.13
      Mail::Mailer::testfile::pipe 2.13
      Mail::Send 2.13
      Mail::Util 2.13
    requirements:
      Date::Format 0
      Date::Parse 0
      ExtUtils::MakeMaker 0
      IO::Handle 0
      Net::Domain 1.05
      Net::SMTP 1.03
      Test::More 0
  Math-Int64-0.54
    pathname: S/SA/SALVA/Math-Int64-0.54.tar.gz
    provides:
      Math::Int64 0.54
      Math::Int64::die_on_overflow 0.54
      Math::Int64::native_if_available 0.54
      Math::UInt64 0.54
    requirements:
      Exporter 0
      ExtUtils::MakeMaker 0
      XSLoader 0
      constant 0
      overload 0
      perl 5.006
      strict 0
      warnings 0
      warnings::register 0
  Math-Prime-Util-0.58
    pathname: D/DA/DANAJ/Math-Prime-Util-0.58.tar.gz
    provides:
      Math::Prime::Util 0.58
      Math::Prime::Util::MemFree 0.58
      Math::Prime::Util::PP 0.58
      Math::Prime::Util::PrimeArray 0.58
      Math::Prime::Util::PrimeIterator 0.58
      ntheory 0.58
    requirements:
      Bytes::Random::Secure 0.23
      Carp 0
      Config 0
      Exporter 5.57
      ExtUtils::MakeMaker 0
      Math::BigFloat 1.59
      Math::BigInt 1.88
      Math::Prime::Util::GMP 0.36
      Tie::Array 0
      XSLoader 0.01
      base 0
      constant 0
      perl 5.006002
  Math-Prime-Util-GMP-0.36
    pathname: D/DA/DANAJ/Math-Prime-Util-GMP-0.36.tar.gz
    provides:
      Math::Prime::Util::GMP 0.36
    requirements:
      Carp 0
      Exporter 5.57
      ExtUtils::MakeMaker 0
      XSLoader 0.01
      base 0
      perl 5.006002
  Math-Random-0.72
    pathname: G/GR/GROMMEL/Math-Random-0.72.tar.gz
    provides:
      Math::Random 0.72
    requirements:
      ExtUtils::MakeMaker 0
  Math-Random-ISAAC-1.004
    pathname: J/JA/JAWNSY/Math-Random-ISAAC-1.004.tar.gz
    provides:
      Math::Random::ISAAC 1.004
      Math::Random::ISAAC::PP 1.004
    requirements:
      ExtUtils::MakeMaker 6.31
      Test::More 0.62
      Test::NoWarnings 0.084
  Math-Random-Secure-0.06
    pathname: M/MK/MKANAT/Math-Random-Secure-0.06.tar.gz
    provides:
      Math::Random::Secure 0.06
      Math::Random::Secure::RNG 0.06
    requirements:
      Any::Moose 0
      Crypt::Random::Source 0.07
      ExtUtils::MakeMaker 6.12
      List::MoreUtils 0
      Math::Random::ISAAC v1.0.1
      Test::More 0
      Test::Warn 0
  MediaCloud-JobManager-0.25
    pathname: L/LV/LVALIUKAS/MediaCloud-JobManager-0.25.tar.gz
    provides:
      Addition undef
      AdditionAlwaysFails undef
      MediaCloud::JobManager 0.25
      MediaCloud::JobManager::Admin undef
      MediaCloud::JobManager::Broker undef
      MediaCloud::JobManager::Broker::Null undef
      MediaCloud::JobManager::Broker::RabbitMQ undef
      MediaCloud::JobManager::Configuration undef
      MediaCloud::JobManager::Job undef
      MediaCloud::JobManager::Worker undef
      NinetyNineBottlesOfBeer undef
    requirements:
      App::githook_perltidy v0.10.2
      Carp 0
      Data::Dumper 0
      DateTime 0
      ExtUtils::MakeMaker 0
      File::Slurp 0
      File::Temp 0
      IO::File 0
      IO::Socket::INET 0
      JSON 2.90
      JSON::XS 3.02
      Log::Log4perl 0
      Modern::Perl 0
      Moose 2.1005
      Moose::Role 2.1005
      MooseX::Singleton 0
      Net::AMQP::RabbitMQ 2.100001
      Proc::Background 0
      Readonly 0
      Test::More 0
      Test::NoWarnings 0
      Test::Strict 0
      Tie::Cache 0
      Time::HiRes 0
      UUID::Tiny 1.04
  Modern-Perl-1.20150127
    pathname: C/CH/CHROMATIC/Modern-Perl-1.20150127.tar.gz
    provides:
      Modern::Perl 1.20150127
    requirements:
      ExtUtils::MakeMaker 0
      IO::File 0
      IO::Handle 0
      Module::Build 0.28
      autodie 2.22
      feature 0
      mro 0
      perl 5.010
      strict 0
      warnings 0
  Module-Build-0.4205
    pathname: L/LE/LEONT/Module-Build-0.4205.tar.gz
    provides:
      Module::Build 0.4205
      Module::Build::Base 0.4205
      Module::Build::Compat 0.4205
      Module::Build::Config 0.4205
      Module::Build::Cookbook 0.4205
      Module::Build::Dumper 0.4205
      Module::Build::ModuleInfo 0.4205
      Module::Build::Notes 0.4205
      Module::Build::PPMMaker 0.4205
      Module::Build::Platform::Default 0.4205
      Module::Build::Platform::MacOS 0.4205
      Module::Build::Platform::Unix 0.4205
      Module::Build::Platform::VMS 0.4205
      Module::Build::Platform::VOS 0.4205
      Module::Build::Platform::Windows 0.4205
      Module::Build::Platform::aix 0.4205
      Module::Build::Platform::cygwin 0.4205
      Module::Build::Platform::darwin 0.4205
      Module::Build::Platform::os2 0.4205
      Module::Build::PodParser 0.4205
      Module::Build::Version 0.87
      Module::Build::YAML 1.41
      inc::latest 0.4205
      inc::latest::private 0.4205
    requirements:
      CPAN::Meta 2.110420
      CPAN::Meta::YAML 0.003
      Cwd 0
      Data::Dumper 0
      ExtUtils::CBuilder 0.27
      ExtUtils::Install 0
      ExtUtils::Manifest 0
      ExtUtils::Mkbootstrap 0
      ExtUtils::ParseXS 2.21
      File::Basename 0
      File::Compare 0
      File::Copy 0
      File::Find 0
      File::Path 0
      File::Spec 0.82
      File::Temp 0.15
      Getopt::Long 0
      Module::Metadata 1.000002
      Parse::CPAN::Meta 1.4401
      Perl::OSType 1
      Pod::Man 2.17
      Test::Harness 3.16
      Test::More 0.49
      Text::Abbrev 0
      Text::ParseWords 0
      perl 5.006001
      version 0.87
  Module-Build-Tiny-0.039
    pathname: L/LE/LEONT/Module-Build-Tiny-0.039.tar.gz
    provides:
      Module::Build::Tiny 0.039
    requirements:
      CPAN::Meta 0
      DynaLoader 0
      Exporter 5.57
      ExtUtils::CBuilder 0
      ExtUtils::Config 0.003
      ExtUtils::Helpers 0.020
      ExtUtils::Install 0
      ExtUtils::InstallPaths 0.002
      ExtUtils::ParseXS 0
      File::Basename 0
      File::Find 0
      File::Path 0
      File::Spec::Functions 0
      Getopt::Long 2.36
      JSON::PP 2
      Pod::Man 0
      TAP::Harness::Env 0
      perl 5.006
      strict 0
      warnings 0
  Module-Build-XSUtil-0.14
    pathname: H/HI/HIDEAKIO/Module-Build-XSUtil-0.14.tar.gz
    provides:
      Module::Build::XSUtil 0.14
    requirements:
      Devel::CheckCompiler 0.02
      Devel::PPPort 3.19
      Exporter 0
      ExtUtils::CBuilder 0
      File::Basename 0
      File::Path 0
      Module::Build 0.4005
      XSLoader 0.02
      parent 0
      perl 5.008005
  Module-CPANfile-1.0002
    pathname: M/MI/MIYAGAWA/Module-CPANfile-1.0002.tar.gz
    provides:
      Module::CPANfile 1.0002
      Module::CPANfile::Environment undef
      Module::CPANfile::Result undef
    requirements:
      CPAN::Meta 2.12091
      CPAN::Meta::Prereqs 2.12091
      ExtUtils::MakeMaker 6.30
  Module-Find-0.12
    pathname: C/CR/CRENZ/Module-Find-0.12.tar.gz
    provides:
      Module::Find 0.12
      ModuleFindTest undef
      ModuleFindTest::SubMod undef
      ModuleFindTest::SubMod::SubSubMod undef
    requirements:
      ExtUtils::MakeMaker 0
      File::Find 0
      File::Spec 0
      Test::More 0
      perl 5.006001
  Module-Implementation-0.07
    pathname: D/DR/DROLSKY/Module-Implementation-0.07.tar.gz
    provides:
      Module::Implementation 0.07
    requirements:
      Carp 0
      ExtUtils::MakeMaker 6.30
      Module::Runtime 0.012
      Try::Tiny 0
      strict 0
      warnings 0
  Module-Install-1.16
    pathname: E/ET/ETHER/Module-Install-1.16.tar.gz
    provides:
      Module::AutoInstall 1.16
      Module::Install 1.16
      Module::Install::Admin 1.16
      Module::Install::Admin::Bundle 1.16
      Module::Install::Admin::Compiler 1.16
      Module::Install::Admin::Find 1.16
      Module::Install::Admin::Include 1.16
      Module::Install::Admin::Makefile 1.16
      Module::Install::Admin::Manifest 1.16
      Module::Install::Admin::Metadata 1.16
      Module::Install::Admin::ScanDeps 1.16
      Module::Install::Admin::WriteAll 1.16
      Module::Install::AutoInstall 1.16
      Module::Install::Base 1.16
      Module::Install::Base::FakeAdmin 1.16
      Module::Install::Bundle 1.16
      Module::Install::Can 1.16
      Module::Install::Compiler 1.16
      Module::Install::DSL 1.16
      Module::Install::Deprecated 1.16
      Module::Install::External 1.16
      Module::Install::Fetch 1.16
      Module::Install::Include 1.16
      Module::Install::Inline 1.16
      Module::Install::MakeMaker 1.16
      Module::Install::Makefile 1.16
      Module::Install::Metadata 1.16
      Module::Install::PAR 1.16
      Module::Install::Run 1.16
      Module::Install::Scripts 1.16
      Module::Install::Share 1.16
      Module::Install::Win32 1.16
      Module::Install::With 1.16
      Module::Install::WriteAll 1.16
      inc::Module::Install 1.16
      inc::Module::Install::DSL 1.16
    requirements:
      Devel::PPPort 3.16
      ExtUtils::Install 1.52
      ExtUtils::MakeMaker 6.59
      ExtUtils::ParseXS 2.19
      File::Path 0
      File::Remove 1.42
      File::Spec 3.28
      Module::Build 0.29
      Module::CoreList 2.17
      Module::ScanDeps 1.09
      Parse::CPAN::Meta 1.4413
      Test::Harness 3.13
      Test::More 0.86
      YAML::Tiny 1.38
      autodie 0
      perl 5.006
  Module-Load-Conditional-0.68
    pathname: B/BI/BINGOS/Module-Load-Conditional-0.68.tar.gz
    provides:
      Module::Load::Conditional 0.68
    requirements:
      ExtUtils::MakeMaker 0
      Locale::Maketext::Simple 0
      Module::CoreList 2.22
      Module::Load 0.28
      Module::Metadata 1.000005
      Params::Check 0
      Test::More 0
      version 0.69
  Module-Pluggable-5.2
    pathname: S/SI/SIMONW/Module-Pluggable-5.2.tar.gz
    provides:
      Devel::InnerPackage 0.4
      Module::Pluggable 5.2
      Module::Pluggable::Object 5.2
    requirements:
      Exporter 5.57
      ExtUtils::MakeMaker 0
      File::Basename 0
      File::Find 0
      File::Spec 3.00
      File::Spec::Functions 0
      if 0
      perl 5.00503
      strict 0
  Module-Reader-0.002001
    pathname: H/HA/HAARG/Module-Reader-0.002001.tar.gz
    provides:
      Module::Reader 0.002001
    requirements:
      ExtUtils::MakeMaker 6.3
      Scalar::Util 0
      Test::More 0.88
      perl 5.006
  Module-Runtime-0.014
    pathname: Z/ZE/ZEFRAM/Module-Runtime-0.014.tar.gz
    provides:
      Module::Runtime 0.014
    requirements:
      Module::Build 0
      Test::More 0
      perl 5.006
      strict 0
      warnings 0
  Module-Runtime-Conflicts-0.002
    pathname: E/ET/ETHER/Module-Runtime-Conflicts-0.002.tar.gz
    provides:
      Module::Runtime::Conflicts 0.002
    requirements:
      Dist::CheckConflicts 0
      Module::Build::Tiny 0.039
      Module::Runtime 0
      perl 5.006
      strict 0
      warnings 0
  Module-ScanDeps-1.18
    pathname: R/RS/RSCHUPP/Module-ScanDeps-1.18.tar.gz
    provides:
      Module::ScanDeps 1.18
    requirements:
      ExtUtils::MakeMaker 6.59
      File::Spec 0
      File::Temp 0
      Getopt::Long 0
      Module::Metadata 0
      Test::More 0
      Test::Requires 0
      Text::ParseWords 0
      perl 5.008001
      version 0
  Module-Util-1.09
    pathname: M/MA/MATTLAW/Module-Util-1.09.tar.gz
    provides:
      Module::Util 1.09
    requirements:
      Module::Build 0.40
      Test::More 0
      perl v5.5.3
  Moo-2.001001
    pathname: H/HA/HAARG/Moo-2.001001.tar.gz
    provides:
      Method::Generate::Accessor undef
      Method::Generate::BuildAll undef
      Method::Generate::Constructor undef
      Method::Generate::DemolishAll undef
      Method::Inliner undef
      Moo 2.001001
      Moo::HandleMoose undef
      Moo::HandleMoose::FakeConstructor undef
      Moo::HandleMoose::FakeMetaClass undef
      Moo::HandleMoose::_TypeMap undef
      Moo::Object undef
      Moo::Role 2.001001
      Moo::_Utils undef
      Moo::_mro undef
      Moo::_strictures undef
      Moo::sification undef
      Sub::Defer 2.001001
      Sub::Quote 2.001001
      oo undef
    requirements:
      Class::Method::Modifiers 1.1
      Devel::GlobalDestruction 0.11
      Exporter 5.57
      ExtUtils::MakeMaker 0
      Module::Runtime 0.014
      Role::Tiny 2
      Scalar::Util 0
      perl 5.006
  MooX-Types-MooseLike-0.25
    pathname: M/MA/MATEU/MooX-Types-MooseLike-0.25.tar.gz
    provides:
      MooX::Types::MooseLike 0.25
      MooX::Types::MooseLike::Base 0.25
    requirements:
      ExtUtils::MakeMaker 0
      Module::Runtime 0.012
      Moo 0.09101
      Test::Fatal 0.003
      Test::More 0.96
  MooX-Types-MooseLike-Numeric-1.02
    pathname: M/MA/MATEU/MooX-Types-MooseLike-Numeric-1.02.tar.gz
    provides:
      MooX::Types::MooseLike::Numeric 1.02
    requirements:
      ExtUtils::MakeMaker 0
      MooX::Types::MooseLike 0.23
      Test::Fatal 0.003
      Test::More 0.96
  Moose-2.1605
    pathname: E/ET/ETHER/Moose-2.1605.tar.gz
    provides:
      Class::MOP 2.1605
      Class::MOP::Attribute 2.1605
      Class::MOP::Class 2.1605
      Class::MOP::Instance 2.1605
      Class::MOP::Method 2.1605
      Class::MOP::Method::Accessor 2.1605
      Class::MOP::Method::Constructor 2.1605
      Class::MOP::Method::Generated 2.1605
      Class::MOP::Method::Inlined 2.1605
      Class::MOP::Method::Meta 2.1605
      Class::MOP::Method::Wrapped 2.1605
      Class::MOP::Module 2.1605
      Class::MOP::Object 2.1605
      Class::MOP::Overload 2.1605
      Class::MOP::Package 2.1605
      Moose 2.1605
      Moose::Cookbook 2.1605
      Moose::Cookbook::Basics::BankAccount_MethodModifiersAndSubclassing 2.1605
      Moose::Cookbook::Basics::BinaryTree_AttributeFeatures 2.1605
      Moose::Cookbook::Basics::BinaryTree_BuilderAndLazyBuild 2.1605
      Moose::Cookbook::Basics::Company_Subtypes 2.1605
      Moose::Cookbook::Basics::DateTime_ExtendingNonMooseParent 2.1605
      Moose::Cookbook::Basics::Document_AugmentAndInner 2.1605
      Moose::Cookbook::Basics::Genome_OverloadingSubtypesAndCoercion 2.1605
      Moose::Cookbook::Basics::HTTP_SubtypesAndCoercion 2.1605
      Moose::Cookbook::Basics::Immutable 2.1605
      Moose::Cookbook::Basics::Person_BUILDARGSAndBUILD 2.1605
      Moose::Cookbook::Basics::Point_AttributesAndSubclassing 2.1605
      Moose::Cookbook::Extending::Debugging_BaseClassRole 2.1605
      Moose::Cookbook::Extending::ExtensionOverview 2.1605
      Moose::Cookbook::Extending::Mooseish_MooseSugar 2.1605
      Moose::Cookbook::Legacy::Debugging_BaseClassReplacement 2.1605
      Moose::Cookbook::Legacy::Labeled_AttributeMetaclass 2.1605
      Moose::Cookbook::Legacy::Table_ClassMetaclass 2.1605
      Moose::Cookbook::Meta::GlobRef_InstanceMetaclass 2.1605
      Moose::Cookbook::Meta::Labeled_AttributeTrait 2.1605
      Moose::Cookbook::Meta::PrivateOrPublic_MethodMetaclass 2.1605
      Moose::Cookbook::Meta::Table_MetaclassTrait 2.1605
      Moose::Cookbook::Meta::WhyMeta 2.1605
      Moose::Cookbook::Roles::ApplicationToInstance 2.1605
      Moose::Cookbook::Roles::Comparable_CodeReuse 2.1605
      Moose::Cookbook::Roles::Restartable_AdvancedComposition 2.1605
      Moose::Cookbook::Snack::Keywords 2.1605
      Moose::Cookbook::Snack::Types 2.1605
      Moose::Cookbook::Style 2.1605
      Moose::Exception 2.1605
      Moose::Exception::AccessorMustReadWrite 2.1605
      Moose::Exception::AddParameterizableTypeTakesParameterizableType 2.1605
      Moose::Exception::AddRoleTakesAMooseMetaRoleInstance 2.1605
      Moose::Exception::AddRoleToARoleTakesAMooseMetaRole 2.1605
      Moose::Exception::ApplyTakesABlessedInstance 2.1605
      Moose::Exception::AttachToClassNeedsAClassMOPClassInstanceOrASubclass 2.1605
      Moose::Exception::AttributeConflictInRoles 2.1605
      Moose::Exception::AttributeConflictInSummation 2.1605
      Moose::Exception::AttributeExtensionIsNotSupportedInRoles 2.1605
      Moose::Exception::AttributeIsRequired 2.1605
      Moose::Exception::AttributeMustBeAnClassMOPMixinAttributeCoreOrSubclass 2.1605
      Moose::Exception::AttributeNamesDoNotMatch 2.1605
      Moose::Exception::AttributeValueIsNotAnObject 2.1605
      Moose::Exception::AttributeValueIsNotDefined 2.1605
      Moose::Exception::AutoDeRefNeedsArrayRefOrHashRef 2.1605
      Moose::Exception::BadOptionFormat 2.1605
      Moose::Exception::BothBuilderAndDefaultAreNotAllowed 2.1605
      Moose::Exception::BuilderDoesNotExist 2.1605
      Moose::Exception::BuilderMethodNotSupportedForAttribute 2.1605
      Moose::Exception::BuilderMethodNotSupportedForInlineAttribute 2.1605
      Moose::Exception::BuilderMustBeAMethodName 2.1605
      Moose::Exception::CallingMethodOnAnImmutableInstance 2.1605
      Moose::Exception::CallingReadOnlyMethodOnAnImmutableInstance 2.1605
      Moose::Exception::CanExtendOnlyClasses 2.1605
      Moose::Exception::CanOnlyConsumeRole 2.1605
      Moose::Exception::CanOnlyWrapBlessedCode 2.1605
      Moose::Exception::CanReblessOnlyIntoASubclass 2.1605
      Moose::Exception::CanReblessOnlyIntoASuperclass 2.1605
      Moose::Exception::CannotAddAdditionalTypeCoercionsToUnion 2.1605
      Moose::Exception::CannotAddAsAnAttributeToARole 2.1605
      Moose::Exception::CannotApplyBaseClassRolesToRole 2.1605
      Moose::Exception::CannotAssignValueToReadOnlyAccessor 2.1605
      Moose::Exception::CannotAugmentIfLocalMethodPresent 2.1605
      Moose::Exception::CannotAugmentNoSuperMethod 2.1605
      Moose::Exception::CannotAutoDerefWithoutIsa 2.1605
      Moose::Exception::CannotAutoDereferenceTypeConstraint 2.1605
      Moose::Exception::CannotCalculateNativeType 2.1605
      Moose::Exception::CannotCallAnAbstractBaseMethod 2.1605
      Moose::Exception::CannotCallAnAbstractMethod 2.1605
      Moose::Exception::CannotCoerceAWeakRef 2.1605
      Moose::Exception::CannotCoerceAttributeWhichHasNoCoercion 2.1605
      Moose::Exception::CannotCreateHigherOrderTypeWithoutATypeParameter 2.1605
      Moose::Exception::CannotCreateMethodAliasLocalMethodIsPresent 2.1605
      Moose::Exception::CannotCreateMethodAliasLocalMethodIsPresentInClass 2.1605
      Moose::Exception::CannotDelegateLocalMethodIsPresent 2.1605
      Moose::Exception::CannotDelegateWithoutIsa 2.1605
      Moose::Exception::CannotFindDelegateMetaclass 2.1605
      Moose::Exception::CannotFindType 2.1605
      Moose::Exception::CannotFindTypeGivenToMatchOnType 2.1605
      Moose::Exception::CannotFixMetaclassCompatibility 2.1605
      Moose::Exception::CannotGenerateInlineConstraint 2.1605
      Moose::Exception::CannotInitializeMooseMetaRoleComposite 2.1605
      Moose::Exception::CannotInlineTypeConstraintCheck 2.1605
      Moose::Exception::CannotLocatePackageInINC 2.1605
      Moose::Exception::CannotMakeMetaclassCompatible 2.1605
      Moose::Exception::CannotOverrideALocalMethod 2.1605
      Moose::Exception::CannotOverrideBodyOfMetaMethods 2.1605
      Moose::Exception::CannotOverrideLocalMethodIsPresent 2.1605
      Moose::Exception::CannotOverrideNoSuperMethod 2.1605
      Moose::Exception::CannotRegisterUnnamedTypeConstraint 2.1605
      Moose::Exception::CannotUseLazyBuildAndDefaultSimultaneously 2.1605
      Moose::Exception::CircularReferenceInAlso 2.1605
      Moose::Exception::ClassDoesNotHaveInitMeta 2.1605
      Moose::Exception::ClassDoesTheExcludedRole 2.1605
      Moose::Exception::ClassNamesDoNotMatch 2.1605
      Moose::Exception::CloneObjectExpectsAnInstanceOfMetaclass 2.1605
      Moose::Exception::CodeBlockMustBeACodeRef 2.1605
      Moose::Exception::CoercingWithoutCoercions 2.1605
      Moose::Exception::CoercionAlreadyExists 2.1605
      Moose::Exception::CoercionNeedsTypeConstraint 2.1605
      Moose::Exception::ConflictDetectedInCheckRoleExclusions 2.1605
      Moose::Exception::ConflictDetectedInCheckRoleExclusionsInToClass 2.1605
      Moose::Exception::ConstructClassInstanceTakesPackageName 2.1605
      Moose::Exception::CouldNotCreateMethod 2.1605
      Moose::Exception::CouldNotCreateWriter 2.1605
      Moose::Exception::CouldNotEvalConstructor 2.1605
      Moose::Exception::CouldNotEvalDestructor 2.1605
      Moose::Exception::CouldNotFindTypeConstraintToCoerceFrom 2.1605
      Moose::Exception::CouldNotGenerateInlineAttributeMethod 2.1605
      Moose::Exception::CouldNotLocateTypeConstraintForUnion 2.1605
      Moose::Exception::CouldNotParseType 2.1605
      Moose::Exception::CreateMOPClassTakesArrayRefOfAttributes 2.1605
      Moose::Exception::CreateMOPClassTakesArrayRefOfSuperclasses 2.1605
      Moose::Exception::CreateMOPClassTakesHashRefOfMethods 2.1605
      Moose::Exception::CreateTakesArrayRefOfRoles 2.1605
      Moose::Exception::CreateTakesHashRefOfAttributes 2.1605
      Moose::Exception::CreateTakesHashRefOfMethods 2.1605
      Moose::Exception::DefaultToMatchOnTypeMustBeCodeRef 2.1605
      Moose::Exception::DelegationToAClassWhichIsNotLoaded 2.1605
      Moose::Exception::DelegationToARoleWhichIsNotLoaded 2.1605
      Moose::Exception::DelegationToATypeWhichIsNotAClass 2.1605
      Moose::Exception::DoesRequiresRoleName 2.1605
      Moose::Exception::EnumCalledWithAnArrayRefAndAdditionalArgs 2.1605
      Moose::Exception::EnumValuesMustBeString 2.1605
      Moose::Exception::ExtendsMissingArgs 2.1605
      Moose::Exception::HandlesMustBeAHashRef 2.1605
      Moose::Exception::IllegalInheritedOptions 2.1605
      Moose::Exception::IllegalMethodTypeToAddMethodModifier 2.1605
      Moose::Exception::IncompatibleMetaclassOfSuperclass 2.1605
      Moose::Exception::InitMetaRequiresClass 2.1605
      Moose::Exception::InitializeTakesUnBlessedPackageName 2.1605
      Moose::Exception::InstanceBlessedIntoWrongClass 2.1605
      Moose::Exception::InstanceMustBeABlessedReference 2.1605
      Moose::Exception::InvalidArgPassedToMooseUtilMetaRole 2.1605
      Moose::Exception::InvalidArgumentToMethod 2.1605
      Moose::Exception::InvalidArgumentsToTraitAliases 2.1605
      Moose::Exception::InvalidBaseTypeGivenToCreateParameterizedTypeConstraint 2.1605
      Moose::Exception::InvalidHandleValue 2.1605
      Moose::Exception::InvalidHasProvidedInARole 2.1605
      Moose::Exception::InvalidNameForType 2.1605
      Moose::Exception::InvalidOverloadOperator 2.1605
      Moose::Exception::InvalidRoleApplication 2.1605
      Moose::Exception::InvalidTypeConstraint 2.1605
      Moose::Exception::InvalidTypeGivenToCreateParameterizedTypeConstraint 2.1605
      Moose::Exception::InvalidValueForIs 2.1605
      Moose::Exception::IsaDoesNotDoTheRole 2.1605
      Moose::Exception::IsaLacksDoesMethod 2.1605
      Moose::Exception::LazyAttributeNeedsADefault 2.1605
      Moose::Exception::Legacy 2.1605
      Moose::Exception::MOPAttributeNewNeedsAttributeName 2.1605
      Moose::Exception::MatchActionMustBeACodeRef 2.1605
      Moose::Exception::MessageParameterMustBeCodeRef 2.1605
      Moose::Exception::MetaclassIsAClassNotASubclassOfGivenMetaclass 2.1605
      Moose::Exception::MetaclassIsARoleNotASubclassOfGivenMetaclass 2.1605
      Moose::Exception::MetaclassIsNotASubclassOfGivenMetaclass 2.1605
      Moose::Exception::MetaclassMustBeASubclassOfMooseMetaClass 2.1605
      Moose::Exception::MetaclassMustBeASubclassOfMooseMetaRole 2.1605
      Moose::Exception::MetaclassMustBeDerivedFromClassMOPClass 2.1605
      Moose::Exception::MetaclassNotLoaded 2.1605
      Moose::Exception::MetaclassTypeIncompatible 2.1605
      Moose::Exception::MethodExpectedAMetaclassObject 2.1605
      Moose::Exception::MethodExpectsFewerArgs 2.1605
      Moose::Exception::MethodExpectsMoreArgs 2.1605
      Moose::Exception::MethodModifierNeedsMethodName 2.1605
      Moose::Exception::MethodNameConflictInRoles 2.1605
      Moose::Exception::MethodNameNotFoundInInheritanceHierarchy 2.1605
      Moose::Exception::MethodNameNotGiven 2.1605
      Moose::Exception::MustDefineAMethodName 2.1605
      Moose::Exception::MustDefineAnAttributeName 2.1605
      Moose::Exception::MustDefineAnOverloadOperator 2.1605
      Moose::Exception::MustHaveAtLeastOneValueToEnumerate 2.1605
      Moose::Exception::MustPassAHashOfOptions 2.1605
      Moose::Exception::MustPassAMooseMetaRoleInstanceOrSubclass 2.1605
      Moose::Exception::MustPassAPackageNameOrAnExistingClassMOPPackageInstance 2.1605
      Moose::Exception::MustPassEvenNumberOfArguments 2.1605
      Moose::Exception::MustPassEvenNumberOfAttributeOptions 2.1605
      Moose::Exception::MustProvideANameForTheAttribute 2.1605
      Moose::Exception::MustSpecifyAtleastOneMethod 2.1605
      Moose::Exception::MustSpecifyAtleastOneRole 2.1605
      Moose::Exception::MustSpecifyAtleastOneRoleToApplicant 2.1605
      Moose::Exception::MustSupplyAClassMOPAttributeInstance 2.1605
      Moose::Exception::MustSupplyADelegateToMethod 2.1605
      Moose::Exception::MustSupplyAMetaclass 2.1605
      Moose::Exception::MustSupplyAMooseMetaAttributeInstance 2.1605
      Moose::Exception::MustSupplyAnAccessorTypeToConstructWith 2.1605
      Moose::Exception::MustSupplyAnAttributeToConstructWith 2.1605
      Moose::Exception::MustSupplyArrayRefAsCurriedArguments 2.1605
      Moose::Exception::MustSupplyPackageNameAndName 2.1605
      Moose::Exception::NeedsTypeConstraintUnionForTypeCoercionUnion 2.1605
      Moose::Exception::NeitherAttributeNorAttributeNameIsGiven 2.1605
      Moose::Exception::NeitherClassNorClassNameIsGiven 2.1605
      Moose::Exception::NeitherRoleNorRoleNameIsGiven 2.1605
      Moose::Exception::NeitherTypeNorTypeNameIsGiven 2.1605
      Moose::Exception::NoAttributeFoundInSuperClass 2.1605
      Moose::Exception::NoBodyToInitializeInAnAbstractBaseClass 2.1605
      Moose::Exception::NoCasesMatched 2.1605
      Moose::Exception::NoConstraintCheckForTypeConstraint 2.1605
      Moose::Exception::NoDestructorClassSpecified 2.1605
      Moose::Exception::NoImmutableTraitSpecifiedForClass 2.1605
      Moose::Exception::NoParentGivenToSubtype 2.1605
      Moose::Exception::OnlyInstancesCanBeCloned 2.1605
      Moose::Exception::OperatorIsRequired 2.1605
      Moose::Exception::OverloadConflictInSummation 2.1605
      Moose::Exception::OverloadRequiresAMetaClass 2.1605
      Moose::Exception::OverloadRequiresAMetaMethod 2.1605
      Moose::Exception::OverloadRequiresAMetaOverload 2.1605
      Moose::Exception::OverloadRequiresAMethodNameOrCoderef 2.1605
      Moose::Exception::OverloadRequiresAnOperator 2.1605
      Moose::Exception::OverloadRequiresNamesForCoderef 2.1605
      Moose::Exception::OverrideConflictInComposition 2.1605
      Moose::Exception::OverrideConflictInSummation 2.1605
      Moose::Exception::PackageDoesNotUseMooseExporter 2.1605
      Moose::Exception::PackageNameAndNameParamsNotGivenToWrap 2.1605
      Moose::Exception::PackagesAndModulesAreNotCachable 2.1605
      Moose::Exception::ParameterIsNotSubtypeOfParent 2.1605
      Moose::Exception::ReferencesAreNotAllowedAsDefault 2.1605
      Moose::Exception::RequiredAttributeLacksInitialization 2.1605
      Moose::Exception::RequiredAttributeNeedsADefault 2.1605
      Moose::Exception::RequiredMethodsImportedByClass 2.1605
      Moose::Exception::RequiredMethodsNotImplementedByClass 2.1605
      Moose::Exception::Role::Attribute 2.1605
      Moose::Exception::Role::AttributeName 2.1605
      Moose::Exception::Role::Class 2.1605
      Moose::Exception::Role::EitherAttributeOrAttributeName 2.1605
      Moose::Exception::Role::Instance 2.1605
      Moose::Exception::Role::InstanceClass 2.1605
      Moose::Exception::Role::InvalidAttributeOptions 2.1605
      Moose::Exception::Role::Method 2.1605
      Moose::Exception::Role::ParamsHash 2.1605
      Moose::Exception::Role::Role 2.1605
      Moose::Exception::Role::RoleForCreate 2.1605
      Moose::Exception::Role::RoleForCreateMOPClass 2.1605
      Moose::Exception::Role::TypeConstraint 2.1605
      Moose::Exception::RoleDoesTheExcludedRole 2.1605
      Moose::Exception::RoleExclusionConflict 2.1605
      Moose::Exception::RoleNameRequired 2.1605
      Moose::Exception::RoleNameRequiredForMooseMetaRole 2.1605
      Moose::Exception::RolesDoNotSupportAugment 2.1605
      Moose::Exception::RolesDoNotSupportExtends 2.1605
      Moose::Exception::RolesDoNotSupportInner 2.1605
      Moose::Exception::RolesDoNotSupportRegexReferencesForMethodModifiers 2.1605
      Moose::Exception::RolesInCreateTakesAnArrayRef 2.1605
      Moose::Exception::RolesListMustBeInstancesOfMooseMetaRole 2.1605
      Moose::Exception::SingleParamsToNewMustBeHashRef 2.1605
      Moose::Exception::TriggerMustBeACodeRef 2.1605
      Moose::Exception::TypeConstraintCannotBeUsedForAParameterizableType 2.1605
      Moose::Exception::TypeConstraintIsAlreadyCreated 2.1605
      Moose::Exception::TypeParameterMustBeMooseMetaType 2.1605
      Moose::Exception::UnableToCanonicalizeHandles 2.1605
      Moose::Exception::UnableToCanonicalizeNonRolePackage 2.1605
      Moose::Exception::UnableToRecognizeDelegateMetaclass 2.1605
      Moose::Exception::UndefinedHashKeysPassedToMethod 2.1605
      Moose::Exception::UnionCalledWithAnArrayRefAndAdditionalArgs 2.1605
      Moose::Exception::UnionTakesAtleastTwoTypeNames 2.1605
      Moose::Exception::ValidationFailedForInlineTypeConstraint 2.1605
      Moose::Exception::ValidationFailedForTypeConstraint 2.1605
      Moose::Exception::WrapTakesACodeRefToBless 2.1605
      Moose::Exception::WrongTypeConstraintGiven 2.1605
      Moose::Exporter 2.1605
      Moose::Intro 2.1605
      Moose::Manual 2.1605
      Moose::Manual::Attributes 2.1605
      Moose::Manual::BestPractices 2.1605
      Moose::Manual::Classes 2.1605
      Moose::Manual::Concepts 2.1605
      Moose::Manual::Construction 2.1605
      Moose::Manual::Contributing 2.1605
      Moose::Manual::Delegation 2.1605
      Moose::Manual::Delta 2.1605
      Moose::Manual::Exceptions 2.1605
      Moose::Manual::Exceptions::Manifest 2.1605
      Moose::Manual::FAQ 2.1605
      Moose::Manual::MOP 2.1605
      Moose::Manual::MethodModifiers 2.1605
      Moose::Manual::MooseX 2.1605
      Moose::Manual::Resources 2.1605
      Moose::Manual::Roles 2.1605
      Moose::Manual::Support 2.1605
      Moose::Manual::Types 2.1605
      Moose::Manual::Unsweetened 2.1605
      Moose::Meta::Attribute 2.1605
      Moose::Meta::Attribute::Custom::Moose 2.1605
      Moose::Meta::Attribute::Native 2.1605
      Moose::Meta::Attribute::Native::Trait::Array 2.1605
      Moose::Meta::Attribute::Native::Trait::Bool 2.1605
      Moose::Meta::Attribute::Native::Trait::Code 2.1605
      Moose::Meta::Attribute::Native::Trait::Counter 2.1605
      Moose::Meta::Attribute::Native::Trait::Hash 2.1605
      Moose::Meta::Attribute::Native::Trait::Number 2.1605
      Moose::Meta::Attribute::Native::Trait::String 2.1605
      Moose::Meta::Class 2.1605
      Moose::Meta::Instance 2.1605
      Moose::Meta::Method 2.1605
      Moose::Meta::Method::Accessor 2.1605
      Moose::Meta::Method::Augmented 2.1605
      Moose::Meta::Method::Constructor 2.1605
      Moose::Meta::Method::Delegation 2.1605
      Moose::Meta::Method::Destructor 2.1605
      Moose::Meta::Method::Meta 2.1605
      Moose::Meta::Method::Overridden 2.1605
      Moose::Meta::Role 2.1605
      Moose::Meta::Role::Application 2.1605
      Moose::Meta::Role::Application::RoleSummation 2.1605
      Moose::Meta::Role::Application::ToClass 2.1605
      Moose::Meta::Role::Application::ToInstance 2.1605
      Moose::Meta::Role::Application::ToRole 2.1605
      Moose::Meta::Role::Attribute 2.1605
      Moose::Meta::Role::Composite 2.1605
      Moose::Meta::Role::Method 2.1605
      Moose::Meta::Role::Method::Conflicting 2.1605
      Moose::Meta::Role::Method::Required 2.1605
      Moose::Meta::TypeCoercion 2.1605
      Moose::Meta::TypeCoercion::Union 2.1605
      Moose::Meta::TypeConstraint 2.1605
      Moose::Meta::TypeConstraint::Class 2.1605
      Moose::Meta::TypeConstraint::DuckType 2.1605
      Moose::Meta::TypeConstraint::Enum 2.1605
      Moose::Meta::TypeConstraint::Parameterizable 2.1605
      Moose::Meta::TypeConstraint::Parameterized 2.1605
      Moose::Meta::TypeConstraint::Registry 2.1605
      Moose::Meta::TypeConstraint::Role 2.1605
      Moose::Meta::TypeConstraint::Union 2.1605
      Moose::Object 2.1605
      Moose::Role 2.1605
      Moose::Spec::Role 2.1605
      Moose::Unsweetened 2.1605
      Moose::Util 2.1605
      Moose::Util::MetaRole 2.1605
      Moose::Util::TypeConstraints 2.1605
      Test::Moose 2.1605
      metaclass 2.1605
      oose 2.1605
    requirements:
      Carp 1.22
      Class::Load 0.09
      Class::Load::XS 0.01
      Data::OptList 0.107
      Devel::GlobalDestruction 0
      Devel::OverloadInfo 0.004
      Devel::StackTrace 1.33
      Dist::CheckConflicts 0.02
      Eval::Closure 0.04
      ExtUtils::CBuilder 0.27
      ExtUtils::MakeMaker 0
      File::Spec 0
      JSON::PP 2.27300
      List::MoreUtils 0.28
      List::Util 1.35
      MRO::Compat 0.05
      Module::Runtime 0.014
      Module::Runtime::Conflicts 0.002
      Package::DeprecationManager 0.11
      Package::Stash 0.32
      Package::Stash::XS 0.24
      Params::Util 1.00
      Scalar::Util 1.19
      Sub::Exporter 0.980
      Sub::Identify 0
      Sub::Name 0.05
      Task::Weaken 0
      Try::Tiny 0.17
      parent 0.223
      strict 1.03
      warnings 1.03
  MooseX-Aliases-0.11
    pathname: D/DO/DOY/MooseX-Aliases-0.11.tar.gz
    provides:
      MooseX::Aliases 0.11
    requirements:
      ExtUtils::MakeMaker 6.30
      Moose 2.0000
      Moose::Exporter 0
      Moose::Role 0
      Moose::Util::TypeConstraints 0
      Scalar::Util 0
  MooseX-Attribute-Chained-1.0.1
    pathname: P/PE/PERLER/MooseX-Attribute-Chained-1.0.1.tar.gz
    provides:
      Moose::Meta::Attribute::Custom::Trait::Chained v1.0.1
      MooseX::Attribute::Chained v1.0.1
      MooseX::Attribute::Chained::Method::Accessor v1.0.1
      MooseX::Attribute::ChainedClone v1.0.1
      MooseX::Attribute::ChainedClone::Method::Accessor v1.0.1
      MooseX::ChainedAccessors v1.0.1
      MooseX::ChainedAccessors::Accessor v1.0.1
      MooseX::Traits::Attribute::Chained v1.0.1
      MooseX::Traits::Attribute::ChainedClone v1.0.1
    requirements:
      Module::Build 0.3601
      Moose 0
      Test::More 0.88
      Try::Tiny 0
  MooseX-Daemonize-0.19
    pathname: E/ET/ETHER/MooseX-Daemonize-0.19.tar.gz
    provides:
      MooseX::Daemonize 0.19
      MooseX::Daemonize::Core 0.19
      MooseX::Daemonize::Pid 0.19
      MooseX::Daemonize::Pid::File 0.19
      MooseX::Daemonize::WithPidFile 0.19
      Test::MooseX::Daemonize 0.19
      Test::MooseX::Daemonize::Testable 0.19
    requirements:
      Devel::AssertOS 0
      Devel::CheckOS 1.63
      ExtUtils::MakeMaker 6.30
      File::Path 2.08
      Module::Build::Tiny 0.034
      Moose 0
      Moose::Role 0
      Moose::Util::TypeConstraints 0
      MooseX::Getopt 0
      MooseX::Getopt::OptionTypeMap 0
      MooseX::Types::Path::Class 0
      POSIX 0
      Sub::Exporter 0
      Sub::Exporter::ForMethods 0
      Test::Builder 0
      namespace::autoclean 0
      perl 5.008003
      strict 0
      warnings 0
  MooseX-Emulate-Class-Accessor-Fast-0.00903
    pathname: F/FL/FLORA/MooseX-Emulate-Class-Accessor-Fast-0.00903.tar.gz
    provides:
      MooseX::Adopt::Class::Accessor::Fast 0.00200
      MooseX::Emulate::Class::Accessor::Fast 0.00903
      MooseX::Emulate::Class::Accessor::Fast::Meta::Accessor undef
      MooseX::Emulate::Class::Accessor::Fast::Meta::Role::Attribute undef
    requirements:
      ExtUtils::MakeMaker 6.42
      Moose 0.84
      Test::Exception 0
      Test::More 0
      namespace::clean 0
  MooseX-Getopt-0.62
    pathname: E/ET/ETHER/MooseX-Getopt-0.62.tar.gz
    provides:
      MooseX::Getopt 0.62
      MooseX::Getopt::Basic 0.62
      MooseX::Getopt::Dashes 0.62
      MooseX::Getopt::GLD 0.62
      MooseX::Getopt::Meta::Attribute 0.62
      MooseX::Getopt::Meta::Attribute::NoGetopt 0.62
      MooseX::Getopt::Meta::Attribute::Trait 0.62
      MooseX::Getopt::Meta::Attribute::Trait::NoGetopt 0.62
      MooseX::Getopt::OptionTypeMap 0.62
      MooseX::Getopt::ProcessedArgv 0.62
      MooseX::Getopt::Strict 0.62
    requirements:
      Carp 0
      ExtUtils::MakeMaker 6.30
      Getopt::Long 2.37
      Getopt::Long::Descriptive 0.081
      Module::Build::Tiny 0.035
      Moose 0
      Moose::Meta::Attribute 0
      Moose::Role 0.56
      Moose::Util::TypeConstraints 0
      MooseX::Role::Parameterized 0
      Scalar::Util 0
      Try::Tiny 0
      namespace::autoclean 0
      perl 5.006
      strict 0
      warnings 0
  MooseX-MethodAttributes-0.29
    pathname: E/ET/ETHER/MooseX-MethodAttributes-0.29.tar.gz
    provides:
      MooseX::MethodAttributes 0.29
      MooseX::MethodAttributes::Inheritable 0.29
      MooseX::MethodAttributes::Role 0.29
      MooseX::MethodAttributes::Role::AttrContainer 0.29
      MooseX::MethodAttributes::Role::AttrContainer::Inheritable 0.29
      MooseX::MethodAttributes::Role::Meta::Class 0.29
      MooseX::MethodAttributes::Role::Meta::Map 0.29
      MooseX::MethodAttributes::Role::Meta::Method 0.29
      MooseX::MethodAttributes::Role::Meta::Method::MaybeWrapped 0.29
      MooseX::MethodAttributes::Role::Meta::Method::Wrapped 0.29
      MooseX::MethodAttributes::Role::Meta::Role 0.29
      MooseX::MethodAttributes::Role::Meta::Role::Application 0.29
      MooseX::MethodAttributes::Role::Meta::Role::Application::Summation 0.29
    requirements:
      Carp 0
      ExtUtils::MakeMaker 6.30
      Module::Build::Tiny 0.030
      Moose 0.98
      MooseX::Types::Moose 0.21
      namespace::autoclean 0.08
      perl 5.006
  MooseX-Params-Validate-0.18
    pathname: D/DR/DROLSKY/MooseX-Params-Validate-0.18.tar.gz
    provides:
      MooseX::Params::Validate 0.18
    requirements:
      Carp 0
      Devel::Caller 0
      ExtUtils::MakeMaker 6.30
      Moose 0.58
      Moose::Role 0
      Moose::Util::TypeConstraints 0
      Params::Validate 0.88
      Scalar::Util 0
      Sub::Exporter 0
      Test::Fatal 0
      Test::More 0.88
      overload 0
      strict 0
      warnings 0
  MooseX-Role-Parameterized-1.02
    pathname: S/SA/SARTAK/MooseX-Role-Parameterized-1.02.tar.gz
    provides:
      MooseX::Role::Parameterized 1.02
      MooseX::Role::Parameterized::Meta::Role::Parameterizable 1.02
      MooseX::Role::Parameterized::Meta::Role::Parameterized 1.02
      MooseX::Role::Parameterized::Meta::Trait::Parameterized 1.02
      MooseX::Role::Parameterized::Parameters 1.02
    requirements:
      ExtUtils::MakeMaker 6.59
      Module::Runtime 0
      Moose 2.0300
      Test::Fatal 0
      Test::Moose 0
      Test::More 0.96
      perl 5.008001
  MooseX-Role-WithOverloading-0.13
    pathname: E/ET/ETHER/MooseX-Role-WithOverloading-0.13.tar.gz
    provides:
      MooseX::Role::WithOverloading 0.13
      MooseX::Role::WithOverloading::Meta::Role 0.13
      MooseX::Role::WithOverloading::Meta::Role::Application 0.13
      MooseX::Role::WithOverloading::Meta::Role::Application::Composite 0.13
      MooseX::Role::WithOverloading::Meta::Role::Application::Composite::ToClass 0.13
      MooseX::Role::WithOverloading::Meta::Role::Application::Composite::ToInstance 0.13
      MooseX::Role::WithOverloading::Meta::Role::Application::Composite::ToRole 0.13
      MooseX::Role::WithOverloading::Meta::Role::Application::FixOverloadedRefs 0.13
      MooseX::Role::WithOverloading::Meta::Role::Application::ToClass 0.13
      MooseX::Role::WithOverloading::Meta::Role::Application::ToInstance 0.13
      MooseX::Role::WithOverloading::Meta::Role::Application::ToRole 0.13
      MooseX::Role::WithOverloading::Meta::Role::Composite 0.13
    requirements:
      ExtUtils::MakeMaker 6.30
      Moose 0.94
      Moose::Role 1.15
      Test::CheckDeps 0.002
      Test::More 0.88
      Test::NoWarnings 1.04
      aliased 0
      namespace::autoclean 0.12
      namespace::clean 0
  MooseX-SemiAffordanceAccessor-0.09
    pathname: D/DR/DROLSKY/MooseX-SemiAffordanceAccessor-0.09.tar.gz
    provides:
      MooseX::SemiAffordanceAccessor 0.09
      MooseX::SemiAffordanceAccessor::Role::Attribute 0.09
    requirements:
      ExtUtils::MakeMaker 6.31
      Moose 1.16
      Test::More 0.88
  MooseX-Singleton-0.29
    pathname: K/KA/KAARE/MooseX-Singleton-0.29.tar.gz
    provides:
      MooseX::Singleton 0.29
      MooseX::Singleton::Role::Meta::Class 0.29
      MooseX::Singleton::Role::Meta::Instance 0.29
      MooseX::Singleton::Role::Meta::Method::Constructor 0.29
      MooseX::Singleton::Role::Object 0.29
    requirements:
      ExtUtils::MakeMaker 6.42
      Moose 1.10
      Scalar::Util 0
      Test::Fatal 0
      Test::More 0.88
      Test::Requires 0
  MooseX-StrictConstructor-0.19
    pathname: D/DR/DROLSKY/MooseX-StrictConstructor-0.19.tar.gz
    provides:
      MooseX::StrictConstructor 0.19
      MooseX::StrictConstructor::Trait::Class 0.19
      MooseX::StrictConstructor::Trait::Method::Constructor 0.19
    requirements:
      B 0
      ExtUtils::MakeMaker 6.30
      Moose 0.94
      Moose::Exporter 0
      Moose::Role 0
      Moose::Util::MetaRole 0
      Test::Fatal 0
      Test::Moose 0
      Test::More 0.88
      namespace::autoclean 0
      strict 0
      warnings 0
  MooseX-Types-0.44
    pathname: E/ET/ETHER/MooseX-Types-0.44.tar.gz
    provides:
      MooseX::Types 0.44
      MooseX::Types::Base 0.44
      MooseX::Types::CheckedUtilExports 0.44
      MooseX::Types::Combine 0.44
      MooseX::Types::Moose 0.44
      MooseX::Types::TypeDecorator 0.44
      MooseX::Types::UndefinedType 0.44
      MooseX::Types::Util 0.44
      MooseX::Types::Wrapper 0.44
    requirements:
      Carp 0
      Carp::Clan 6.00
      Exporter 0
      ExtUtils::MakeMaker 6.30
      Module::Build::Tiny 0.035
      Module::Runtime 0
      Moose 1.06
      Moose::Exporter 0
      Moose::Meta::TypeConstraint::Union 0
      Moose::Util::TypeConstraints 0
      Scalar::Util 1.19
      Sub::Exporter 0
      Sub::Name 0
      base 0
      namespace::autoclean 0.08
      namespace::clean 0
      overload 0
      perl 5.008
      strict 0
      warnings 0
  MooseX-Types-DateTime-0.10
    pathname: E/ET/ETHER/MooseX-Types-DateTime-0.10.tar.gz
    provides:
      MooseX::Types::DateTime 0.10
    requirements:
      DateTime 0.4302
      DateTime::Duration 0.4302
      DateTime::Locale 0.4001
      DateTime::TimeZone 0.95
      ExtUtils::MakeMaker 6.30
      Module::Build::Tiny 0.034
      Moose 0.41
      MooseX::Types 0.30
      MooseX::Types::Moose 0.30
      namespace::clean 0.08
      perl 5.008003
      strict 0
      warnings 0
  MooseX-Types-DateTime-MoreCoercions-0.12
    pathname: E/ET/ETHER/MooseX-Types-DateTime-MoreCoercions-0.12.tar.gz
    provides:
      MooseX::Types::DateTime::MoreCoercions 0.12
    requirements:
      DateTime 0.4302
      DateTime::Duration 0.4302
      DateTimeX::Easy 0.085
      ExtUtils::MakeMaker 6.30
      Module::Build::Tiny 0.036
      Moose 0.41
      MooseX::Types 0.04
      MooseX::Types::DateTime 0.07
      MooseX::Types::Moose 0.04
      Time::Duration::Parse 0.06
      if 0
      namespace::clean 0.08
      perl 5.006
      strict 0
      warnings 0
  MooseX-Types-Path-Class-0.06
    pathname: T/TH/THEPLER/MooseX-Types-Path-Class-0.06.tar.gz
    provides:
      MooseX::Types::Path::Class 0.06
    requirements:
      Class::MOP 0
      ExtUtils::MakeMaker 6.30
      Moose 0.39
      MooseX::Types 0.04
      Path::Class 0.16
      Test::More 0.88
  Mouse-2.4.1
    pathname: G/GF/GFUJI/Mouse-2.4.1.tar.gz
    provides:
      Mouse v2.4.1
      Mouse::Exporter undef
      Mouse::Meta::Attribute undef
      Mouse::Meta::Class undef
      Mouse::Meta::Method undef
      Mouse::Meta::Method::Accessor undef
      Mouse::Meta::Method::Constructor undef
      Mouse::Meta::Method::Delegation undef
      Mouse::Meta::Method::Destructor undef
      Mouse::Meta::Module undef
      Mouse::Meta::Role undef
      Mouse::Meta::Role::Application undef
      Mouse::Meta::Role::Application::RoleSummation undef
      Mouse::Meta::Role::Composite undef
      Mouse::Meta::Role::Method undef
      Mouse::Meta::TypeConstraint undef
      Mouse::Object undef
      Mouse::PurePerl undef
      Mouse::Role v2.4.1
      Mouse::Spec v2.4.1
      Mouse::Tiny v2.2.0
      Mouse::TypeRegistry undef
      Mouse::Util v2.4.1
      Mouse::Util::MetaRole undef
      Mouse::Util::TypeConstraints undef
      Squirrel undef
      Squirrel::Role undef
      Test::Mouse undef
      ouse undef
    requirements:
      Devel::PPPort 3.19
      ExtUtils::ParseXS 3.22
      Module::Build 0.4005
      Module::Build::XSUtil 0
      Scalar::Util 1.14
      XSLoader 0.02
      perl 5.008005
  Mozilla-CA-20130114
    pathname: A/AB/ABH/Mozilla-CA-20130114.tar.gz
    provides:
      Mozilla::CA 20130114
    requirements:
      ExtUtils::MakeMaker 0
      Test 0
      perl 5.006
  Net-AMQP-RabbitMQ-2.100001
    pathname: M/MA/MARKELLIS/Net-AMQP-RabbitMQ-2.100001.tar.gz
    provides:
      Net::AMQP::RabbitMQ 2.100001
    requirements:
      ExtUtils::MakeMaker 0
      Math::Int64 0.34
      Scalar::Util 0
      XSLoader 0
  Net-Amazon-S3-0.80
    pathname: R/RC/RCONOVER/Net-Amazon-S3-0.80.tar.gz
    provides:
      Net::Amazon::S3 0.80
      Net::Amazon::S3::Bucket 0.80
      Net::Amazon::S3::Client 0.80
      Net::Amazon::S3::Client::Bucket 0.80
      Net::Amazon::S3::Client::Object 0.80
      Net::Amazon::S3::HTTPRequest 0.80
      Net::Amazon::S3::Request 0.80
      Net::Amazon::S3::Request::AbortMultipartUpload 0.80
      Net::Amazon::S3::Request::CompleteMultipartUpload 0.80
      Net::Amazon::S3::Request::CreateBucket 0.80
      Net::Amazon::S3::Request::DeleteBucket 0.80
      Net::Amazon::S3::Request::DeleteMultiObject 0.80
      Net::Amazon::S3::Request::DeleteMultipleObjects 0.80
      Net::Amazon::S3::Request::DeleteObject 0.80
      Net::Amazon::S3::Request::GetBucketAccessControl 0.80
      Net::Amazon::S3::Request::GetBucketLocationConstraint 0.80
      Net::Amazon::S3::Request::GetObject 0.80
      Net::Amazon::S3::Request::GetObjectAccessControl 0.80
      Net::Amazon::S3::Request::InitiateMultipartUpload 0.80
      Net::Amazon::S3::Request::ListAllMyBuckets 0.80
      Net::Amazon::S3::Request::ListBucket 0.80
      Net::Amazon::S3::Request::ListParts 0.80
      Net::Amazon::S3::Request::PutObject 0.80
      Net::Amazon::S3::Request::PutPart 0.80
      Net::Amazon::S3::Request::SetBucketAccessControl 0.80
      Net::Amazon::S3::Request::SetObjectAccessControl 0.80
    requirements:
      Carp 0
      Data::Stream::Bulk::Callback 0
      DateTime::Format::HTTP 0
      Digest::HMAC_SHA1 0
      Digest::MD5 0
      Digest::MD5::File 0
      ExtUtils::MakeMaker 0
      File::Find::Rule 0
      File::stat 0
      Getopt::Long 0
      HTTP::Date 0
      HTTP::Status 0
      IO::File 1.14
      LWP 6.03
      LWP::UserAgent::Determined 0
      MIME::Base64 0
      MIME::Types 0
      Moose 0.85
      Moose::Util::TypeConstraints 0
      MooseX::StrictConstructor 0.16
      MooseX::Types::DateTime::MoreCoercions 0.07
      Path::Class 0
      Pod::Usage 0
      Regexp::Common 0
      Term::Encoding 0
      Term::ProgressBar::Simple 0
      URI 0
      URI::Escape 0
      URI::QueryParam 0
      VM::EC2::Security::CredentialCache 0
      XML::LibXML 0
      XML::LibXML::XPathContext 0
      strict 0
      warnings 0
  Net-Calais-1.02
    pathname: A/AA/AAR/Net-Calais-1.02.tar.gz
    provides:
      Net::Calais 1.02
    requirements:
      ExtUtils::MakeMaker 0
      LWP 5.09
      XML::Writer 0
  Net-Domain-TLD-1.72
    pathname: A/AL/ALEXP/Net-Domain-TLD-1.72.tar.gz
    provides:
      Net::Domain::TLD 1.72
    requirements:
      Carp 0
      ExtUtils::MakeMaker 0
      Storable 0
  Net-HTTP-6.09
    pathname: E/ET/ETHER/Net-HTTP-6.09.tar.gz
    provides:
      Net::HTTP 6.09
      Net::HTTP::Methods 6.09
      Net::HTTP::NB 6.09
      Net::HTTPS 6.09
    requirements:
      Compress::Raw::Zlib 0
      ExtUtils::MakeMaker 0
      IO::Select 0
      IO::Socket::INET 0
      IO::Uncompress::Gunzip 0
      URI 0
      perl 5.006002
  Net-IP-1.26
    pathname: M/MA/MANU/Net-IP-1.26.tar.gz
    provides:
      Net::IP 1.26
    requirements:
      ExtUtils::MakeMaker 0
  Net-OAuth-0.28
    pathname: K/KG/KGRENNAN/Net-OAuth-0.28.tar.gz
    provides:
      Net::OAuth 0.28
      Net::OAuth::AccessToken undef
      Net::OAuth::AccessTokenRequest undef
      Net::OAuth::AccessTokenResponse undef
      Net::OAuth::Client undef
      Net::OAuth::ConsumerRequest undef
      Net::OAuth::Message undef
      Net::OAuth::ProtectedResourceRequest undef
      Net::OAuth::Request 0.28
      Net::OAuth::RequestTokenRequest undef
      Net::OAuth::RequestTokenResponse undef
      Net::OAuth::Response undef
      Net::OAuth::SignatureMethod::HMAC_SHA1 undef
      Net::OAuth::SignatureMethod::HMAC_SHA256 undef
      Net::OAuth::SignatureMethod::PLAINTEXT undef
      Net::OAuth::SignatureMethod::RSA_SHA1 undef
      Net::OAuth::UserAuthRequest undef
      Net::OAuth::UserAuthResponse undef
      Net::OAuth::V1_0A::AccessTokenRequest undef
      Net::OAuth::V1_0A::RequestTokenRequest undef
      Net::OAuth::V1_0A::RequestTokenResponse undef
      Net::OAuth::V1_0A::UserAuthResponse undef
      Net::OAuth::XauthAccessTokenRequest undef
      Net::OAuth::YahooAccessTokenRefreshRequest undef
    requirements:
      Class::Accessor 0.31
      Class::Data::Inheritable 0.06
      Digest::HMAC_SHA1 1.01
      Digest::SHA 5.47
      Digest::SHA1 2.12
      Encode 2.35
      LWP::UserAgent 1
      Test::More 0.66
      Test::Warn 0.21
      URI::Escape 3.28
  Net-SSLeay-1.58
    pathname: M/MI/MIKEM/Net-SSLeay-1.58.tar.gz
    provides:
      Net::SSLeay 1.58
      Net::SSLeay::Handle 0.61
    requirements:
      ExtUtils::MakeMaker 6.36
      MIME::Base64 0
      Test::More 0.60_01
      perl 5.005
  Net-Server-2.008
    pathname: R/RH/RHANDOM/Net-Server-2.008.tar.gz
    provides:
      Net::Server 2.008
      Net::Server::Daemonize 0.06
      Net::Server::Fork undef
      Net::Server::HTTP undef
      Net::Server::INET undef
      Net::Server::INET::Handle undef
      Net::Server::Log::Log::Log4perl undef
      Net::Server::Log::Sys::Syslog undef
      Net::Server::MultiType undef
      Net::Server::Multiplex undef
      Net::Server::Multiplex::MUX undef
      Net::Server::PSGI undef
      Net::Server::PreFork undef
      Net::Server::PreForkSimple undef
      Net::Server::Proto undef
      Net::Server::Proto::SSL undef
      Net::Server::Proto::SSLEAY undef
      Net::Server::Proto::TCP undef
      Net::Server::Proto::UDP undef
      Net::Server::Proto::UNIX undef
      Net::Server::Proto::UNIXDGRAM undef
      Net::Server::SIG 0.03
      Net::Server::Single undef
      Net::Server::TiedHandle 2.008
    requirements:
      ExtUtils::MakeMaker 0
      IO::Socket 0
      POSIX 0
      Socket 0
      Time::HiRes 0
  Net-Twitter-4.01010
    pathname: M/MM/MMIMS/Net-Twitter-4.01010.tar.gz
    provides:
      Net::Identica 4.01010
      Net::Twitter 4.01010
      Net::Twitter::API 4.01010
      Net::Twitter::Core 4.01010
      Net::Twitter::Error 4.01010
      Net::Twitter::Meta::Method 4.01010
      Net::Twitter::OAuth 4.01010
      Net::Twitter::Role::API::Lists 4.01010
      Net::Twitter::Role::API::REST 4.01010
      Net::Twitter::Role::API::RESTv1_1 4.01010
      Net::Twitter::Role::API::Search 4.01010
      Net::Twitter::Role::API::Search::Trends 4.01010
      Net::Twitter::Role::API::TwitterVision 4.01010
      Net::Twitter::Role::API::Upload 4.01010
      Net::Twitter::Role::API::UploadMedia 4.01010
      Net::Twitter::Role::AppAuth 4.01010
      Net::Twitter::Role::AutoCursor 4.01010
      Net::Twitter::Role::InflateObjects 4.01010
      Net::Twitter::Role::Legacy 4.01010
      Net::Twitter::Role::OAuth 4.01010
      Net::Twitter::Role::RateLimit 4.01010
      Net::Twitter::Role::RetryOnError 4.01010
      Net::Twitter::Role::SimulateCursors 4.01010
      Net::Twitter::Role::WrapError 4.01010
      Net::Twitter::Search 4.01010
    requirements:
      Carp::Clan 0
      Class::Load 0
      Data::Visitor::Callback 0
      DateTime 0
      DateTime::Format::Strptime 0
      Devel::StackTrace 0
      Digest::SHA 0
      Encode 0
      HTML::Entities 0
      HTTP::Request::Common 0
      IO::Socket::SSL 2.005
      JSON 0
      LWP::Protocol::https 0
      List::Util 0
      Module::Build 0.3601
      Moose 0
      Moose::Exporter 0
      Moose::Meta::Method 0
      Moose::Role 0
      MooseX::Role::Parameterized 0
      Net::HTTP >= 0, != 6.04, != 6.05
      Net::Netrc 0
      Net::OAuth 0
      Scalar::Util 0
      Time::HiRes 0
      Try::Tiny 0
      URI 0
      URI::Escape 0
      namespace::autoclean 0
      overload 0
      perl 5.008001
  Number-Compare-0.03
    pathname: R/RC/RCLAMP/Number-Compare-0.03.tar.gz
    provides:
      Number::Compare 0.03
    requirements:
      ExtUtils::MakeMaker 0
      Test::More 0
  Number-Format-1.73
    pathname: W/WR/WRW/Number-Format-1.73.tar.gz
    provides:
      Number::Format 1.73
    requirements:
      Carp 0
      ExtUtils::MakeMaker 0
      POSIX 0
      Test::More 0
  Object-Signature-1.07
    pathname: A/AD/ADAMK/Object-Signature-1.07.tar.gz
    provides:
      Object::Signature 1.07
      Object::Signature::File 1.07
    requirements:
      Digest::MD5 2.00
      ExtUtils::MakeMaker 6.42
      Storable 2.11
      Test::More 0.47
      perl 5.005
  OptArgs-0.1.20
    pathname: M/ML/MLAWREN/OptArgs-0.1.20.tar.gz
    provides:
      App::optargs 0.001020
      Getopt::Args 0.001020
      OptArgs 0.001020
    requirements:
      Carp 0
      Encode 2.24
      Exporter::Tidy 0
      ExtUtils::MakeMaker 6.59
      File::Spec 0
      Getopt::Long 2.37
      I18N::Langinfo 0
      IO::Capture::Stdout 0
      List::Util 0
      POSIX 0
      Test::Fatal 0
      Test::More 0
      Test::Output 0
      Text::Abbrev 0
      perl 5.006
  POSIX-strftime-Compiler-0.31
    pathname: K/KA/KAZEBURO/POSIX-strftime-Compiler-0.31.tar.gz
    provides:
      POSIX::strftime::Compiler 0.31
    requirements:
      CPAN::Meta 0
      CPAN::Meta::Prereqs 0
      Carp 0
      Exporter 0
      ExtUtils::CBuilder 0
      Module::Build 0.38
      POSIX 0
      Time::Local 0
      perl 5.008004
  Package-DeprecationManager-0.13
    pathname: D/DR/DROLSKY/Package-DeprecationManager-0.13.tar.gz
    provides:
      Package::DeprecationManager 0.13
    requirements:
      Carp 0
      ExtUtils::MakeMaker 6.30
      List::MoreUtils 0
      Params::Util 0
      Sub::Install 0
      Test::Fatal 0
      Test::More 0.88
      Test::Requires 0
      strict 0
      warnings 0
  Package-Stash-0.36
    pathname: D/DO/DOY/Package-Stash-0.36.tar.gz
    provides:
      Package::Stash 0.36
      Package::Stash::PP 0.36
    requirements:
      B 0
      Carp 0
      Config 0
      Dist::CheckConflicts 0.02
      ExtUtils::MakeMaker 6.30
      File::Find 0
      File::Spec 0
      File::Temp 0
      Getopt::Long 0
      Module::Implementation 0.06
      Package::Stash::XS 0.26
      Scalar::Util 0
      Symbol 0
      Test::Fatal 0
      Test::More 0.88
      Test::Requires 0
      Text::ParseWords 0
      base 0
      constant 0
      lib 0
      strict 0
      warnings 0
  Package-Stash-XS-0.28
    pathname: D/DO/DOY/Package-Stash-XS-0.28.tar.gz
    provides:
      Package::Stash::XS 0.28
    requirements:
      ExtUtils::MakeMaker 6.30
      XSLoader 0
      strict 0
      warnings 0
  PadWalker-2.2
    pathname: R/RO/ROBIN/PadWalker-2.2.tar.gz
    provides:
      PadWalker 2.2
    requirements:
      ExtUtils::MakeMaker 0
      perl 5.008001
  Parallel-Fork-BossWorkerAsync-0.08
    pathname: J/JV/JVANNUCCI/Parallel-Fork-BossWorkerAsync-0.08.tar.gz
    provides:
      Parallel::Fork::BossWorkerAsync 0.08
    requirements:
      ExtUtils::MakeMaker 0
  Parallel-ForkManager-1.17
    pathname: Y/YA/YANICK/Parallel-ForkManager-1.17.tar.gz
    provides:
      Parallel::ForkManager 1.17
    requirements:
      Carp 0
      ExtUtils::MakeMaker 0
      File::Path 0
      File::Spec 0
      File::Temp 0
      POSIX 0
      Storable 0
      perl 5.006
      strict 0
  Params-Util-1.07
    pathname: A/AD/ADAMK/Params-Util-1.07.tar.gz
    provides:
      Params::Util 1.07
    requirements:
      ExtUtils::CBuilder 0.27
      ExtUtils::MakeMaker 6.52
      File::Spec 0.80
      Scalar::Util 1.18
      Test::More 0.42
      perl 5.00503
  Params-Validate-1.13
    pathname: D/DR/DROLSKY/Params-Validate-1.13.tar.gz
    provides:
      Attribute::Params::Validate 1.13
      Params::Validate 1.13
      Params::Validate::Constants 1.13
      Params::Validate::PP 1.13
      Params::Validate::XS 1.13
    requirements:
      Attribute::Handlers 0.79
      Carp 0
      Exporter 0
      ExtUtils::CBuilder 0
      Module::Build 0.3601
      Module::Implementation 0
      Scalar::Util 1.10
      XSLoader 0
      attributes 0
      perl 5.008001
      strict 0
      vars 0
      warnings 0
  Parse-BooleanLogic-0.09
    pathname: R/RU/RUZ/Parse-BooleanLogic-0.09.tar.gz
    provides:
      Parse::BooleanLogic 0.09
    requirements:
      ExtUtils::MakeMaker 7.0401
      Regexp::Common 0
      Test::Deep 0
      Test::More 0
  Parse-RecDescent-1.967009
    pathname: J/JT/JTBRAUN/Parse-RecDescent-1.967009.tar.gz
    provides:
      Parse::RecDescent 1.967009
      Parse::RecDescent::Action 1.967009
      Parse::RecDescent::ColCounter 1.967009
      Parse::RecDescent::Directive 1.967009
      Parse::RecDescent::Error 1.967009
      Parse::RecDescent::Expectation 1.967009
      Parse::RecDescent::InterpLit 1.967009
      Parse::RecDescent::LineCounter 1.967009
      Parse::RecDescent::Literal 1.967009
      Parse::RecDescent::OffsetCounter 1.967009
      Parse::RecDescent::Operator 1.967009
      Parse::RecDescent::Production 1.967009
      Parse::RecDescent::Repetition 1.967009
      Parse::RecDescent::Result 1.967009
      Parse::RecDescent::Rule 1.967009
      Parse::RecDescent::Subrule 1.967009
      Parse::RecDescent::Token 1.967009
      Parse::RecDescent::UncondReject 1.967009
    requirements:
      Test::More 0
      Text::Balanced 1.95
  Path-Class-0.33
    pathname: K/KW/KWILLIAMS/Path-Class-0.33.tar.gz
    provides:
      Path::Class 0.33
      Path::Class::Dir 0.33
      Path::Class::Entity 0.33
      Path::Class::File 0.33
    requirements:
      Carp 0
      Cwd 0
      Exporter 0
      ExtUtils::MakeMaker 6.30
      File::Copy 0
      File::Path 0
      File::Spec 3.26
      File::Temp 0
      File::stat 0
      IO::Dir 0
      IO::File 0
      Module::Build 0.3601
      Perl::OSType 0
      Scalar::Util 0
      overload 0
      parent 0
      strict 0
  Path-Tiny-0.052
    pathname: D/DA/DAGOLDEN/Path-Tiny-0.052.tar.gz
    provides:
      Path::Tiny 0.052
      Path::Tiny::Error 0.052
    requirements:
      Carp 0
      Cwd 0
      Digest 1.03
      Digest::SHA 5.45
      Exporter 5.57
      ExtUtils::MakeMaker 6.17
      Fcntl 0
      File::Copy 0
      File::Path 2.07
      File::Spec 3.40
      File::Temp 0.19
      File::stat 0
      constant 0
      if 0
      overload 0
      strict 0
      warnings 0
  Pegex-0.60
    pathname: I/IN/INGY/Pegex-0.60.tar.gz
    provides:
      Pegex 0.60
      Pegex::Base undef
      Pegex::Bootstrap undef
      Pegex::Compiler undef
      Pegex::Constant undef
      Pegex::Grammar undef
      Pegex::Grammar::Atoms undef
      Pegex::Input undef
      Pegex::Module undef
      Pegex::Optimizer undef
      Pegex::Parser undef
      Pegex::Parser::Indent undef
      Pegex::Pegex::AST undef
      Pegex::Pegex::Grammar undef
      Pegex::Receiver undef
      Pegex::Regex undef
      Pegex::Tree undef
      Pegex::Tree::Wrap undef
    requirements:
      ExtUtils::MakeMaker 0
      File::ShareDir::Install 0.06
      perl 5.008001
  Perl-Tidy-20160302
    pathname: S/SH/SHANCOCK/Perl-Tidy-20160302.tar.gz
    provides:
      Perl::Tidy 20160302
      Perl::Tidy::Debugger 20160302
      Perl::Tidy::DevNull 20160302
      Perl::Tidy::Diagnostics 20160302
      Perl::Tidy::FileWriter 20160302
      Perl::Tidy::Formatter 20160302
      Perl::Tidy::HtmlWriter 20160302
      Perl::Tidy::IOScalar 20160302
      Perl::Tidy::IOScalarArray 20160302
      Perl::Tidy::IndentationItem 20160302
      Perl::Tidy::LineBuffer 20160302
      Perl::Tidy::LineSink 20160302
      Perl::Tidy::LineSource 20160302
      Perl::Tidy::Logger 20160302
      Perl::Tidy::Tokenizer 20160302
      Perl::Tidy::VerticalAligner 20160302
      Perl::Tidy::VerticalAligner::Alignment 20160302
      Perl::Tidy::VerticalAligner::Line 20160302
    requirements:
      ExtUtils::MakeMaker 0
  Plack-1.0030
    pathname: M/MI/MIYAGAWA/Plack-1.0030.tar.gz
    provides:
      HTTP::Message::PSGI undef
      HTTP::Server::PSGI undef
      Plack 1.0030
      Plack::App::CGIBin undef
      Plack::App::Cascade undef
      Plack::App::Directory undef
      Plack::App::File undef
      Plack::App::PSGIBin undef
      Plack::App::URLMap undef
      Plack::App::WrapCGI undef
      Plack::Builder undef
      Plack::Component undef
      Plack::HTTPParser undef
      Plack::HTTPParser::PP undef
      Plack::Handler undef
      Plack::Handler::Apache1 undef
      Plack::Handler::Apache2 undef
      Plack::Handler::Apache2::Registry undef
      Plack::Handler::CGI undef
      Plack::Handler::CGI::Writer undef
      Plack::Handler::FCGI undef
      Plack::Handler::HTTP::Server::PSGI undef
      Plack::Handler::Standalone undef
      Plack::LWPish undef
      Plack::Loader undef
      Plack::Loader::Delayed undef
      Plack::Loader::Restarter undef
      Plack::Loader::Shotgun undef
      Plack::MIME undef
      Plack::Middleware undef
      Plack::Middleware::AccessLog undef
      Plack::Middleware::AccessLog::Timed undef
      Plack::Middleware::Auth::Basic undef
      Plack::Middleware::BufferedStreaming undef
      Plack::Middleware::Chunked undef
      Plack::Middleware::Conditional undef
      Plack::Middleware::ConditionalGET undef
      Plack::Middleware::ContentLength undef
      Plack::Middleware::ContentMD5 undef
      Plack::Middleware::ErrorDocument undef
      Plack::Middleware::HTTPExceptions undef
      Plack::Middleware::Head undef
      Plack::Middleware::IIS6ScriptNameFix undef
      Plack::Middleware::IIS7KeepAliveFix undef
      Plack::Middleware::JSONP undef
      Plack::Middleware::LighttpdScriptNameFix undef
      Plack::Middleware::Lint undef
      Plack::Middleware::Log4perl undef
      Plack::Middleware::LogDispatch undef
      Plack::Middleware::NullLogger undef
      Plack::Middleware::RearrangeHeaders undef
      Plack::Middleware::Recursive undef
      Plack::Middleware::Refresh undef
      Plack::Middleware::Runtime undef
      Plack::Middleware::SimpleContentFilter undef
      Plack::Middleware::SimpleLogger undef
      Plack::Middleware::StackTrace undef
      Plack::Middleware::Static undef
      Plack::Middleware::XFramework undef
      Plack::Middleware::XSendfile undef
      Plack::Recursive::ForwardRequest undef
      Plack::Request 1.0030
      Plack::Request::Upload undef
      Plack::Response 1.0030
      Plack::Runner undef
      Plack::TempBuffer undef
      Plack::Test undef
      Plack::Test::MockHTTP undef
      Plack::Test::Server undef
      Plack::Test::Suite undef
      Plack::Util undef
      Plack::Util::Accessor undef
      Plack::Util::IOWithPath undef
      Plack::Util::Prototype undef
    requirements:
      Apache::LogFormat::Compiler 0.12
      Devel::StackTrace 1.23
      Devel::StackTrace::AsHTML 0.11
      ExtUtils::MakeMaker 6.30
      File::ShareDir 1.00
      File::ShareDir::Install 0.03
      Filesys::Notify::Simple 0
      HTTP::Body 1.06
      HTTP::Message 5.814
      HTTP::Tiny 0.034
      Hash::MultiValue 0.05
      Pod::Usage 1.36
      Stream::Buffered 0.02
      Test::TCP 2.00
      Try::Tiny 0
      URI 1.59
      parent 0
  Plack-Middleware-FixMissingBodyInRedirect-0.09
    pathname: S/SW/SWEETKID/Plack-Middleware-FixMissingBodyInRedirect-0.09.tar.gz
    provides:
      Plack::Middleware::FixMissingBodyInRedirect 0.09
    requirements:
      ExtUtils::MakeMaker 6.30
      HTML::Entities 0
      Plack::Middleware 0
      Plack::Util 0
      Scalar::Util 0
      parent 0
      strict 0
      warnings 0
  Plack-Middleware-MethodOverride-0.15
    pathname: D/DW/DWHEELER/Plack-Middleware-MethodOverride-0.15.tar.gz
    provides:
      Plack::Middleware::MethodOverride 0.15
    requirements:
      ExtUtils::MakeMaker 0
      Plack::Middleware 0
      Plack::Request 0
      Plack::Util::Accessor 0
      parent 0
      perl 5.008001
      strict 0
      warnings 0
  Plack-Middleware-RemoveRedundantBody-0.03
    pathname: S/SW/SWEETKID/Plack-Middleware-RemoveRedundantBody-0.03.tar.gz
    provides:
      Plack::Middleware::RemoveRedundantBody 0.03
    requirements:
      ExtUtils::MakeMaker 6.30
      Plack::Middleware 0
      Plack::Util 0
      parent 0
      strict 0
      warnings 0
  Plack-Middleware-ReverseProxy-0.15
    pathname: M/MI/MIYAGAWA/Plack-Middleware-ReverseProxy-0.15.tar.gz
    provides:
      Plack::Middleware::ReverseProxy 0.15
    requirements:
      ExtUtils::MakeMaker 6.59
      Plack 0.9988
      Plack::Middleware 0
      Plack::Request 0
      Test::More 0
      parent 0
      perl 5.008001
  Plack-Test-ExternalServer-0.01
    pathname: F/FL/FLORA/Plack-Test-ExternalServer-0.01.tar.gz
    provides:
      Plack::Test::ExternalServer 0.01
    requirements:
      ExtUtils::MakeMaker 0
      HTTP::Request::Common 0
      LWP::UserAgent 0
      Plack::Loader 0
      Plack::Test 0
      Test::More 0.89
      Test::TCP 0
      URI 0
  Pod-Coverage-0.23
    pathname: R/RC/RCLAMP/Pod-Coverage-0.23.tar.gz
    provides:
      Pod::Coverage 0.23
      Pod::Coverage::CountParents undef
      Pod::Coverage::ExportOnly undef
      Pod::Coverage::Extractor 0.23
      Pod::Coverage::Overloader undef
    requirements:
      Devel::Symdump 2.01
      ExtUtils::MakeMaker 0
      Pod::Find 0.21
      Pod::Parser 1.13
      Test::More 0
  Pod-Tidy-0.10
    pathname: J/JH/JHOBLITT/Pod-Tidy-0.10.tar.gz
    provides:
      Pod::Tidy 0.10
      Pod::Wrap::Pretty 0.03
    requirements:
      Encode 0
      Encode::Newlines 0.03
      File::Copy 0
      IO::String 0
      Pod::Find 0
      Pod::Simple 0
      Pod::Wrap 0
      Test::Cmd 1.05
      Text::Glob 0.06
      Text::Wrap 0
  Pod-Wrap-0.01
    pathname: N/NU/NUFFIN/Pod-Wrap-0.01.tar.gz
    provides:
      Pod::Wrap 0.01
    requirements:
      Pod::Parser 0
      Text::Wrap 0
      perl v5.6.0
  Probe-Perl-0.03
    pathname: K/KW/KWILLIAMS/Probe-Perl-0.03.tar.gz
    provides:
      Probe::Perl 0.03
    requirements:
      Config 0
      ExtUtils::MakeMaker 6.30
      File::Spec 0
      strict 0
  Proc-Background-1.10
    pathname: B/BZ/BZAJAC/Proc-Background-1.10.tar.gz
    provides:
      Proc::Background 1.10
      Proc::Background::Unix 1.10
      Proc::Background::Win32 1.10
    requirements:
      ExtUtils::MakeMaker 0
  Proc-FastSpawn-1.2
    pathname: M/ML/MLEHMANN/Proc-FastSpawn-1.2.tar.gz
    provides:
      Proc::FastSpawn 1.2
    requirements:
      ExtUtils::MakeMaker 0
  RDF-Simple-0.415
    pathname: M/MT/MTHURN/RDF-Simple-0.415.tar.gz
    provides:
      RDF::Simple 1.004
      RDF::Simple::NS 1.004
      RDF::Simple::Parser 1.013
      RDF::Simple::Parser::Attribs 1.003
      RDF::Simple::Parser::Element 1.003
      RDF::Simple::Parser::Handler 1.016
      RDF::Simple::Serialiser 1.012
      RDF::Simple::Serializer 1.003
    requirements:
      Class::MakeMethods 0
      ExtUtils::MakeMaker 6.42
      File::Slurp 0
      IO::CaptureOutput 0
      LWP::UserAgent 0
      Regexp::Common 0
      Test::File 0
      Test::Simple 0
      URI::Escape 0
      XML::SAX 0
  Readonly-2.01
    pathname: S/SA/SANKO/Readonly-2.01.tar.gz
    provides:
      Readonly 2.01
      Readonly::Array undef
      Readonly::Hash undef
      Readonly::Scalar undef
    requirements:
      Module::Build::Tiny 0.035
      perl v5.6.0
  Readonly-XS-1.05
    pathname: R/RO/ROODE/Readonly-XS-1.05.tar.gz
    provides:
      Readonly::XS 1.05
    requirements:
      ExtUtils::MakeMaker 0
      Readonly 1.02
  Regexp-Assemble-0.35
    pathname: D/DL/DLAND/Regexp-Assemble-0.35.tar.gz
    provides:
      Regexp::Assemble 0.35
    requirements:
      ExtUtils::MakeMaker 0
  Regexp-Common-2016020301
    pathname: A/AB/ABIGAIL/Regexp-Common-2016020301.tar.gz
    provides:
      Regexp::Common 2016020301
      Regexp::Common::CC 2016020301
      Regexp::Common::Entry 2016020301
      Regexp::Common::SEN 2016020301
      Regexp::Common::URI 2016020301
      Regexp::Common::URI::RFC1035 2016020301
      Regexp::Common::URI::RFC1738 2016020301
      Regexp::Common::URI::RFC1808 2016020301
      Regexp::Common::URI::RFC2384 2016020301
      Regexp::Common::URI::RFC2396 2016020301
      Regexp::Common::URI::RFC2806 2016020301
      Regexp::Common::URI::fax 2016020301
      Regexp::Common::URI::file 2016020301
      Regexp::Common::URI::ftp 2016020301
      Regexp::Common::URI::gopher 2016020301
      Regexp::Common::URI::http 2016020301
      Regexp::Common::URI::news 2016020301
      Regexp::Common::URI::pop 2016020301
      Regexp::Common::URI::prospero 2016020301
      Regexp::Common::URI::tel 2016020301
      Regexp::Common::URI::telnet 2016020301
      Regexp::Common::URI::tv 2016020301
      Regexp::Common::URI::wais 2016020301
      Regexp::Common::_support 2016020301
      Regexp::Common::balanced 2016020301
      Regexp::Common::comment 2016020301
      Regexp::Common::delimited 2016020301
      Regexp::Common::lingua 2016020301
      Regexp::Common::list 2016020301
      Regexp::Common::net 2016020301
      Regexp::Common::number 2016020301
      Regexp::Common::profanity 2016020301
      Regexp::Common::whitespace 2016020301
      Regexp::Common::zip 2016020301
    requirements:
      ExtUtils::MakeMaker 0
      perl 5.00473
      strict 0
      vars 0
  Regexp-Common-time-0.07
    pathname: S/SZ/SZABGAB/Regexp-Common-time-0.07.tar.gz
    provides:
      Regexp::Common::time 0.07
    requirements:
      ExtUtils::MakeMaker 0
      POSIX 0
      Regexp::Common 0
      Test::More 0.40
  Role-Tiny-2.000001
    pathname: H/HA/HAARG/Role-Tiny-2.000001.tar.gz
    provides:
      Role::Tiny 2.000001
      Role::Tiny::With 2.000001
    requirements:
      Exporter 5.57
      perl 5.006
  SQL-Abstract-1.77
    pathname: R/RI/RIBASUSHI/SQL-Abstract-1.77.tar.gz
    provides:
      SQL::Abstract 1.77
      SQL::Abstract::Test undef
      SQL::Abstract::Tree undef
    requirements:
      Class::Accessor::Grouped 0.10005
      ExtUtils::MakeMaker 6.59
      Getopt::Long::Descriptive 0.091
      Hash::Merge 0.12
      List::Util 0
      Scalar::Util 0
      Storable 0
      Test::Deep 0.101
      Test::Exception 0
      Test::More 0.92
      Test::Warn 0
      perl 5.006002
  SUPER-1.20141117
    pathname: C/CH/CHROMATIC/SUPER-1.20141117.tar.gz
    provides:
      SUPER 1.20141117
    requirements:
      Scalar::Util 1.20
      Sub::Identify 0.03
      Test::Simple 0.61
      perl v5.6.2
  Safe-Isa-1.000004
    pathname: E/ET/ETHER/Safe-Isa-1.000004.tar.gz
    provides:
      Safe::Isa 1.000004
    requirements:
      Exporter 5.57
      ExtUtils::MakeMaker 0
      Scalar::Util 0
  Scalar-Defer-0.23
    pathname: J/JE/JESSE/Scalar-Defer-0.23.tar.gz
    provides:
      Scalar::Defer 0.23
      Scalar::Defer::Deferred undef
    requirements:
      Class::InsideOut 0
      Exporter::Lite 0
      ExtUtils::MakeMaker 6.42
  Scalar-List-Utils-1.45
    pathname: P/PE/PEVANS/Scalar-List-Utils-1.45.tar.gz
    provides:
      List::Util 1.45
      List::Util::XS 1.45
      Scalar::Util 1.45
      Sub::Util 1.45
    requirements:
      ExtUtils::MakeMaker 0
      Test::More 0
      perl 5.006
  Scope-Guard-0.20
    pathname: C/CH/CHOCOLATE/Scope-Guard-0.20.tar.gz
    provides:
      Scope::Guard 0.20
    requirements:
      ExtUtils::MakeMaker 0
      Test::More 0
      perl 5.006001
  Set-Array-0.30
    pathname: R/RS/RSAVAGE/Set-Array-0.30.tgz
    provides:
      Set::Array 0.30
    requirements:
      Carp 0
      Module::Build 0.38
      Test::Deep 0.108
      Test::More 0.47
      Try::Tiny 0.11
      Want 0
      attributes 0.06
      overload 1.01
      strict 1.03
      subs 1
      warnings 1.03
  Set-Infinite-0.65
    pathname: F/FG/FGLOCK/Set-Infinite-0.65.tar.gz
    provides:
      Set::Infinite 0.65
      Set::Infinite::Arithmetic undef
      Set::Infinite::Basic undef
    requirements:
      ExtUtils::MakeMaker 0
      Test::More 0
      Time::Local 0
  Set-Object-1.34
    pathname: R/RU/RURBAN/Set-Object-1.34.tar.gz
    provides:
      Set::Object 1.34
      Set::Object::TieArray 1.34
      Set::Object::TieHash 1.34
      Set::Object::Weak undef
    requirements:
      ExtUtils::MakeMaker 0
      Scalar::Util 0
      Test::More 0
  Set-Scalar-1.29
    pathname: D/DA/DAVIDO/Set-Scalar-1.29.tar.gz
    provides:
      Set::Scalar 1.29
      Set::Scalar::Base 1.29
      Set::Scalar::Null 1.29
      Set::Scalar::Real 1.29
      Set::Scalar::Universe 1.29
      Set::Scalar::Valued 1.29
      Set::Scalar::ValuedUniverse 1.29
      Set::Scalar::Virtual 1.29
    requirements:
      ExtUtils::MakeMaker 0
  Shell-Config-Generate-0.25
    pathname: P/PL/PLICEASE/Shell-Config-Generate-0.25.tar.gz
    provides:
      Shell::Config::Generate 0.25
    requirements:
      ExtUtils::MakeMaker 0
      Shell::Guess 0.02
      perl 5.008001
  Shell-Guess-0.06
    pathname: P/PL/PLICEASE/Shell-Guess-0.06.tar.gz
    provides:
      Shell::Guess 0.06
    requirements:
      Module::Build 0.28
      Unix::Process 0
      perl 5.006
  Smart-Comments-1.06
    pathname: N/NE/NEILB/Smart-Comments-1.06.tar.gz
    provides:
      Smart::Comments 1.06
    requirements:
      Carp 0
      Data::Dumper 0
      ExtUtils::MakeMaker 0
      Filter::Simple 0
      List::Util 0
      Text::Balanced 0
      perl 5.008
      strict 0
      warnings 0
  Snowball-Norwegian-1.2
    pathname: A/AS/ASKSH/Snowball-Norwegian-1.2.tar.gz
    provides:
      Lingua::Stem::Snowball::No 1.2
    requirements:
      Test::More 0.42
  Snowball-Swedish-1.2
    pathname: A/AS/ASKSH/Snowball-Swedish-1.2.tar.gz
    provides:
      Lingua::Stem::Snowball::Se 1.2
    requirements:
      Test::More 0.42
  Sort-Versions-1.62
    pathname: N/NE/NEILB/Sort-Versions-1.62.tar.gz
    provides:
      Sort::Versions 1.62
    requirements:
      Exporter 0
      ExtUtils::MakeMaker 0
      perl 5.006
      strict 0
      warnings 0
  Starman-0.4010
    pathname: M/MI/MIYAGAWA/Starman-0.4010.tar.gz
    provides:
      HTTP::Server::PSGI::Net::Server::PreFork undef
      Plack::Handler::Starman undef
      Starman 0.4010
      Starman::Server undef
    requirements:
      Data::Dump 0
      HTTP::Date 0
      HTTP::Parser::XS 0
      HTTP::Status 0
      Module::Build::Tiny 0.037
      Net::Server 2.007
      Plack 0.9971
      Test::TCP 2.00
      parent 0
      perl 5.008001
  Statistics-Basic-1.6611
    pathname: J/JE/JETTERO/Statistics-Basic-1.6611.tar.gz
    provides:
      Statistics::Basic 1.6611
      Statistics::Basic::ComputedVector undef
      Statistics::Basic::Correlation undef
      Statistics::Basic::Covariance undef
      Statistics::Basic::LeastSquareFit undef
      Statistics::Basic::Mean undef
      Statistics::Basic::Median undef
      Statistics::Basic::Mode undef
      Statistics::Basic::StdDev undef
      Statistics::Basic::Variance undef
      Statistics::Basic::Vector undef
      Statistics::Basic::_OneVectorBase undef
      Statistics::Basic::_TwoVectorBase undef
    requirements:
      ExtUtils::MakeMaker 0
      Number::Format 1.42
      Scalar::Util 0
      perl 5.006
  Stream-Buffered-0.02
    pathname: D/DO/DOY/Stream-Buffered-0.02.tar.gz
    provides:
      Stream::Buffered 0.02
      Stream::Buffered::Auto undef
      Stream::Buffered::File undef
      Stream::Buffered::PerlIO undef
    requirements:
      ExtUtils::MakeMaker 6.36
  String-Approx-3.27
    pathname: J/JH/JHI/String-Approx-3.27.tar.gz
    provides:
      String::Approx 3.27
    requirements:
      ExtUtils::MakeMaker 0
      Test::More 0
  String-RewritePrefix-0.007
    pathname: R/RJ/RJBS/String-RewritePrefix-0.007.tar.gz
    provides:
      String::RewritePrefix 0.007
    requirements:
      Carp 0
      ExtUtils::MakeMaker 6.30
      Sub::Exporter 0.972
      strict 0
      warnings 0
  Sub-Exporter-0.987
    pathname: R/RJ/RJBS/Sub-Exporter-0.987.tar.gz
    provides:
      Sub::Exporter 0.987
      Sub::Exporter::Util 0.987
    requirements:
      Carp 0
      Data::OptList 0.100
      ExtUtils::MakeMaker 6.30
      Params::Util 0.14
      Sub::Install 0.92
      strict 0
      warnings 0
  Sub-Exporter-ForMethods-0.100051
    pathname: R/RJ/RJBS/Sub-Exporter-ForMethods-0.100051.tar.gz
    provides:
      Sub::Exporter::ForMethods 0.100051
    requirements:
      ExtUtils::MakeMaker 6.30
      Sub::Exporter 0.978
      Sub::Name 0
      strict 0
      warnings 0
  Sub-Exporter-Progressive-0.001011
    pathname: F/FR/FREW/Sub-Exporter-Progressive-0.001011.tar.gz
    provides:
      Sub::Exporter::Progressive 0.001011
    requirements:
      ExtUtils::MakeMaker 0
      Test::More 0.88
  Sub-Identify-0.04
    pathname: R/RG/RGARCIA/Sub-Identify-0.04.tar.gz
    provides:
      Sub::Identify 0.04
    requirements:
      ExtUtils::MakeMaker 0
      Test::More 0
  Sub-Install-0.928
    pathname: R/RJ/RJBS/Sub-Install-0.928.tar.gz
    provides:
      Sub::Install 0.928
    requirements:
      B 0
      Carp 0
      ExtUtils::MakeMaker 6.30
      Scalar::Util 0
      strict 0
      warnings 0
  Sub-Name-0.15
    pathname: E/ET/ETHER/Sub-Name-0.15.tar.gz
    provides:
      Sub::Name 0.15
    requirements:
      Exporter 5.57
      ExtUtils::MakeMaker 0
      XSLoader 0
      perl 5.006
      strict 0
      warnings 0
  Sub-Override-0.09
    pathname: O/OV/OVID/Sub-Override-0.09.tar.gz
    provides:
      Sub::Override 0.09
    requirements:
      ExtUtils::MakeMaker 0
      Test::Fatal 0.010
      Test::More 0.47
  Sub-Uplevel-0.24
    pathname: D/DA/DAGOLDEN/Sub-Uplevel-0.24.tar.gz
    provides:
      Sub::Uplevel 0.24
    requirements:
      Carp 0
      Exporter 0
      ExtUtils::MakeMaker 6.30
      File::Find 0
      File::Temp 0
      Test::More 0
      constant 0
      strict 0
      warnings 0
  Sys-Cmd-v0.85.2
    pathname: M/ML/MLAWREN/Sys-Cmd-v0.85.2.tar.gz
    provides:
      Sys::Cmd v0.85.2
      Sys::Cmd::Template v0.85.2
    requirements:
      Carp 0
      Exporter::Tidy 0
      File::Which 0
      File::chdir 0
      IO::Handle 0
      Log::Any 0
      Module::Build 0.4004
      Proc::FastSpawn 0
  Sys-RunAlone-0.12
    pathname: E/EL/ELIZABETH/Sys-RunAlone-0.12.tar.gz
    provides:
      Sys::RunAlone 0.12
    requirements:
      ExtUtils::MakeMaker 0
      Fcntl 0
  Sys-SigAction-0.21
    pathname: L/LB/LBAXTER/Sys-SigAction-0.21.tar.gz
    provides:
      Sys::SigAction 0.21
      Sys::SigAction::Alarm undef
    requirements:
      ExtUtils::MakeMaker 0
      POSIX 0
      Test::More 0
  Task-Weaken-1.04
    pathname: A/AD/ADAMK/Task-Weaken-1.04.tar.gz
    provides:
      Task::Weaken 1.04
    requirements:
      ExtUtils::MakeMaker 6.42
      File::Spec 0.80
      Scalar::Util 1.14
      Test::More 0.42
      perl 5.005
  Template-Timer-1.00
    pathname: P/PE/PETDANCE/Template-Timer-1.00.tar.gz
    provides:
      Template::Timer 1.00
    requirements:
      ExtUtils::MakeMaker 0
      Template 0
      Test::More 0
      Time::HiRes 0
  Template-Toolkit-2.26
    pathname: A/AB/ABW/Template-Toolkit-2.26.tar.gz
    provides:
      Template 2.26
      Template::Base 2.78
      Template::Config 2.75
      Template::Constants 2.75
      Template::Context 2.98
      Template::Directive 2.2
      Template::Document 2.79
      Template::Exception 2.7
      Template::Filters 2.87
      Template::Grammar 2.26
      Template::Iterator 2.68
      Template::Monad::Assert 1
      Template::Monad::Scalar 1
      Template::Namespace::Constants 1.27
      Template::Parser 2.89
      Template::Perl 2.2
      Template::Plugin 2.7
      Template::Plugin::Assert 1
      Template::Plugin::CGI 2.7
      Template::Plugin::Datafile 2.72
      Template::Plugin::Date 2.78
      Template::Plugin::Date::Calc 2.78
      Template::Plugin::Date::Manip 2.78
      Template::Plugin::Directory 2.7
      Template::Plugin::Dumper 2.7
      Template::Plugin::File 2.71
      Template::Plugin::Filter 1.38
      Template::Plugin::Format 2.7
      Template::Plugin::HTML 2.62
      Template::Plugin::Image 1.21
      Template::Plugin::Iterator 2.68
      Template::Plugin::Math 1.16
      Template::Plugin::Pod 2.69
      Template::Plugin::Procedural 1.17
      Template::Plugin::Scalar 1
      Template::Plugin::String 2.4
      Template::Plugin::Table 2.71
      Template::Plugin::URL 2.74
      Template::Plugin::View 2.68
      Template::Plugin::Wrap 2.68
      Template::Plugins 2.77
      Template::Provider 2.94
      Template::Service 2.8
      Template::Stash 2.91
      Template::Stash::Context 1.63
      Template::Stash::XS undef
      Template::Test 2.75
      Template::TieString 2.75
      Template::VMethods 2.16
      Template::View 2.91
      bytes 2.94
    requirements:
      AppConfig 1.56
      ExtUtils::MakeMaker 0
      File::Spec 0.8
      File::Temp 0.12
      Scalar::Util 0
      Test::LeakTrace 0
  Term-Encoding-0.02
    pathname: M/MI/MIYAGAWA/Term-Encoding-0.02.tar.gz
    provides:
      Term::Encoding 0.02
    requirements:
      ExtUtils::MakeMaker 0
  Term-ProgressBar-2.14
    pathname: S/SZ/SZABGAB/Term-ProgressBar-2.14.tar.gz
    provides:
      Term::ProgressBar 2.14
    requirements:
      Capture::Tiny 0.13
      Carp 0
      Class::MethodMaker 1.02
      ExtUtils::MakeMaker 0
      Fatal 0
      File::Temp 0
      POSIX 0
      Term::ReadKey 2.14
      Test::Exception 0.31
      Test::More 0.80
  Term-ProgressBar-Quiet-0.31
    pathname: L/LB/LBROCARD/Term-ProgressBar-Quiet-0.31.tar.gz
    provides:
      Term::ProgressBar::Quiet 0.31
    requirements:
      ExtUtils::MakeMaker 0
      IO::Interactive 0
      Term::ProgressBar 0
      Test::MockObject 0
      Test::More 0
  Term-ProgressBar-Simple-0.03
    pathname: E/EV/EVDB/Term-ProgressBar-Simple-0.03.tar.gz
    provides:
      Term::ProgressBar::Simple 0.03
    requirements:
      ExtUtils::MakeMaker 0
      Term::ProgressBar::Quiet 0
  Term-Prompt-1.04
    pathname: P/PE/PERSICOM/Term-Prompt-1.04.tar.gz
    provides:
      Term::Prompt 1.04
    requirements:
      ExtUtils::MakeMaker 0
      Term::ReadKey 1
      Text::Wrap 1
  TermReadKey-2.31
    pathname: J/JS/JSTOWE/TermReadKey-2.31.tar.gz
    provides:
      Configure undef
      Term::ReadKey 2.31
    requirements:
      ExtUtils::MakeMaker 0
  Test-Assertions-1.054
    pathname: B/BB/BBC/Test-Assertions-1.054.tar.gz
    provides:
      Test::Assertions 1.054
      Test::Assertions::TestScript 1.018
    requirements:
      Carp 0
      ExtUtils::MakeMaker 0
      Getopt::Long 0
      Log::Trace 0
  Test-CheckDeps-0.010
    pathname: L/LE/LEONT/Test-CheckDeps-0.010.tar.gz
    provides:
      Test::CheckDeps 0.010
    requirements:
      CPAN::Meta 2.120920
      CPAN::Meta::Check 0.007
      Exporter 5.57
      ExtUtils::MakeMaker 6.30
      List::Util 0
      Test::Builder 0
      strict 0
      warnings 0
  Test-ClassAPI-1.06
    pathname: A/AD/ADAMK/Test-ClassAPI-1.06.tar.gz
    provides:
      Test::ClassAPI 1.06
    requirements:
      Class::Inspector 1.12
      Config::Tiny 2.00
      ExtUtils::MakeMaker 6.42
      File::Spec 0.83
      Params::Util 1.00
      Test::More 0.47
  Test-Cmd-1.09
    pathname: N/NE/NEILB/Test-Cmd-1.09.tar.gz
    provides:
      Test::Cmd 1.09
      Test::Cmd::Common 1.09
    requirements:
      Cwd 0
      Exporter 0
      ExtUtils::MakeMaker 0
      File::Basename 0
      File::Copy 0
      File::Find 0
      File::Spec 0
      perl 5.006
      strict 0
      warnings 0
  Test-Deep-0.112
    pathname: R/RJ/RJBS/Test-Deep-0.112.tar.gz
    provides:
      Test::Deep 0.112
      Test::Deep::All undef
      Test::Deep::Any undef
      Test::Deep::Array undef
      Test::Deep::ArrayEach undef
      Test::Deep::ArrayElementsOnly undef
      Test::Deep::ArrayLength undef
      Test::Deep::ArrayLengthOnly undef
      Test::Deep::Blessed undef
      Test::Deep::Boolean undef
      Test::Deep::Cache undef
      Test::Deep::Cache::Simple undef
      Test::Deep::Class undef
      Test::Deep::Cmp undef
      Test::Deep::Code undef
      Test::Deep::Hash undef
      Test::Deep::HashEach undef
      Test::Deep::HashElements undef
      Test::Deep::HashKeys undef
      Test::Deep::HashKeysOnly undef
      Test::Deep::Ignore undef
      Test::Deep::Isa undef
      Test::Deep::ListMethods undef
      Test::Deep::MM undef
      Test::Deep::Methods undef
      Test::Deep::NoTest undef
      Test::Deep::Number undef
      Test::Deep::Obj undef
      Test::Deep::Ref undef
      Test::Deep::RefType undef
      Test::Deep::Regexp undef
      Test::Deep::RegexpMatches undef
      Test::Deep::RegexpRef undef
      Test::Deep::RegexpRefOnly undef
      Test::Deep::RegexpVersion undef
      Test::Deep::ScalarRef undef
      Test::Deep::ScalarRefOnly undef
      Test::Deep::Set undef
      Test::Deep::Shallow undef
      Test::Deep::Stack undef
      Test::Deep::String undef
      Test::Deep::SubHash undef
      Test::Deep::SubHashElements undef
      Test::Deep::SubHashKeys undef
      Test::Deep::SubHashKeysOnly undef
      Test::Deep::SuperHash undef
      Test::Deep::SuperHashElements undef
      Test::Deep::SuperHashKeys undef
      Test::Deep::SuperHashKeysOnly undef
    requirements:
      ExtUtils::MakeMaker 0
      List::Util 1.09
      Scalar::Util 1.09
      Test::More 0
      Test::NoWarnings 0.02
      Test::Tester 0.04
  Test-Differences-0.64
    pathname: D/DC/DCANTRELL/Test-Differences-0.64.tar.gz
    provides:
      Test::Differences 0.64
    requirements:
      Capture::Tiny 0.24
      Data::Dumper 2.126
      Test::More 0.88
      Text::Diff 0.35
  Test-Exception-0.32
    pathname: A/AD/ADIE/Test-Exception-0.32.tar.gz
    provides:
      Test::Exception 0.32
    requirements:
      Sub::Uplevel 0.18
      Test::Builder 0.7
      Test::Builder::Tester 1.07
      Test::Harness 2.03
      Test::More 0.7
      Test::Simple 0.7
  Test-Fatal-0.013
    pathname: R/RJ/RJBS/Test-Fatal-0.013.tar.gz
    provides:
      Test::Fatal 0.013
    requirements:
      Carp 0
      Exporter 5.57
      ExtUtils::MakeMaker 6.30
      Test::Builder 0
      Try::Tiny 0.07
      strict 0
      warnings 0
  Test-File-1.36
    pathname: B/BA/BAREFOOT/Test-File-1.36.tar.gz
    provides:
      Test::File 1.36
    requirements:
      ExtUtils::MakeMaker 0
      Test::Builder 0.33
      Test::Builder::Tester 1.04
      Test::Manifest 1.14
      Test::More 0.95
  Test-LeakTrace-0.15
    pathname: G/GF/GFUJI/Test-LeakTrace-0.15.tar.gz
    provides:
      Test::LeakTrace 0.15
      Test::LeakTrace::Script undef
    requirements:
      Exporter 5.57
      ExtUtils::MakeMaker 6.59
      Test::More 0.62
      perl 5.008001
  Test-LongString-0.15
    pathname: R/RG/RGARCIA/Test-LongString-0.15.tar.gz
    provides:
      Test::LongString 0.15
    requirements:
      ExtUtils::MakeMaker 0
      Test::Builder 0.12
      Test::Builder::Tester 1.04
  Test-Manifest-1.23
    pathname: B/BD/BDFOY/Test-Manifest-1.23.tar.gz
    provides:
      Test::Manifest 1.23
    requirements:
      ExtUtils::MakeMaker 6.03
      Test::More 0
  Test-MockModule-0.11
    pathname: G/GF/GFRANKS/Test-MockModule-0.11.tar.gz
    provides:
      Test::MockModule 0.11
    requirements:
      Carp 0
      Module::Build 0.38
      SUPER 0
      Scalar::Util 0
      Test::More 0.45
      perl 5.006
  Test-MockObject-1.20120301
    pathname: C/CH/CHROMATIC/Test-MockObject-1.20120301.tar.gz
    provides:
      Test::MockObject 1.20120301
      Test::MockObject::Extends 1.20120301
    requirements:
      CGI 0
      Carp 0
      Devel::Peek 0
      ExtUtils::MakeMaker 6.30
      Scalar::Util 0
      Test::Builder 0
      Test::Exception 0.31
      Test::More 0.98
      Test::Warn 0.23
      UNIVERSAL::can 1.20110617
      UNIVERSAL::isa 1.20110614
      base 0
      overload 0
      strict 0
      vars 0
      warnings 0
  Test-MockTime-0.12
    pathname: D/DD/DDICK/Test-MockTime-0.12.tar.gz
    provides:
      Test::MockTime 0.12
    requirements:
      ExtUtils::MakeMaker 0
      Test::More 0
      Time::Local 0
      Time::Piece 1.08
  Test-Most-0.33
    pathname: O/OV/OVID/Test-Most-0.33.tar.gz
    provides:
      Test::Most 0.33
      Test::Most::Exception 0.33
    requirements:
      Exception::Class 1.14
      ExtUtils::MakeMaker 0
      Test::Deep 0.106
      Test::Differences 0.61
      Test::Exception 0.31
      Test::Harness 3.21
      Test::More 0.88
      Test::Warn 0.23
  Test-NoWarnings-1.04
    pathname: A/AD/ADAMK/Test-NoWarnings-1.04.tar.gz
    provides:
      Test::NoWarnings 1.04
      Test::NoWarnings::Warning 1.04
    requirements:
      ExtUtils::MakeMaker 0
      Test::Builder 0.86
      Test::More 0.47
      Test::Tester 0.107
      perl 5.006
  Test-Output-1.03
    pathname: B/BD/BDFOY/Test-Output-1.03.tar.gz
    provides:
      Test::Output 1.03
    requirements:
      Capture::Tiny 0.17
      ExtUtils::MakeMaker 0
      File::Temp 0.17
      Sub::Exporter 0
      Test::More 0
      Test::Tester 0.107
      perl 5.006
  Test-Pod-1.48
    pathname: D/DW/DWHEELER/Test-Pod-1.48.tar.gz
    provides:
      Test::Pod 1.48
    requirements:
      File::Find 0
      File::Spec 0
      Module::Build 0.30
      Pod::Simple 3.05
      Test::Builder::Tester 1.02
      Test::More 0.62
  Test-Pod-Coverage-1.08
    pathname: P/PE/PETDANCE/Test-Pod-Coverage-1.08.tar.gz
    provides:
      Test::Pod::Coverage 1.08
    requirements:
      ExtUtils::MakeMaker 0
      Pod::Coverage 0
      Test::Builder::Tester 0
      Test::More 0
  Test-Requires-0.08
    pathname: T/TO/TOKUHIROM/Test-Requires-0.08.tar.gz
    provides:
      Test::Requires 0.08
    requirements:
      ExtUtils::MakeMaker 6.64
      Test::Builder::Module 0
      Test::More 0.61
      perl 5.008_001
  Test-Script-1.07
    pathname: A/AD/ADAMK/Test-Script-1.07.tar.gz
    provides:
      Test::Script 1.07
    requirements:
      ExtUtils::MakeMaker 6.42
      File::Spec 0.80
      IPC::Run3 0.034
      Probe::Perl 0.01
      Test::Builder 0.32
      Test::Builder::Tester 1.02
      Test::More 0.62
      blib 0
  Test-SharedFork-0.23
    pathname: T/TO/TOKUHIROM/Test-SharedFork-0.23.tar.gz
    provides:
      Test::SharedFork 0.23
      Test::SharedFork::Array undef
      Test::SharedFork::Scalar undef
      Test::SharedFork::Store undef
    requirements:
      CPAN::Meta 0
      CPAN::Meta::Prereqs 0
      ExtUtils::CBuilder 0
      File::Temp 0
      Module::Build 0.38
      Test::Builder 0.32
      Test::Builder::Module 0
      Test::More 0.88
      perl 5.008_001
  Test-Strict-0.36
    pathname: M/MA/MANWAR/Test-Strict-0.36.tar.gz
    provides:
      Test::Strict 0.36
    requirements:
      Devel::Cover 0.43
      ExtUtils::MakeMaker 6.64
      File::Find 0.01
      File::Spec 0.01
      File::Temp 0.01
      FindBin 0.01
      Test::Builder 0.01
      perl 5.006
  Test-TCP-2.02
    pathname: T/TO/TOKUHIROM/Test-TCP-2.02.tar.gz
    provides:
      Net::EmptyPort undef
      Test::TCP 2.02
      Test::TCP::CheckPort undef
    requirements:
      CPAN::Meta 0
      CPAN::Meta::Prereqs 0
      ExtUtils::CBuilder 0
      IO::Socket::INET 0
      Module::Build 0.38
      Test::More 0
      Test::SharedFork 0.19
      Time::HiRes 0
      perl 5.008001
  Test-Version-1.002004
    pathname: X/XE/XENO/Test-Version-1.002004.tar.gz
    provides:
      Test::Version 1.002004
    requirements:
      Carp 0
      Exporter 0
      ExtUtils::MakeMaker 6.30
      File::Find::Rule::Perl 0
      Module::Metadata 0
      Test::Builder 0
      Test::More 0.88
      parent 0
      strict 0
      version 0.86
      warnings 0
  Test-WWW-Mechanize-1.44
    pathname: P/PE/PETDANCE/Test-WWW-Mechanize-1.44.tar.gz
    provides:
      Test::WWW::Mechanize 1.44
    requirements:
      Carp::Assert::More 0
      ExtUtils::MakeMaker 0
      HTML::TreeBuilder 0
      HTTP::Server::Simple 0.42
      HTTP::Server::Simple::CGI 0
      LWP 6.02
      Test::Builder::Tester 1.09
      Test::LongString 0.15
      Test::More 0.96
      URI::file 0
      WWW::Mechanize 1.68
      perl 5.008
  Test-WWW-Mechanize-Catalyst-0.59
    pathname: I/IL/ILMARI/Test-WWW-Mechanize-Catalyst-0.59.tar.gz
    provides:
      Test::WWW::Mechanize::Catalyst 0.59
    requirements:
      Catalyst 5.90
      Catalyst::Plugin::Session::State::Cookie 0
      Catalyst::Plugin::Session::Store::Dummy 0
      Class::Load 0.19
      ExtUtils::MakeMaker 6.59
      LWP 5.816
      Moose 0.67
      Test::Exception 0
      Test::More 0.88
      Test::WWW::Mechanize 1.14
      Test::utf8 0
      WWW::Mechanize 1.54
      namespace::clean 0.09
      perl 5.008004
  Test-WWW-Mechanize-PSGI-0.35
    pathname: L/LB/LBROCARD/Test-WWW-Mechanize-PSGI-0.35.tar.gz
    provides:
      Test::WWW::Mechanize::PSGI 0.35
    requirements:
      ExtUtils::MakeMaker 0
      HTTP::Message::PSGI 0
      Test::More 0
      Test::WWW::Mechanize 0
      Try::Tiny 0
  Test-Warn-0.30
    pathname: C/CH/CHORNY/Test-Warn-0.30.tar.gz
    provides:
      Test::Warn 0.30
      Test::Warn::Categorization 0.30
    requirements:
      Carp 1.22
      ExtUtils::MakeMaker 0
      File::Spec 0
      Sub::Uplevel 0.12
      Test::Builder 0.13
      Test::Builder::Tester 1.02
      Test::More 0
      perl 5.006
  Test-utf8-1.01
    pathname: M/MA/MARKF/Test-utf8-1.01.tar.gz
    provides:
      Test::utf8 1.01
    requirements:
      ExtUtils::MakeMaker 6.59
      Test::Builder 0
      Test::Builder::Tester 0.09
      perl 5.007003
  Text-CSV-1.33
    pathname: M/MA/MAKAMAKA/Text-CSV-1.33.tar.gz
    provides:
      Text::CSV 1.33
      Text::CSV::ErrorDiag 1.33
      Text::CSV_PP 1.33
    requirements:
      ExtUtils::MakeMaker 0
      IO::Handle 0
      Test::Harness 0
      Test::More 0
  Text-CSV_XS-1.05
    pathname: H/HM/HMBRAND/Text-CSV_XS-1.05.tgz
    provides:
      Text::CSV_XS 1.05
    requirements:
      Config 0
      DynaLoader 0
      ExtUtils::MakeMaker 0
      IO::Handle 0
      Test::More 0
  Text-Diff-1.41
    pathname: O/OV/OVID/Text-Diff-1.41.tar.gz
    provides:
      Text::Diff 1.41
      Text::Diff::Base 1.41
      Text::Diff::Config 1.41
      Text::Diff::Table 1.41
    requirements:
      Algorithm::Diff 1.19
      Exporter 0
      ExtUtils::MakeMaker 0
  Text-German-0.06
    pathname: U/UL/ULPFR/Text-German-0.06.tar.gz
    provides:
      Text::German 0.06
      Text::German::Adjektiv undef
      Text::German::Ausnahme undef
      Text::German::Cache undef
      Text::German::Endung undef
      Text::German::Regel undef
      Text::German::Util undef
      Text::German::Verb undef
      Text::German::Vorsilbe undef
    requirements:
      ExtUtils::MakeMaker 0
  Text-Glob-0.09
    pathname: R/RC/RCLAMP/Text-Glob-0.09.tar.gz
    provides:
      Text::Glob 0.09
    requirements:
      Test::More 0
  Text-Hunspell-2.14
    pathname: C/CO/COSIMO/Text-Hunspell-2.14.tar.gz
    provides:
      Text::Hunspell 2.14
    requirements:
      Alien::Hunspell 0.04
      ExtUtils::MakeMaker 6.52
  Text-Lorem-More-0.13
    pathname: R/RK/RKRIMEN/Text-Lorem-More-0.13.tar.gz
    provides:
      Text::Lorem::More 0.13
      Text::Lorem::More::Source undef
    requirements:
      ExtUtils::MakeMaker 7.0401
      Parse::RecDescent 0
      Test::More 0
      Test::Most 0
  Text-SimpleTable-2.03
    pathname: M/MR/MRAMBERG/Text-SimpleTable-2.03.tar.gz
    provides:
      Text::SimpleTable 2.03
    requirements:
      ExtUtils::MakeMaker 0
      Test::More 0
      perl 5.008001
  Text-Trim-1.02
    pathname: M/MA/MATTLAW/Text-Trim-1.02.tar.gz
    provides:
      Text::Trim 1.02
    requirements:
      Test::More 0
      perl 5
  Text-WordDiff-0.08
    pathname: D/DW/DWHEELER/Text-WordDiff-0.08.tar.gz
    provides:
      Text::WordDiff 0.08
      Text::WordDiff::ANSIColor 0.08
      Text::WordDiff::Base undef
      Text::WordDiff::HTML 0.08
      Text::WordDiff::HTMLTwoLines 0.08
    requirements:
      Algorithm::Diff 1.19
      File::Spec 0
      HTML::Entities 0
      Module::Build 0.2701
      Term::ANSIColor 0
      Test::More 0.17
  Text-Xslate-3.3.3
    pathname: S/SY/SYOHEX/Text-Xslate-3.3.3.tar.gz
    provides:
      Text::Xslate 3.003003
      Text::Xslate::Bridge undef
      Text::Xslate::Bridge::Star undef
      Text::Xslate::Compiler undef
      Text::Xslate::Engine 3.003003
      Text::Xslate::HashWithDefault undef
      Text::Xslate::PP 3.003003
      Text::Xslate::PP::Const undef
      Text::Xslate::PP::Method undef
      Text::Xslate::PP::Opcode 3.003003
      Text::Xslate::PP::State undef
      Text::Xslate::PP::Type::Macro undef
      Text::Xslate::PP::Type::Pair undef
      Text::Xslate::PP::Type::Raw undef
      Text::Xslate::Parser undef
      Text::Xslate::Runner undef
      Text::Xslate::Symbol undef
      Text::Xslate::Syntax::Kolon undef
      Text::Xslate::Syntax::Metakolon undef
      Text::Xslate::Syntax::TTerse undef
      Text::Xslate::Type::Raw undef
      Text::Xslate::Util undef
    requirements:
      Data::MessagePack 0.38
      Devel::PPPort 3.19
      ExtUtils::MakeMaker 6.59
      ExtUtils::ParseXS 3.18
      File::Copy::Recursive 0
      Mouse 0.61
      Scalar::Util 1.14
      Test::More 0.88
      Test::Requires 0
      XSLoader 0.02
      parent 0.221
      perl 5.008001
  Throwable-0.200010
    pathname: R/RJ/RJBS/Throwable-0.200010.tar.gz
    provides:
      StackTrace::Auto 0.200010
      Throwable 0.200010
      Throwable::Error 0.200010
    requirements:
      Carp 0
      Class::Load 0.20
      Devel::StackTrace 1.21
      ExtUtils::MakeMaker 6.30
      Moo 1.000001
      Moo::Role 0
      MooX::Types::MooseLike::Base 0
      Scalar::Util 0
      Sub::Quote 0
      overload 0
  Tie-Cache-0.21
    pathname: C/CH/CHAMAS/Tie-Cache-0.21.tar.gz
    provides:
      Tie::Cache 0.21
    requirements:
      ExtUtils::MakeMaker 0
  Tie-Function-0.02
    pathname: D/DA/DAVIDNICO/handy_tied_functions/Tie-Function-0.02.tar.gz
    provides:
      Tie::Function 0.02
    requirements:
      ExtUtils::MakeMaker 0
  Tie-ToObject-0.03
    pathname: N/NU/NUFFIN/Tie-ToObject-0.03.tar.gz
    provides:
      Tie::ToObject 0.03
    requirements:
      ExtUtils::MakeMaker 0
      Scalar::Util 0
      Test::More 0
      Test::use::ok 0
      Tie::RefHash 0
  Time-Duration-1.1
    pathname: A/AV/AVIF/Time-Duration-1.1.tar.gz
    provides:
      Time::Duration 1.1
    requirements:
      ExtUtils::MakeMaker 0
      Test::Pod 0
      Test::Pod::Coverage 0
  Time-Duration-Parse-0.11
    pathname: N/NE/NEILB/Time-Duration-Parse-0.11.tar.gz
    provides:
      Time::Duration::Parse 0.11
    requirements:
      Carp 0
      Exporter::Lite 0
      ExtUtils::MakeMaker 6.30
      strict 0
      warnings 0
  TimeDate-2.30
    pathname: G/GB/GBARR/TimeDate-2.30.tar.gz
    provides:
      Date::Format 2.24
      Date::Format::Generic 2.24
      Date::Language 1.10
      Date::Language::Afar 0.99
      Date::Language::Amharic 1.00
      Date::Language::Austrian 1.01
      Date::Language::Brazilian 1.01
      Date::Language::Bulgarian 1.01
      Date::Language::Chinese 1.00
      Date::Language::Chinese_GB 1.01
      Date::Language::Czech 1.01
      Date::Language::Danish 1.01
      Date::Language::Dutch 1.02
      Date::Language::English 1.01
      Date::Language::Finnish 1.01
      Date::Language::French 1.04
      Date::Language::Gedeo 0.99
      Date::Language::German 1.02
      Date::Language::Greek 1.00
      Date::Language::Hungarian 1.01
      Date::Language::Icelandic 1.01
      Date::Language::Italian 1.01
      Date::Language::Norwegian 1.01
      Date::Language::Oromo 0.99
      Date::Language::Romanian 1.01
      Date::Language::Russian 1.01
      Date::Language::Russian_cp1251 1.01
      Date::Language::Russian_koi8r 1.01
      Date::Language::Sidama 0.99
      Date::Language::Somali 0.99
      Date::Language::Spanish 1.00
      Date::Language::Swedish 1.01
      Date::Language::Tigrinya 1.00
      Date::Language::TigrinyaEritrean 1.00
      Date::Language::TigrinyaEthiopian 1.00
      Date::Language::Turkish 1.0
      Date::Parse 2.30
      Time::Zone 2.24
    requirements:
      ExtUtils::MakeMaker 0
  Tree-DAG_Node-1.23
    pathname: R/RS/RSAVAGE/Tree-DAG_Node-1.23.tgz
    provides:
      Tree::DAG_Node 1.23
    requirements:
      File::Slurp::Tiny 0.003
      File::Spec 3.4
      File::Temp 0.19
      Module::Build 0.38
      Test::More 0.98
      strict 0
      warnings 0
  Tree-Simple-1.23
    pathname: R/RS/RSAVAGE/Tree-Simple-1.23.tgz
    provides:
      Tree::Simple 1.23
      Tree::Simple::Visitor 1.23
    requirements:
      Module::Build 0.4
      Scalar::Util 1.18
      Test::Exception 0.15
      Test::More 0.47
      Test::Version 1.002003
      constant 0
      strict 0
      warnings 0
  Tree-Simple-VisitorFactory-0.12
    pathname: R/RS/RSAVAGE/Tree-Simple-VisitorFactory-0.12.tgz
    provides:
      Tree::Simple::Visitor::BreadthFirstTraversal 0.12
      Tree::Simple::Visitor::CreateDirectoryTree 0.12
      Tree::Simple::Visitor::FindByNodeValue 0.12
      Tree::Simple::Visitor::FindByPath 0.12
      Tree::Simple::Visitor::FindByUID 0.12
      Tree::Simple::Visitor::FromNestedArray 0.12
      Tree::Simple::Visitor::FromNestedHash 0.12
      Tree::Simple::Visitor::GetAllDescendents 0.12
      Tree::Simple::Visitor::LoadClassHierarchy 0.12
      Tree::Simple::Visitor::LoadDirectoryTree 0.12
      Tree::Simple::Visitor::PathToRoot 0.12
      Tree::Simple::Visitor::PostOrderTraversal 0.12
      Tree::Simple::Visitor::PreOrderTraversal 0.12
      Tree::Simple::Visitor::Sort 0.12
      Tree::Simple::Visitor::ToNestedArray 0.12
      Tree::Simple::Visitor::ToNestedHash 0.12
      Tree::Simple::Visitor::VariableDepthClone 0.12
      Tree::Simple::VisitorFactory 0.12
    requirements:
      File::Spec 0.6
      Module::Build 0.38
      Scalar::Util 1.1
      Test::Exception 0.15
      Test::More 0.47
      Tree::Simple 1.12
      Tree::Simple::Visitor 1.22
      base 2.16
      strict 0
      warnings 0
  Try-Tiny-0.22
    pathname: D/DO/DOY/Try-Tiny-0.22.tar.gz
    provides:
      Try::Tiny 0.22
    requirements:
      Carp 0
      Exporter 5.57
      ExtUtils::MakeMaker 6.30
      constant 0
      strict 0
      warnings 0
  Type-Tiny-1.000005
    pathname: T/TO/TOBYINK/Type-Tiny-1.000005.tar.gz
    provides:
      Devel::TypeTiny::Perl56Compat 1.000005
      Devel::TypeTiny::Perl58Compat 1.000005
      Error::TypeTiny 1.000005
      Error::TypeTiny::Assertion 1.000005
      Error::TypeTiny::Compilation 1.000005
      Error::TypeTiny::WrongNumberOfParameters 1.000005
      Eval::TypeTiny 1.000005
      Reply::Plugin::TypeTiny 1.000005
      Test::TypeTiny 1.000005
      Type::Coercion 1.000005
      Type::Coercion::FromMoose 1.000005
      Type::Coercion::Union 1.000005
      Type::Library 1.000005
      Type::Params 1.000005
      Type::Parser 1.000005
      Type::Registry 1.000005
      Type::Tiny 1.000005
      Type::Tiny::Class 1.000005
      Type::Tiny::Duck 1.000005
      Type::Tiny::Enum 1.000005
      Type::Tiny::Intersection 1.000005
      Type::Tiny::Role 1.000005
      Type::Tiny::Union 1.000005
      Type::Utils 1.000005
      Types::Common::Numeric 1.000005
      Types::Common::String 1.000005
      Types::Standard 1.000005
      Types::Standard::ArrayRef 1.000005
      Types::Standard::Dict 1.000005
      Types::Standard::HashRef 1.000005
      Types::Standard::Map 1.000005
      Types::Standard::ScalarRef 1.000005
      Types::Standard::Tuple 1.000005
      Types::TypeTiny 1.000005
    requirements:
      Exporter::Tiny 0.026
      ExtUtils::MakeMaker 6.17
      perl 5.006001
  Types-Serialiser-1.0
    pathname: M/ML/MLEHMANN/Types-Serialiser-1.0.tar.gz
    provides:
      JSON::PP::Boolean 1.0
      Types::Serialiser 1.0
      Types::Serialiser::BooleanBase 1.0
      Types::Serialiser::Error 1.0
    requirements:
      ExtUtils::MakeMaker 0
      common::sense 0
  UNIVERSAL-can-1.20140124
    pathname: C/CH/CHROMATIC/UNIVERSAL-can-1.20140124.tar.gz
    provides:
      UNIVERSAL::can 1.20140124
    requirements:
      ExtUtils::MakeMaker 6.30
      Scalar::Util 0
      strict 0
      vars 0
      warnings 0
      warnings::register 0
  UNIVERSAL-isa-1.20120726
    pathname: C/CH/CHROMATIC/UNIVERSAL-isa-1.20120726.tar.gz
    provides:
      UNIVERSAL::isa 1.20120726
    requirements:
      CGI 0
      ExtUtils::MakeMaker 6.30
      Scalar::Util 0
      Test::More 0
      UNIVERSAL 0
      overload 0
      strict 0
      vars 0
      warnings 0
      warnings::register 0
  URI-1.71
    pathname: E/ET/ETHER/URI-1.71.tar.gz
    provides:
      URI 1.71
      URI::Escape 3.31
      URI::Heuristic 4.20
      URI::IRI 1.71
      URI::QueryParam 1.71
      URI::Split 1.71
      URI::URL 5.04
      URI::WithBase 2.20
      URI::_foreign 1.71
      URI::_generic 1.71
      URI::_idna 1.71
      URI::_ldap 1.71
      URI::_login 1.71
      URI::_punycode 1.71
      URI::_query 1.71
      URI::_segment 1.71
      URI::_server 1.71
      URI::_userpass 1.71
      URI::data 1.71
      URI::file 4.21
      URI::file::Base 1.71
      URI::file::FAT 1.71
      URI::file::Mac 1.71
      URI::file::OS2 1.71
      URI::file::QNX 1.71
      URI::file::Unix 1.71
      URI::file::Win32 1.71
      URI::ftp 1.71
      URI::gopher 1.71
      URI::http 1.71
      URI::https 1.71
      URI::ldap 1.71
      URI::ldapi 1.71
      URI::ldaps 1.71
      URI::mailto 1.71
      URI::mms 1.71
      URI::news 1.71
      URI::nntp 1.71
      URI::pop 1.71
      URI::rlogin 1.71
      URI::rsync 1.71
      URI::rtsp 1.71
      URI::rtspu 1.71
      URI::sftp 1.71
      URI::sip 1.71
      URI::sips 1.71
      URI::snews 1.71
      URI::ssh 1.71
      URI::telnet 1.71
      URI::tn3270 1.71
      URI::urn 1.71
      URI::urn::isbn undef
      URI::urn::oid 1.71
    requirements:
      Exporter 5.57
      ExtUtils::MakeMaker 0
      MIME::Base64 2
      Scalar::Util 0
      parent 0
      perl 5.008001
      utf8 0
  URI-Find-20111103
    pathname: M/MS/MSCHWERN/URI-Find-20111103.tar.gz
    provides:
      URI::Find 20111103
      URI::Find::Schemeless 20111103
    requirements:
      Module::Build 0.30
      Test::More 0.88
      URI 1.00
      URI::URL 5.00
      perl v5.6.0
  URI-ws-0.03
    pathname: P/PL/PLICEASE/URI-ws-0.03.tar.gz
    provides:
      URI::ws 0.03
      URI::wss 0.03
    requirements:
      ExtUtils::MakeMaker 6.30
      URI 0
  UUID-Tiny-1.04
    pathname: C/CA/CAUGUSTIN/UUID-Tiny-1.04.tar.gz
    provides:
      UUID::Tiny 1.04
    requirements:
      Carp 0
      Digest::MD5 0
      ExtUtils::MakeMaker 0
      IO::File 0
      MIME::Base64 0
      POSIX 0
      Test::More 0
      Time::HiRes 0
  Unix-Process-1.3101
    pathname: J/JE/JETTERO/Unix-Process-1.3101.tar.gz
    provides:
      Unix::Process 1.3101
    requirements:
      ExtUtils::MakeMaker 0
      IPC::System::Simple 0
      perl 5.008
  VM-EC2-1.25
    pathname: L/LD/LDS/VM-EC2-1.25.tar.gz
    provides:
      RetryTimer undef
      VM::EC2 1.25
      VM::EC2::ASG undef
      VM::EC2::AccountAttributes undef
      VM::EC2::AvailabilityZone undef
      VM::EC2::BlockDevice undef
      VM::EC2::BlockDevice::Attachment undef
      VM::EC2::BlockDevice::EBS undef
      VM::EC2::BlockDevice::Mapping undef
      VM::EC2::BlockDevice::Mapping::EBS undef
      VM::EC2::CondVar undef
      VM::EC2::Dispatch undef
      VM::EC2::ELB undef
      VM::EC2::ELB::BackendServerDescription undef
      VM::EC2::ELB::HealthCheck undef
      VM::EC2::ELB::InstanceState undef
      VM::EC2::ELB::Listener undef
      VM::EC2::ELB::ListenerDescription undef
      VM::EC2::ELB::Policies undef
      VM::EC2::ELB::Policies::AppCookieStickinessPolicy undef
      VM::EC2::ELB::Policies::LBCookieStickinessPolicy undef
      VM::EC2::ELB::PolicyAttribute undef
      VM::EC2::ELB::PolicyAttributeType undef
      VM::EC2::ELB::PolicyDescription undef
      VM::EC2::ELB::PolicyTypeDescription undef
      VM::EC2::ElasticAddress undef
      VM::EC2::Error undef
      VM::EC2::Generic undef
      VM::EC2::Group undef
      VM::EC2::Image undef
      VM::EC2::Image::LaunchPermission undef
      VM::EC2::Instance undef
      VM::EC2::Instance::ConsoleOutput undef
      VM::EC2::Instance::IamProfile undef
      VM::EC2::Instance::Metadata undef
      VM::EC2::Instance::MonitoringState undef
      VM::EC2::Instance::PasswordData undef
      VM::EC2::Instance::Placement undef
      VM::EC2::Instance::Set undef
      VM::EC2::Instance::State undef
      VM::EC2::Instance::State::Change undef
      VM::EC2::Instance::State::Reason undef
      VM::EC2::Instance::Status undef
      VM::EC2::Instance::Status::Details undef
      VM::EC2::Instance::Status::Event undef
      VM::EC2::Instance::StatusItem undef
      VM::EC2::KeyPair undef
      VM::EC2::LaunchConfiguration undef
      VM::EC2::NetworkInterface undef
      VM::EC2::NetworkInterface::Association undef
      VM::EC2::NetworkInterface::Attachment undef
      VM::EC2::NetworkInterface::PrivateIpAddress undef
      VM::EC2::ParmParser undef
      VM::EC2::PlacementGroup undef
      VM::EC2::ProductCode undef
      VM::EC2::REST::ami undef
      VM::EC2::REST::autoscaling undef
      VM::EC2::REST::customer_gateway undef
      VM::EC2::REST::devpay undef
      VM::EC2::REST::dhcp undef
      VM::EC2::REST::ebs undef
      VM::EC2::REST::elastic_ip undef
      VM::EC2::REST::elastic_load_balancer undef
      VM::EC2::REST::elastic_network_interface undef
      VM::EC2::REST::general undef
      VM::EC2::REST::instance undef
      VM::EC2::REST::internet_gateway undef
      VM::EC2::REST::keys undef
      VM::EC2::REST::monitoring undef
      VM::EC2::REST::network_acl undef
      VM::EC2::REST::placement_group undef
      VM::EC2::REST::private_ip undef
      VM::EC2::REST::reserved_instance undef
      VM::EC2::REST::route_table undef
      VM::EC2::REST::security_group undef
      VM::EC2::REST::security_token undef
      VM::EC2::REST::spot_instance undef
      VM::EC2::REST::subnet undef
      VM::EC2::REST::tag undef
      VM::EC2::REST::vm_export undef
      VM::EC2::REST::vm_import undef
      VM::EC2::REST::vpc undef
      VM::EC2::REST::vpn undef
      VM::EC2::REST::vpn_gateway undef
      VM::EC2::REST::windows undef
      VM::EC2::REST::zone undef
      VM::EC2::Region undef
      VM::EC2::ReservationSet undef
      VM::EC2::ReservedInstance undef
      VM::EC2::ReservedInstance::Offering undef
      VM::EC2::Security::Credentials undef
      VM::EC2::Security::FederatedUser undef
      VM::EC2::Security::Policy undef
      VM::EC2::Security::Token undef
      VM::EC2::SecurityGroup undef
      VM::EC2::SecurityGroup::GroupPermission undef
      VM::EC2::SecurityGroup::IpPermission undef
      VM::EC2::Snapshot undef
      VM::EC2::Snapshot::CreateVolumePermission undef
      VM::EC2::Spot::DatafeedSubscription undef
      VM::EC2::Spot::InstanceRequest undef
      VM::EC2::Spot::LaunchSpecification undef
      VM::EC2::Spot::PriceHistory undef
      VM::EC2::Spot::Status undef
      VM::EC2::Staging::Manager undef
      VM::EC2::Staging::Server undef
      VM::EC2::Staging::Volume undef
      VM::EC2::Tag undef
      VM::EC2::VPC undef
      VM::EC2::VPC::CustomerGateway undef
      VM::EC2::VPC::DhcpOptions undef
      VM::EC2::VPC::InternetGateway undef
      VM::EC2::VPC::InternetGateway::Attachment undef
      VM::EC2::VPC::NetworkAcl undef
      VM::EC2::VPC::NetworkAcl::Association undef
      VM::EC2::VPC::NetworkAcl::Entry undef
      VM::EC2::VPC::Route undef
      VM::EC2::VPC::RouteTable undef
      VM::EC2::VPC::RouteTable::Association undef
      VM::EC2::VPC::Subnet undef
      VM::EC2::VPC::VpnConnection undef
      VM::EC2::VPC::VpnGateway undef
      VM::EC2::VPC::VpnGateway::Attachment undef
      VM::EC2::VPC::VpnTunnelTelemetry undef
      VM::EC2::Volume undef
      VM::EC2::Volume::Status undef
      VM::EC2::Volume::Status::Action undef
      VM::EC2::Volume::Status::Details undef
      VM::EC2::Volume::Status::Event undef
      VM::EC2::Volume::StatusItem undef
    requirements:
      AnyEvent 7.04
      AnyEvent::HTTP 2.15
      Digest::SHA 5.47
      File::Path 2.08
      JSON 0
      LWP 5.835
      MIME::Base64 3.08
      Module::Build 0
      String::Approx 3.26
      URI::URL 5.03
      XML::Simple 2.18
  VM-EC2-Security-CredentialCache-0.25
    pathname: R/RC/RCONOVER/VM-EC2-Security-CredentialCache-0.25.tar.gz
    provides:
      VM::EC2::Security::CredentialCache 0.25
    requirements:
      DateTime::Format::ISO8601 0
      ExtUtils::MakeMaker 0
      VM::EC2::Instance::Metadata 0
      strict 0
      warnings 0
  Variable-Magic-0.53
    pathname: V/VP/VPIT/Variable-Magic-0.53.tar.gz
    provides:
      Variable::Magic 0.53
    requirements:
      Carp 0
      Config 0
      Exporter 0
      ExtUtils::MakeMaker 0
      Test::More 0
      XSLoader 0
      base 0
      perl 5.008
  WWW-Mechanize-1.73
    pathname: E/ET/ETHER/WWW-Mechanize-1.73.tar.gz
    provides:
      WWW::Mechanize 1.73
      WWW::Mechanize::Image undef
      WWW::Mechanize::Link undef
    requirements:
      Carp 0
      ExtUtils::MakeMaker 0
      File::Temp 0
      FindBin 0
      Getopt::Long 0
      HTML::Form 6
      HTML::HeadParser 0
      HTML::Parser 3.33
      HTML::TokeParser 2.28
      HTML::TreeBuilder 0
      HTTP::Daemon 0
      HTTP::Request 1.3
      HTTP::Server::Simple 0.35
      HTTP::Server::Simple::CGI 0
      HTTP::Status 0
      LWP 5.829
      LWP::UserAgent 5.829
      Pod::Usage 0
      Test::More 0.34
      Test::Warn 0.11
      URI 1.36
      URI::URL 0
      URI::file 0
      perl 5.008
  WWW-RobotRules-6.02
    pathname: G/GA/GAAS/WWW-RobotRules-6.02.tar.gz
    provides:
      WWW::RobotRules 6.02
      WWW::RobotRules::AnyDBM_File 6.00
      WWW::RobotRules::InCore 6.02
    requirements:
      AnyDBM_File 0
      ExtUtils::MakeMaker 0
      Fcntl 0
      URI 1.10
      perl 5.008001
  Want-0.25
    pathname: R/RO/ROBIN/Want-0.25.tar.gz
    provides:
      Want 0.25
    requirements:
      ExtUtils::MakeMaker 0
  XML-Bare-0.53
    pathname: C/CO/CODECHILD/XML-Bare-0.53.tar.gz
    provides:
      XML::Bare 0.53
      XML::Bare::Object 0.53
    requirements:
      Carp 0
      Data::Dumper 0
      DynaLoader 0
      English 0
      Exporter 0
      ExtUtils::MakeMaker 6.30
      File::Find 0
      File::Temp 0
      Scalar::Util 0
      Test::Harness 0
      Test::More 0.94
  XML-FeedPP-0.43
    pathname: K/KA/KAWASAKI/XML-FeedPP-0.43.tar.gz
    provides:
      XML::FeedPP 0.43
      XML::FeedPP::Atom 0.43
      XML::FeedPP::Atom::Atom03 0.43
      XML::FeedPP::Atom::Atom03::Entry 0.43
      XML::FeedPP::Atom::Atom03::Feed 0.43
      XML::FeedPP::Atom::Atom10 0.43
      XML::FeedPP::Atom::Atom10::Entry 0.43
      XML::FeedPP::Atom::Atom10::Feed 0.43
      XML::FeedPP::Atom::Common 0.43
      XML::FeedPP::Atom::Common::Entry 0.43
      XML::FeedPP::Atom::Common::Feed 0.43
      XML::FeedPP::Element 0.43
      XML::FeedPP::Item 0.43
      XML::FeedPP::Plugin 0.43
      XML::FeedPP::RDF 0.43
      XML::FeedPP::RDF::Channel 0.43
      XML::FeedPP::RDF::Item 0.43
      XML::FeedPP::RSS 0.43
      XML::FeedPP::RSS::Channel 0.43
      XML::FeedPP::RSS::Item 0.43
      XML::FeedPP::Util 0.43
    requirements:
      ExtUtils::MakeMaker 0
      Test::More 0
      XML::TreePP 0.39
  XML-LibXML-2.0124
    pathname: S/SH/SHLOMIF/XML-LibXML-2.0124.tar.gz
    provides:
      XML::LibXML 2.0124
      XML::LibXML::Attr 2.0124
      XML::LibXML::AttributeHash 2.0124
      XML::LibXML::Boolean 2.0124
      XML::LibXML::CDATASection 2.0124
      XML::LibXML::Comment 2.0124
      XML::LibXML::Common 2.0124
      XML::LibXML::Devel 2.0124
      XML::LibXML::Document 2.0124
      XML::LibXML::DocumentFragment 2.0124
      XML::LibXML::Dtd 2.0124
      XML::LibXML::Element 2.0124
      XML::LibXML::ErrNo 2.0124
      XML::LibXML::Error 2.0124
      XML::LibXML::InputCallback 2.0124
      XML::LibXML::Literal 2.0124
      XML::LibXML::NamedNodeMap 2.0124
      XML::LibXML::Namespace 2.0124
      XML::LibXML::Node 2.0124
      XML::LibXML::NodeList 2.0124
      XML::LibXML::Number 2.0124
      XML::LibXML::PI 2.0124
      XML::LibXML::Pattern 2.0124
      XML::LibXML::Reader 2.0124
      XML::LibXML::RegExp 2.0124
      XML::LibXML::RelaxNG 2.0124
      XML::LibXML::SAX 2.0124
      XML::LibXML::SAX::AttributeNode 2.0124
      XML::LibXML::SAX::Builder 2.0124
      XML::LibXML::SAX::Generator 2.0124
      XML::LibXML::SAX::Parser 2.0124
      XML::LibXML::Schema 2.0124
      XML::LibXML::Text 2.0124
      XML::LibXML::XPathContext 2.0124
      XML::LibXML::XPathExpression 2.0124
      XML::LibXML::_SAXParser 2.0124
    requirements:
      ExtUtils::MakeMaker 0
      Test::More 0
      XML::NamespaceSupport 1.07
      XML::SAX 0.11
      base 0
      parent 0
      perl 5.008
      strict 0
      vars 0
      warnings 0
  XML-NamespaceSupport-1.11
    pathname: P/PE/PERIGRIN/XML-NamespaceSupport-1.11.tar.gz
    provides:
      XML::NamespaceSupport 1.11
    requirements:
      ExtUtils::MakeMaker 6.42
      Test::More 0.47
  XML-Parser-2.41
    pathname: T/TO/TODDR/XML-Parser-2.41.tar.gz
    provides:
      XML::Parser 2.41
      XML::Parser::Expat 2.41
      XML::Parser::Style::Debug undef
      XML::Parser::Style::Objects undef
      XML::Parser::Style::Stream undef
      XML::Parser::Style::Subs undef
      XML::Parser::Style::Tree undef
    requirements:
      ExtUtils::MakeMaker 0
      LWP 0
      perl 5.00405
  XML-SAX-0.99
    pathname: G/GR/GRANTM/XML-SAX-0.99.tar.gz
    provides:
      XML::SAX 0.99
      XML::SAX::DocumentLocator undef
      XML::SAX::ParserFactory 1.01
      XML::SAX::PurePerl 0.99
      XML::SAX::PurePerl::DebugHandler undef
      XML::SAX::PurePerl::Exception undef
      XML::SAX::PurePerl::Productions undef
      XML::SAX::PurePerl::Reader undef
      XML::SAX::PurePerl::Reader::Stream undef
      XML::SAX::PurePerl::Reader::String undef
      XML::SAX::PurePerl::Reader::URI undef
    requirements:
      ExtUtils::MakeMaker 0
      File::Temp 0
      XML::NamespaceSupport 0.03
      XML::SAX::Base 1.05
  XML-SAX-Base-1.08
    pathname: G/GR/GRANTM/XML-SAX-Base-1.08.tar.gz
    provides:
      XML::SAX::Base 1.08
      XML::SAX::Base::NoHandler 1.08
      XML::SAX::Exception 1.08
    requirements:
      ExtUtils::MakeMaker 6.31
      Test::More 0.88
  XML-SAX-Expat-0.51
    pathname: B/BJ/BJOERN/XML-SAX-Expat-0.51.tar.gz
    provides:
      XML::SAX::Expat 0.51
    requirements:
      ExtUtils::MakeMaker 0
      XML::NamespaceSupport 0.03
      XML::Parser 2.27
      XML::SAX 0.03
      XML::SAX::Base 1.00
  XML-Simple-2.22
    pathname: G/GR/GRANTM/XML-Simple-2.22.tar.gz
    provides:
      XML::Simple 2.22
    requirements:
      ExtUtils::MakeMaker 0
      XML::NamespaceSupport 1.04
      XML::SAX 0.15
      XML::SAX::Expat 0
      perl 5.008
  XML-Tiny-2.06
    pathname: D/DC/DCANTRELL/XML-Tiny-2.06.tar.gz
    provides:
      XML::Tiny 2.06
    requirements:
      ExtUtils::MakeMaker 0
  XML-TreePP-0.42
    pathname: K/KA/KAWASAKI/XML-TreePP-0.42.tar.gz
    provides:
      XML::TreePP 0.42
    requirements:
      ExtUtils::MakeMaker 0
      LWP 5.811
      Test::More 0
  XML-Twig-3.46
    pathname: M/MI/MIROD/XML-Twig-3.46.tar.gz
    provides:
      XML::Twig 3.46
      XML::Twig::Elt 3.46
      XML::Twig::Entity 3.46
      XML::Twig::Entity_list 3.46
      XML::Twig::XPath 0.02
      XML::Twig::XPath::Attribute 0.02
      XML::Twig::XPath::Elt 0.02
      XML::Twig::XPath::Namespace 0.02
      XML::XPath::NodeSet 0.02
      XML::XPathEngine::NodeSet 0.02
    requirements:
      ExtUtils::MakeMaker 0
      XML::Parser 2.23
  XML-Writer-0.624
    pathname: J/JO/JOSEPHW/XML-Writer-0.624.tar.gz
    provides:
      XML::Writer 0.624
      XML::Writer::_PrintChecker 0.624
      XML::Writer::_String 0.624
    requirements:
      ExtUtils::MakeMaker 0
  XML-XPath-1.13
    pathname: M/MS/MSERGEANT/XML-XPath-1.13.tar.gz
    provides:
      XML::XPath 1.13
      XML::XPath::Boolean undef
      XML::XPath::Builder undef
      XML::XPath::Expr undef
      XML::XPath::Function undef
      XML::XPath::Literal undef
      XML::XPath::LocationPath undef
      XML::XPath::Node undef
      XML::XPath::Node::Attribute undef
      XML::XPath::Node::AttributeImpl undef
      XML::XPath::Node::Comment undef
      XML::XPath::Node::CommentImpl undef
      XML::XPath::Node::Element undef
      XML::XPath::Node::ElementImpl undef
      XML::XPath::Node::Namespace undef
      XML::XPath::Node::NamespaceImpl undef
      XML::XPath::Node::PI undef
      XML::XPath::Node::PIImpl undef
      XML::XPath::Node::Text undef
      XML::XPath::Node::TextImpl undef
      XML::XPath::NodeImpl undef
      XML::XPath::NodeSet undef
      XML::XPath::Number undef
      XML::XPath::Parser undef
      XML::XPath::PerlSAX undef
      XML::XPath::Root undef
      XML::XPath::Step undef
      XML::XPath::Variable undef
      XML::XPath::XMLParser undef
    requirements:
      ExtUtils::MakeMaker 0
      XML::Parser 2.23
  XML-XPathEngine-0.14
    pathname: M/MI/MIROD/XML-XPathEngine-0.14.tar.gz
    provides:
      XML::XPathEngine 0.14
      XML::XPathEngine::Boolean undef
      XML::XPathEngine::Expr undef
      XML::XPathEngine::Function undef
      XML::XPathEngine::Literal undef
      XML::XPathEngine::LocationPath undef
      XML::XPathEngine::NodeSet undef
      XML::XPathEngine::Number undef
      XML::XPathEngine::Root undef
      XML::XPathEngine::Step undef
      XML::XPathEngine::Variable undef
    requirements:
      ExtUtils::MakeMaker 0
      Test::More 0
  YAML-0.90
    pathname: I/IN/INGY/YAML-0.90.tar.gz
    provides:
      Test::YAML 0.90
      Test::YAML::Filter 0.90
      YAML 0.90
      YAML::Any 0.90
      YAML::Dumper 0.90
      YAML::Dumper::Base 0.90
      YAML::Error 0.90
      YAML::Loader 0.90
      YAML::Loader::Base 0.90
      YAML::Marshall 0.90
      YAML::Mo 0.90
      YAML::Node 0.90
      YAML::Tag 0.90
      YAML::Type::blessed 0.90
      YAML::Type::code 0.90
      YAML::Type::glob 0.90
      YAML::Type::ref 0.90
      YAML::Type::regexp 0.90
      YAML::Type::undef 0.90
      YAML::Types 0.90
      YAML::Warning 0.90
      yaml_mapping 0.90
      yaml_scalar 0.90
      yaml_sequence 0.90
    requirements:
      ExtUtils::MakeMaker 6.30
  YAML-LibYAML-0.41
    pathname: I/IN/INGY/YAML-LibYAML-0.41.tar.gz
    provides:
      YAML::LibYAML 0.18
      YAML::XS 0.41
      YAML::XS::LibYAML undef
    requirements:
      ExtUtils::MakeMaker 6.59
      perl 5.008001
  YAML-Syck-1.29
    pathname: T/TO/TODDR/YAML-Syck-1.29.tar.gz
    provides:
      JSON::Syck 1.29
      YAML::Dumper::Syck undef
      YAML::Loader::Syck undef
      YAML::Syck 1.29
    requirements:
      ExtUtils::MakeMaker 6.59
      perl 5.006
  YAML-Tiny-1.66
    pathname: E/ET/ETHER/YAML-Tiny-1.66.tar.gz
    provides:
      YAML::Tiny 1.66
    requirements:
      B 0
      Carp 0
      Exporter 0
      ExtUtils::MakeMaker 0
      Fcntl 0
      Scalar::Util 0
      perl 5.008001
      strict 0
      warnings 0
  aliased-0.34
    pathname: E/ET/ETHER/aliased-0.34.tar.gz
    provides:
      aliased 0.34
    requirements:
      Carp 0
      Exporter 0
      Module::Build::Tiny 0.039
      perl 5.006
      strict 0
      warnings 0
  boolean-0.38
    pathname: I/IN/INGY/boolean-0.38.tar.gz
    provides:
      boolean 0.38
    requirements:
      ExtUtils::MakeMaker 6.30
  common-sense-3.74
    pathname: M/ML/MLEHMANN/common-sense-3.74.tar.gz
    provides:
      common::sense 3.74
    requirements:
      ExtUtils::MakeMaker 0
  forks-0.36
    pathname: R/RY/RYBSKEJ/forks-0.36.tar.gz
    provides:
      forks 0.36
      forks::shared 0.36
      threads::shared::array 0.36
      threads::shared::handle 0.36
      threads::shared::hash 0.36
      threads::shared::scalar 0.36
    requirements:
      Acme::Damn 0
      Attribute::Handlers 0
      Devel::Symdump 0
      ExtUtils::MakeMaker 0
      File::Spec 0
      IO::Socket 1.18
      List::MoreUtils 0.15
      Scalar::Util 1.11
      Storable 0
      Sys::SigAction 0.11
      Test::More 0
      Time::HiRes 0
      if 0
  libwww-perl-6.15
    pathname: E/ET/ETHER/libwww-perl-6.15.tar.gz
    provides:
      LWP 6.15
      LWP::Authen::Basic undef
      LWP::Authen::Digest undef
      LWP::Authen::Ntlm 6.15
      LWP::ConnCache 6.15
      LWP::Debug undef
      LWP::DebugFile undef
      LWP::MemberMixin undef
      LWP::Protocol 6.15
      LWP::Protocol::GHTTP undef
      LWP::Protocol::MyFTP undef
      LWP::Protocol::cpan undef
      LWP::Protocol::data undef
      LWP::Protocol::file undef
      LWP::Protocol::ftp undef
      LWP::Protocol::gopher undef
      LWP::Protocol::http undef
      LWP::Protocol::http::Socket undef
      LWP::Protocol::http::SocketMethods undef
      LWP::Protocol::loopback undef
      LWP::Protocol::mailto undef
      LWP::Protocol::nntp undef
      LWP::Protocol::nogo undef
      LWP::RobotUA 6.15
      LWP::Simple 6.15
      LWP::UserAgent 6.15
    requirements:
      Digest::MD5 0
      Encode 2.12
      Encode::Locale 0
      ExtUtils::MakeMaker 0
      File::Copy 0
      File::Listing 6
      Getopt::Long 0
      HTML::Entities 0
      HTML::HeadParser 0
      HTTP::Cookies 6
      HTTP::Daemon 6
      HTTP::Date 6
      HTTP::Negotiate 6
      HTTP::Request 6
      HTTP::Request::Common 6
      HTTP::Response 6
      HTTP::Status 6
      IO::Select 0
      IO::Socket 0
      LWP::MediaTypes 6
      MIME::Base64 2.1
      Net::FTP 2.58
      Net::HTTP 6.07
      URI 1.10
      URI::Escape 0
      WWW::RobotRules 6
      perl 5.008001
  namespace-autoclean-0.28
    pathname: E/ET/ETHER/namespace-autoclean-0.28.tar.gz
    provides:
      namespace::autoclean 0.28
    requirements:
      B::Hooks::EndOfScope 0.12
      ExtUtils::MakeMaker 0
      List::Util 0
      Sub::Identify 0
      namespace::clean 0.20
      perl 5.006
      strict 0
      warnings 0
  namespace-clean-0.25
    pathname: R/RI/RIBASUSHI/namespace-clean-0.25.tar.gz
    provides:
      namespace::clean 0.25
    requirements:
      B::Hooks::EndOfScope 0.12
      ExtUtils::CBuilder 0.27
      Package::Stash 0.23
      Test::More 0.88<|MERGE_RESOLUTION|>--- conflicted
+++ resolved
@@ -3659,8 +3659,6 @@
       FCGI::ProcManager::Constrained undef
     requirements:
       ExtUtils::MakeMaker 0
-<<<<<<< HEAD
-=======
   FFI-CheckLib-0.15
     pathname: P/PL/PLICEASE/FFI-CheckLib-0.15.tar.gz
     provides:
@@ -3668,20 +3666,6 @@
     requirements:
       ExtUtils::MakeMaker 0
       perl 5.006
-  Feed-Find-0.07
-    pathname: B/BT/BTROTT/Feed-Find-0.07.tar.gz
-    provides:
-      Feed::Find 0.07
-    requirements:
-      Class::ErrorHandler 0
-      ExtUtils::MakeMaker 6.42
-      Filter::Util::Call 0
-      HTML::Parser 0
-      LWP 0
-      Test::More 0
-      URI 0
-      perl 5.008001
->>>>>>> 024718c0
   File-ChangeNotify-0.24
     pathname: D/DR/DROLSKY/File-ChangeNotify-0.24.tar.gz
     provides:

import logging

import errno
import os
import re
import tempfile

import socket
import subprocess

import time

import signal


def create_logger(name):
    """Create and return 'logging' instance."""
    formatter = logging.Formatter(fmt='%(asctime)s - %(levelname)s - %(module)s - %(message)s')

    handler = logging.StreamHandler()
    handler.setFormatter(formatter)

    l = logging.getLogger(name)
    l.setLevel(logging.DEBUG)
    l.addHandler(handler)
    return l


logger = create_logger(__name__)


def mkdir_p(path):
    """mkdir -p"""
    logger.debug("Creating directory '%s'..." % path)
    try:
        os.makedirs(path)
    except OSError as e:  # Python >2.5
        if e.errno == errno.EEXIST and os.path.isdir(path):
            pass
        else:
            raise
    logger.debug("Created directory '%s'." % path)


def lock_file(path, timeout=None):
    """Create lock file."""
    start_time = time.time()
    logger.debug("Creating lock file '%s'..." % path)
    while True:
        try:
            os.open(path, os.O_CREAT | os.O_EXCL | os.O_RDWR)
            break
        except OSError as e:
            if e.errno == errno.EEXIST:
                if timeout is not None:
                    if (time.time() - start_time) >= timeout:
                        raise Exception("Unable to create lock file '%s' in %d seconds." % (path, timeout))

                logger.info("Lock file '%s' already exists, will retry shortly." % path)
                time.sleep(1)
            else:
                # Some other I/O error
                raise
    logger.debug("Created lock file '%s'" % path)


def unlock_file(path):
    """Remove lock file."""
    logger.debug("Removing lock file '%s'..." % path)
    if not os.path.isfile(path):
        raise Exception("Lock file '%s' does not exist." % path)
    os.unlink(path)
    logger.debug("Removed lock file '%s'." % path)


def download_file(source_url, target_path):
    """Download URL to path."""
    args = ["curl",
            "--silent",
            "--show-error",
            "--retry", "3",
            "--retry-delay", "5",
            "--output", target_path,
            source_url]
    run_command_in_foreground(args)


def download_file_to_temp_path(source_url):
    """Download URL to temporary path."""
    dest_dir = tempfile.mkdtemp()
    dest_path = os.path.join(dest_dir, 'archive.tgz')
    download_file(source_url=source_url, target_path=dest_path)
    return dest_path


def __file_extension(filename):
    """Return file extension, e.g. "zip"."""
    return os.path.splitext(os.path.basename(filename))[1].lower()


def extract_tarball_to_directory(archive_file, dest_directory, strip_root=False):
    """Extract Tar archive (.tar, .tar.gz or .tgz) to destination directory,
    optionally stripping the root directory first."""

    archive_file_extension = __file_extension(archive_file)
    if archive_file_extension in [".tar.gz", ".tgz"]:
        tar_args = "-zxf"
    elif archive_file_extension in [".tar"]:
        tar_args = "-xf"
    else:
        raise Exception("Unsupported archive '%s' with extension '%s'" % (archive_file, archive_file_extension))

    args = ["tar",
            tar_args, archive_file,
            "-C", dest_directory]
    if strip_root:
        args.extend(("--strip", "1"))

    run_command_in_foreground(args)


def extract_zip_to_directory(archive_file, dest_directory):
    """Extract ZIP archive (.zip or .war) to destination directory."""

    archive_file_extension = __file_extension(archive_file)
    if archive_file_extension not in [".zip", ".war"]:
        raise Exception("Unsupported archive '%s' with extension '%s'" % (archive_file, archive_file_extension))

    args = ["unzip", "-q",
            archive_file,
            "-d", dest_directory]

    run_command_in_foreground(args)


def fqdn():
    """Return Fully Qualified Domain Name (hostname -f), e.g. mcquery2.media.mit.edu."""
    hostname = socket.getfqdn()
    if hostname is None or len(hostname) == 0:
        raise Exception("Unable to determine FQDN.")
    return hostname.lower()


def process_with_pid_is_running(pid):
    """Return true if process with PID is still running."""
    try:
        os.kill(pid, 0)
    except OSError:
        return False
    else:
        return True


def relative_symlink(source, link_name):
    """Create symlink while also converting paths to relative ones by finding common prefix."""
    source = os.path.abspath(source)
    link_name = os.path.abspath(link_name)

    if not os.path.exists(source):
        raise Exception("Symlink source does not exist at path: %s" % source)

    rel_source = os.path.relpath(source, os.path.dirname(link_name))

    logger.debug("Creating relative symlink from '%s' to '%s'..." % (rel_source, link_name))
    os.symlink(rel_source, link_name)


def gracefully_kill_child_process(child_pid, sigkill_timeout=60):
    """Try to kill child process gracefully with SIGKILL, then abruptly with SIGTERM."""
    if child_pid is None:
        raise Exception("Child PID is unset.")

    if not process_with_pid_is_running(pid=child_pid):
        logger.warn("Child process with PID %d is not running, maybe it's dead already?" % child_pid)
    else:
        logger.info("Sending SIGKILL to child process with PID %d..." % child_pid)

        try:
            os.kill(child_pid, signal.SIGKILL)
        except OSError as e:
            # Might be already killed
            logger.warn("Unable to send SIGKILL to child PID %d: %s" % (child_pid, e.message))

        for retry in range(sigkill_timeout):
            if process_with_pid_is_running(pid=child_pid):
                logger.info("Child with PID %d is still up (retry %d)." % (child_pid, retry))
                time.sleep(1)
            else:
                break

        if process_with_pid_is_running(pid=child_pid):
            logger.warn("SIGKILL didn't work child process with PID %d, sending SIGTERM..." % child_pid)

            try:
                os.kill(child_pid, signal.SIGTERM)
            except OSError as e:
                # Might be already killed
                logger.warn("Unable to send SIGTERM to child PID %d: %s" % (child_pid, e.message))

            time.sleep(3)

        if process_with_pid_is_running(pid=child_pid):
            logger.warn("Even SIGKILL didn't do anything, kill child process with PID %d manually!" % child_pid)


def tcp_port_is_open(port, hostname="localhost"):
    """Test if TCP port is open."""
    sock = socket.socket(socket.AF_INET, socket.SOCK_STREAM)
    result = sock.connect_ex((hostname, port))
    return result == 0


def wait_for_tcp_port_to_open(port, hostname="localhost", retries=60, delay=1):
    """Try connecting to TCP port until it opens (or not); return True if managed to connect."""
    port_is_open = False
    for retry in range(retries):
        if retry == 0:
            logger.info("Trying to connect to %s:%d" % (hostname, port))
        else:
            logger.info("Trying to connect to %s:%d, retry %d" % (hostname, port, retry))

        if tcp_port_is_open(port, hostname):
            port_is_open = True
            break
        else:
            time.sleep(delay)
    return port_is_open


def resolve_absolute_path(name, must_exist=False):
    """Return absolute path to object (file or directory) under solr/."""
    script_path = os.path.dirname(os.path.abspath(__file__))
    dist_path = os.path.join(script_path, "..", name)
    if must_exist:
        if not os.path.isdir(dist_path):
            raise Exception("Object '%s' at path '%s' does not exist." % (name, resolve_absolute_path))
    return os.path.abspath(dist_path)


def run_command_in_foreground(command):
    """Run command in foreground, raise exception if it fails."""
    logger.debug("Running command: %s" % ' '.join(command))
<<<<<<< HEAD

    line_buffered = 1
    process = subprocess.Popen(command, stdout=subprocess.PIPE, stderr=subprocess.STDOUT, bufsize=line_buffered)
    while True:
        output = process.stdout.readline()
        if len(output) == 0 and process.poll() is not None:
            break
        logger.info(output.strip())
    rc = process.poll()
    if rc > 0:
        raise Exception("Process returned non-zero exit code %d" % rc)


def compare_versions(version1, version2):
    """Compare two version strings. Return 0 if equal, -1 if version1 < version2, 1 if version1 > version2."""
    def normalize(v):
        v = v.replace("_", ".")
        return [int(x) for x in re.sub(r'(\.0+)*$', '', v).split(".")]

    return cmp(normalize(version1), normalize(version2))


def java_version():
    """Return Java version, e.g. "1.8.0_66"."""
    java_version_output = subprocess.Popen(["java", "-version"], stdout=subprocess.PIPE, stderr=subprocess.STDOUT)
    java_version_output = java_version_output.stdout.read()

    java_version_string = re.search(r'(java|openjdk) version "(.+?)"', java_version_output)
    if java_version_string is None:
        raise Exception("Unable to determine Java version from string: %s" % java_version_output)
    java_version_string = java_version_string.group(2)

    return java_version_string
=======
    subprocess.check_call(command)
>>>>>>> 708b5d17
<|MERGE_RESOLUTION|>--- conflicted
+++ resolved
@@ -240,22 +240,12 @@
 def run_command_in_foreground(command):
     """Run command in foreground, raise exception if it fails."""
     logger.debug("Running command: %s" % ' '.join(command))
-<<<<<<< HEAD
-
-    line_buffered = 1
-    process = subprocess.Popen(command, stdout=subprocess.PIPE, stderr=subprocess.STDOUT, bufsize=line_buffered)
-    while True:
-        output = process.stdout.readline()
-        if len(output) == 0 and process.poll() is not None:
-            break
-        logger.info(output.strip())
-    rc = process.poll()
-    if rc > 0:
-        raise Exception("Process returned non-zero exit code %d" % rc)
+    subprocess.check_call(command)
 
 
 def compare_versions(version1, version2):
     """Compare two version strings. Return 0 if equal, -1 if version1 < version2, 1 if version1 > version2."""
+
     def normalize(v):
         v = v.replace("_", ".")
         return [int(x) for x in re.sub(r'(\.0+)*$', '', v).split(".")]
@@ -273,7 +263,4 @@
         raise Exception("Unable to determine Java version from string: %s" % java_version_output)
     java_version_string = java_version_string.group(2)
 
-    return java_version_string
-=======
-    subprocess.check_call(command)
->>>>>>> 708b5d17
+    return java_version_string
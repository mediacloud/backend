use strict;
use warnings;

use Modern::Perl '2015';
use MediaWords::CommonLibs;

use Readonly;
use Test::More;
use Test::Deep;

use MediaWords::Test::API;
use MediaWords::Test::DB;
use MediaWords::Test::DB::Create;
use MediaWords::Test::Solr;
use MediaWords::Test::Supervisor;

sub test_users($)
{
    my ( $db ) = @_;

    MediaWords::Test::API::setup_test_api_key( $db );

    my $num_users = 8;

    for my $i ( 1 .. $num_users )
    {
        my $auth_user = {
            email             => "foo_$i\@foo.bar",
            full_name         => "foo bar $i",
            notes             => "notes $i",
            password_hash     => 'x' x 137,
            max_topic_stories => $i,
            has_consented     => 'false',
            active            => 'false'
        };
        $auth_user = $db->create( 'auth_users', $auth_user );
    }

    my $expected_auth_users =
      $db->query( "select * from auth_users join auth_user_limits using ( auth_users_id )" )->hashes();

    my $label = "users/list";

    my $r = MediaWords::Test::API::test_get( '/api/v2/users/list', {} );

<<<<<<< HEAD
    my $fields = [ qw ( email full_name notes created_date max_topic_stories weekly_requests_limit ) ];
    MediaWords::Test::DB::rows_match( $label, $r->{ users }, $expected_auth_users, "auth_users_id", $fields );
=======
    my $fields = [ qw ( email full_name notes created_date max_topic_stories weekly_requests_limit has_consented ) ];
    rows_match( $label, $r->{ users }, $expected_auth_users, "auth_users_id", $fields );
>>>>>>> c1160855

    $label = "users/single";

    my $expected_single = $expected_auth_users->[ 0 ];

    $r = MediaWords::Test::API::test_get( '/api/v2/users/single/' . $expected_single->{ auth_users_id }, {} );
    MediaWords::Test::DB::rows_match( $label, $r->{ users }, [ $expected_single ], 'auth_users_id', $fields );

    $label = "search";

    my $search_user = {
        email         => "search\@foo.bar",
        full_name     => "search",
        notes         => "notes",
        password_hash => 'x' x 137,
    };
    $search_user = $db->create( 'auth_users', $search_user );

    $r = MediaWords::Test::API::test_get( '/api/v2/users/list', { search => 'search' } );
    MediaWords::Test::DB::rows_match( $label, $r->{ users }, [ $search_user ], 'auth_users_id', [ 'auth_users_id' ] );

    $label = 'update';

    my $input_data = {
        auth_users_id         => $search_user->{ auth_users_id },
        email                 => 'update@up.date',
        full_name             => 'up date',
        notes                 => 'more notes',
        active                => 1,
        has_consented         => 1,
        weekly_requests_limit => 123456,
        max_topic_stories     => 456789,
    };
    $r = MediaWords::Test::API::test_put( '/api/v2/users/update', $input_data );

    my $updated_user = $db->query( <<SQL, $search_user->{ auth_users_id } )->hash();
select au.*, aul.weekly_requests_limit
    from auth_users au
        join auth_user_limits aul using ( auth_users_id )
    where au.auth_users_id = ?
SQL

    MediaWords::Test::DB::rows_match(
        $label,
        [ $updated_user ],
        [ $input_data ],
        'auth_users_id', [ keys( %{ $input_data } ) ]
    );

    $label = 'roles';

    for my $i ( 1 .. 6 )
    {
        $db->create( 'auth_roles', { role => "role_$i", description => "description $i" } );
    }

    my $expected_auth_roles = $db->query( "select * from auth_roles" )->hashes();

    $r = MediaWords::Test::API::test_get( '/api/v2/users/list_roles', {} );
    MediaWords::Test::DB::rows_match( $label, $r->{ roles },
        $expected_auth_roles, 'auth_roles_id', [ qw/role description/ ] );

    $label = 'roles update';

    my $user_role = $expected_auth_roles->[ 0 ];
    my $update_input = { auth_users_id => $search_user->{ auth_users_id }, roles => [ $user_role->{ role } ] };
    $r = MediaWords::Test::API::test_put( '/api/v2/users/update', $update_input );

    my $role_present = $db->query( <<SQL, $search_user->{ auth_users_id }, $user_role->{ auth_roles_id } )->hash();
        select * from auth_users_roles_map where auth_users_id = \$1 and auth_roles_id = \$2
SQL

    ok( $role_present, $label );

    $label = 'roles delete';

    $update_input = { auth_users_id => $search_user->{ auth_users_id }, roles => [] };
    $r = MediaWords::Test::API::test_put( '/api/v2/users/update', $update_input );

    $role_present = $db->query( <<SQL, $search_user->{ auth_users_id } )->hash();
        select * from auth_users_roles_map where auth_users_id = \$1
SQL

    ok( !$role_present, $label );

    $label = 'users/delete';

    my $delete_user = pop( @{ $expected_auth_users } );

    $r = MediaWords::Test::API::test_put( '/api/v2/users/delete', { auth_users_id => $delete_user->{ auth_users_id } } );

    ok( $r->{ success } == 1, "$label returned sucess" );

    my $user_exists = $db->find_by_id( 'auth_users', $delete_user->{ auth_users_id } );
    ok( !$user_exists, "$label user exists" );
}

sub main
{
    MediaWords::Test::DB::test_on_test_database( \&test_users );

    done_testing();
}

main();<|MERGE_RESOLUTION|>--- conflicted
+++ resolved
@@ -43,13 +43,8 @@
 
     my $r = MediaWords::Test::API::test_get( '/api/v2/users/list', {} );
 
-<<<<<<< HEAD
-    my $fields = [ qw ( email full_name notes created_date max_topic_stories weekly_requests_limit ) ];
+    my $fields = [ qw ( email full_name notes created_date max_topic_stories weekly_requests_limit has_consented ) ];
     MediaWords::Test::DB::rows_match( $label, $r->{ users }, $expected_auth_users, "auth_users_id", $fields );
-=======
-    my $fields = [ qw ( email full_name notes created_date max_topic_stories weekly_requests_limit has_consented ) ];
-    rows_match( $label, $r->{ users }, $expected_auth_users, "auth_users_id", $fields );
->>>>>>> c1160855
 
     $label = "users/single";
 

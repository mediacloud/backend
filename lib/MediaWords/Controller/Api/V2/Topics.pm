--- conflicted
+++ resolved
@@ -538,17 +538,10 @@
 
     if ( $update->{ solr_seed_query } && ( $topic->{ solr_seed_query } ne $update->{ solr_seed_query } ) )
     {
-<<<<<<< HEAD
-        $update->{ pattern } = eval
-        {
-            MediaWords::Solr::Query::Parser::parse_solr_query( $update->{ solr_seed_query } )
-              ->re( $update->{ is_logogram } );
-        };
-=======
         my $is_logogram = defined( $update->{ is_logogram } ) ? $update->{ is_logogram } : $topic->{ is_logogram };
-        $update->{ pattern } =
-          eval { MediaWords::Solr::Query::parse( $update->{ solr_seed_query } )->re( $is_logogram ) };
->>>>>>> c1160855
+        $update->{ pattern } = eval {   #
+            MediaWords::Solr::Query::Parser::parse_solr_query( $update->{ solr_seed_query } )->re( $is_logogram );  #
+        };  #
         die( "unable to translate solr query to topic pattern: $@" ) if ( $@ );
 
         $topic->{ solr_seed_query } = $update->{ solr_seed_query };

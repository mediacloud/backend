package MediaWords::Pg::Schema;
use Modern::Perl "2012";
use MediaWords::CommonLibs;

use MediaWords::Languages::Language;
use MediaWords::Util::SchemaVersion;

# import functions into server schema

use strict;
use warnings;

use IPC::Run3;
use Carp;
use FindBin;

# get is_stop_stem() stopword + stopword stem tables and a pl/pgsql function definition
sub get_is_stop_stem_function_tables_and_definition
{
    my $sql = '';

    my @stoplist_sizes = ( 'tiny', 'short', 'long' );

    for my $stoplist_size ( @stoplist_sizes )
    {

        # create tables
        $sql .= <<END

            -- PostgreSQL sends notices about implicit keys that are being created,
            -- and the test suite takes them for warnings.
            SET client_min_messages=WARNING;

            -- "Full" stopwords
            DROP TABLE IF EXISTS stopwords_${stoplist_size};
            CREATE TABLE stopwords_${stoplist_size} (
                stopwords_${stoplist_size}_id SERIAL PRIMARY KEY,
                stopword VARCHAR(256) NOT NULL,
                language VARCHAR(3) NOT NULL /* 2- or 3-character ISO 690 language code */
            ) WITH (OIDS=FALSE);
            CREATE UNIQUE INDEX stopwords_${stoplist_size}_stopword
                ON stopwords_${stoplist_size}(stopword, language);

            -- Stopword stems
            DROP TABLE IF EXISTS stopword_stems_${stoplist_size};
            CREATE TABLE stopword_stems_${stoplist_size} (
                stopword_stems_${stoplist_size}_id SERIAL PRIMARY KEY,
                stopword_stem VARCHAR(256) NOT NULL,
                language VARCHAR(3) NOT NULL /* 2- or 3-character ISO 690 language code */
            ) WITH (OIDS=FALSE);
            CREATE UNIQUE INDEX stopword_stems_${stoplist_size}_stopword_stem
                ON stopword_stems_${stoplist_size}(stopword_stem, language);

            -- Reset the message level back to "notice".
            SET client_min_messages=NOTICE;

END
          ;

        # For every language
        my @enabled_languages = MediaWords::Languages::Language::enabled_languages();
        foreach my $language_code ( @enabled_languages )
        {
            my $lang = MediaWords::Languages::Language::language_for_code( $language_code );
            if ( !$lang )
            {
                die "Language '$language_code' is not enabled.";
            }

            # collect stopwords
            my $stopwords_hashref;
            if ( $stoplist_size eq 'tiny' )
            {
                $stopwords_hashref = $lang->get_tiny_stop_words();
            }
            elsif ( $stoplist_size eq 'short' )
            {
                $stopwords_hashref = $lang->get_short_stop_words();
            }
            elsif ( $stoplist_size eq 'long' )
            {
                $stopwords_hashref = $lang->get_long_stop_words();
            }
            my @stopwords;
            while ( my ( $stopword, $value ) = each %{ $stopwords_hashref } )
            {
                if ( $value == 1 )
                {
                    $stopword =~ s/'/''/;
                    push( @stopwords, "('$stopword', '$language_code')" );
                }
            }

            # collect stopword stems
            my $stopword_stems_hashref;
            if ( $stoplist_size eq 'tiny' )
            {
                $stopword_stems_hashref = $lang->get_tiny_stop_word_stems();
            }
            elsif ( $stoplist_size eq 'short' )
            {
                $stopword_stems_hashref = $lang->get_short_stop_word_stems();
            }
            elsif ( $stoplist_size eq 'long' )
            {
                $stopword_stems_hashref = $lang->get_long_stop_word_stems();
            }
            my @stopword_stems;
            while ( my ( $stopword_stem, $value ) = each %{ $stopword_stems_hashref } )
            {
                if ( $value == 1 )
                {
                    $stopword_stem =~ s/'/''/;
                    push( @stopword_stems, "('$stopword_stem', '$language_code')" );
                }
            }

            # insert stopwords and stopword stems
            $sql .=
              'INSERT INTO stopwords_' . $stoplist_size . ' (stopword, language) VALUES ' . join( ', ', @stopwords ) . ';';
            $sql .= 'INSERT INTO stopword_stems_' . $stoplist_size . ' (stopword_stem, language) VALUES ' .
              join( ', ', @stopword_stems ) . ';';
        }

    }

    # create a function
    $sql .= <<END

        CREATE OR REPLACE FUNCTION is_stop_stem(p_size TEXT, p_stem TEXT, p_language TEXT)
            RETURNS BOOLEAN AS \$\$
        DECLARE
            result BOOLEAN;
        BEGIN

            -- Tiny
            IF p_size = 'tiny' THEN
                SELECT 't' INTO result FROM stopword_stems_tiny
                    WHERE stopword_stem = p_stem AND language = p_language;
                IF NOT FOUND THEN
                    result := 'f';
                END IF;

            -- Short
            ELSIF p_size = 'short' THEN
                SELECT 't' INTO result FROM stopword_stems_short
                    WHERE stopword_stem = p_stem AND language = p_language;
                IF NOT FOUND THEN
                    result := 'f';
                END IF;

            -- Long
            ELSIF p_size = 'long' THEN
                SELECT 't' INTO result FROM stopword_stems_long
                    WHERE stopword_stem = p_stem AND language = p_language;
                IF NOT FOUND THEN
                    result := 'f';
                END IF;

            -- unknown size
            ELSE
                RAISE EXCEPTION 'Unknown stopword stem size: "%" (expected "tiny", "short" or "long")', p_size;
                result := 'f';
            END IF;

            RETURN result;
        END;
        \$\$ LANGUAGE plpgsql;

END
      ;

    return $sql;
}

# get the sql function definitions
sub get_sql_function_definitions
{
    my $sql = '';

    # append is_stop_stem()
    $sql .= get_is_stop_stem_function_tables_and_definition();

    return $sql;
}

# add all of the functions defined in $_functions to the database
sub add_functions
{
    my ( $db ) = @_;

    eval { $db->query( 'create language plperlu' ); };

    my $sql = get_sql_function_definitions();
    $db->query( $sql );
}

# removes all relations belonging to a given schema
# default schema is 'public'
sub _reset_schema
{
    my ( $db, $schema ) = @_;

    $schema ||= 'public';

    # TODO: should check for failure
    {
        my $old_handler = $SIG{ __WARN__ };

        $SIG{ __WARN__ } = 'IGNORE';

        #sub {
        # say 'ignoring warning';
        #};

        no warnings;

        # By default this will complain but the drop cascading to other objects
        # THis warning is just noise so get rid of it.

        $db->dbh->trace( 0 );
        say STDERR Dumper( $db->dbh->trace );

        $db->query( "DROP SCHEMA IF EXISTS $schema CASCADE" );

        #removes schema used by dklab enum procedures
        #schema will be re-added in dklab sqlfile
        $db->query( "DROP SCHEMA IF EXISTS enum CASCADE" );

        my $postgres_version = $db->query( 'SELECT VERSION() AS version' )->hash;
        $postgres_version = $postgres_version->{ version };
        $postgres_version =~ s/^\s+//;
        $postgres_version =~ s/\s+$//;

        unless ( $postgres_version =~ /^PostgreSQL 8/ )
        {

            # Assume PostgreSQL 9+ ('DROP EXTENSION' is only available+required since that version)
            $db->query( "DROP EXTENSION IF EXISTS plpgsql CASCADE" );
        }
        $db->query( "DROP LANGUAGE IF EXISTS plpgsql CASCADE" );
        $db->query( "DROP SCHEMA IF EXISTS stories_tags_map_media_sub_tables CASCADE" );

        $SIG{ __WARN__ } = $old_handler;
    }

    $db->query( "CREATE LANGUAGE plpgsql" );
    $db->query( "CREATE SCHEMA $schema" );

    return undef;
}

# loads and runs a given SQL file
# useful for rebuilding the database schema after a call to reset_schema
sub load_sql_file
{
    my ( $label, $sql_file ) = @_;

    sub parse_line
    {
        my ( $line ) = @_;

        chomp( $line );

        #say "Got line: '$line'";

        # Die on unexpected SQL (e.g. DROP TABLE)
        if (
            not $line =~
<<<<<<< HEAD
/^NOTICE:|^CREATE|^ALTER|^\SET|^COMMENT|^INSERT|^ enum_add.*|^----------.*|^\s+|^\(\d+ rows?\)|^$|^DROP LANGUAGE|^DROP VIEW|^DROP TABLE|^drop cascades to view |^UPDATE \d+|^DROP TRIGGER|^psql.*: NOTICE:/
=======
/^NOTICE:|^CREATE|^ALTER|^\SET|^COMMENT|^INSERT|^ enum_add.*|^----------.*|^\s+|^\(\d+ rows?\)|^$|^DROP LANGUAGE|^DROP VIEW|^DROP TABLE|^drop cascades to view |^UPDATE \d+|^DROP TRIGGER|^Timing is on\.|^DROP INDEX|^psql.*: NOTICE:/
>>>>>>> 77b5e8d7
          )
        {

            # Make an exception for the fancy way of creating Pg languages
            if ( not $line =~ /^DROP FUNCTION/ )
            {
                carp "Evil line: '$line'";
                die "Evil line: '$line'";
            }
        }

        return "$line\n";
    }

    my $db_settings = MediaWords::DB::connect_settings( $label );
    my $script_dir  = MediaWords::Util::Config::get_config()->{ mediawords }->{ script_dir };
    my $db_type     = $db_settings->{ type };
    my $host        = $db_settings->{ host };
    my $database    = $db_settings->{ db };
    my $username    = $db_settings->{ user };
    my $password    = $db_settings->{ pass } . "\n";

    say "$host $database $username $password ";

    # TODO: potentially brittle, $? should be checked after run3
    # common shell script interface gives indirection to database with no
    # modification of this code.
    # if there is a way to do this without popping out to a shell, please use it

    # stdout and stderr go to this script's channels. password is passed on stdin
    # so it doesn't appear in the process table
    say STDERR "loadsql: $script_dir/loadsql.$db_type.sh";
    run3( [ "$script_dir/loadsql.$db_type.sh", $sql_file, $host, $database, $username ],
        \$password, \&parse_line, \&parse_line );

    my $ret = $?;
    return $ret;
}

sub recreate_db
{
    my ( $label ) = @_;

    {
        my $do_not_check_schema_version = 1;
        my $db = MediaWords::DB::connect_to_db( $label, $do_not_check_schema_version );

        say STDERR "reset schema ...";

        _reset_schema( $db );
        say STDERR "add functions ...";
        MediaWords::Pg::Schema::add_functions( $db );

        $db->disconnect;
    }

    my $script_dir = MediaWords::Util::Config->get_config()->{ mediawords }->{ script_dir } || $FindBin::Bin;

    say STDERR "script_dir: $script_dir";

    say STDERR "add enum functions ...";
    my $load_dklab_postgresql_enum_result = load_sql_file( $label, "$script_dir/dklab_postgresql_enum_2009-02-26.sql" );

    die "Error adding dklab_postgresql_enum procecures" if ( $load_dklab_postgresql_enum_result );

    say STDERR "add mediacloud schema ...";
    my $load_sql_file_result = load_sql_file( $label, "$script_dir/mediawords.sql" );

    return $load_sql_file_result;
}

# Upgrade database schema to the latest version
# (returns 1 on success, 0 on failure)
sub upgrade_db($;$)
{
    my ( $label, $echo_instead_of_executing ) = @_;
<<<<<<< HEAD

    my $script_dir = MediaWords::Util::Config->get_config()->{ mediawords }->{ script_dir } || $FindBin::Bin;
    say STDERR "script_dir: $script_dir";
    my $db;
    {

        my $do_not_check_schema_version = 1;
        $db = MediaWords::DB::connect_to_db( $label, $do_not_check_schema_version );
    }

    # Current schema version
    my $schema_version_query =
      "SELECT value AS schema_version FROM database_variables WHERE name = 'database-schema-version' LIMIT 1";
    my @schema_versions        = $db->query( $schema_version_query )->flat();
    my $current_schema_version = $schema_versions[ 0 ] + 0;
    unless ( $current_schema_version )
    {
        say STDERR "Invalid current schema version.";
        return 0;
    }
    say STDERR "Current schema version: $current_schema_version";

    # Target schema version
    open SQLFILE, "$script_dir/mediawords.sql" or die $!;
    my @sql = <SQLFILE>;
    close SQLFILE;
    my $target_schema_version = MediaWords::Util::SchemaVersion::schema_version_from_lines( @sql );
    unless ( $target_schema_version )
    {
        say STDERR "Invalid target schema version.";
        return 0;
    }

    say STDERR "Target schema version: $target_schema_version";

    if ( $current_schema_version == $target_schema_version )
    {
        say STDERR "Schema is up-to-date, nothing to upgrade.";
        return 1;
    }
    if ( $current_schema_version > $target_schema_version )
    {
        say STDERR "Current schema version is newer than the target schema version, please update the source code.";
        return 0;
    }

    # Check if the SQL diff files that are needed for upgrade are present before doing anything else
    my @sql_diff_files;
    for ( my $version = $current_schema_version ; $version < $target_schema_version ; ++$version )
    {
        my $diff_filename = './sql_migrations/mediawords-' . $version . '-' . ( $version + 1 ) . '.sql';
        unless ( -e $diff_filename )
        {
            say STDERR "SQL diff file '$diff_filename' does not exist.";
            return 0;
        }

        push( @sql_diff_files, $diff_filename );
    }

    # Import diff files one-by-one
    foreach my $diff_filename ( @sql_diff_files )
    {
        if ( $echo_instead_of_executing )
        {
            say STDERR "Echoing out $diff_filename to STDOUT...";

            print "-- --------------------------------\n";
            print "-- This is a concatenated schema diff between versions " .
              "$current_schema_version and $target_schema_version.\n";
            print "-- Please review this schema diff and import it manually.\n";
            print "-- --------------------------------\n\n\n";

            open DIFF, "< $diff_filename" or die "Can't open $diff_filename : $!\n";
            while ( <DIFF> )
            {
                print;
            }
            close DIFF;

            print "\n-- --------------------------------\n\n\n";

        }
        else
        {
            say STDERR "Importing $diff_filename...";

            my $load_sql_file_result = load_sql_file( $label, $diff_filename );
            if ( $load_sql_file_result )
            {
                say STDERR "Executing SQL diff file '$diff_filename' failed.";
                return 1;
            }
        }

    }

    if ( !$echo_instead_of_executing )
    {
        say STDERR "(Re-)adding functions...";
        MediaWords::Pg::Schema::add_functions( $db );
    }

    $db->disconnect;

    say STDERR "Done.";

=======

    my $script_dir = MediaWords::Util::Config->get_config()->{ mediawords }->{ script_dir } || $FindBin::Bin;
    say STDERR "script_dir: $script_dir";
    my $db;
    {

        my $do_not_check_schema_version = 1;
        $db = MediaWords::DB::connect_to_db( $label, $do_not_check_schema_version );
    }

    # Current schema version
    my $schema_version_query =
      "SELECT value AS schema_version FROM database_variables WHERE name = 'database-schema-version' LIMIT 1";
    my @schema_versions        = $db->query( $schema_version_query )->flat();
    my $current_schema_version = $schema_versions[ 0 ] + 0;
    unless ( $current_schema_version )
    {
        say STDERR "Invalid current schema version.";
        return 0;
    }
    say STDERR "Current schema version: $current_schema_version";

    # Target schema version
    open SQLFILE, "$script_dir/mediawords.sql" or die $!;
    my @sql = <SQLFILE>;
    close SQLFILE;
    my $target_schema_version = MediaWords::Util::SchemaVersion::schema_version_from_lines( @sql );
    unless ( $target_schema_version )
    {
        say STDERR "Invalid target schema version.";
        return 0;
    }

    say STDERR "Target schema version: $target_schema_version";

    if ( $current_schema_version == $target_schema_version )
    {
        say STDERR "Schema is up-to-date, nothing to upgrade.";
        return 1;
    }
    if ( $current_schema_version > $target_schema_version )
    {
        say STDERR "Current schema version is newer than the target schema version, please update the source code.";
        return 0;
    }

    # Check if the SQL diff files that are needed for upgrade are present before doing anything else
    my @sql_diff_files;
    for ( my $version = $current_schema_version ; $version < $target_schema_version ; ++$version )
    {
        my $diff_filename = './sql_migrations/mediawords-' . $version . '-' . ( $version + 1 ) . '.sql';
        unless ( -e $diff_filename )
        {
            say STDERR "SQL diff file '$diff_filename' does not exist.";
            return 0;
        }

        push( @sql_diff_files, $diff_filename );
    }

    # Import diff files one-by-one
    foreach my $diff_filename ( @sql_diff_files )
    {
        if ( $echo_instead_of_executing )
        {
            say STDERR "Echoing out $diff_filename to STDOUT...";

            print "-- --------------------------------\n";
            print "-- This is a concatenated schema diff between versions " .
              "$current_schema_version and $target_schema_version.\n";
            print "-- Please review this schema diff and import it manually.\n";
            print "-- --------------------------------\n\n\n";

            open DIFF, "< $diff_filename" or die "Can't open $diff_filename : $!\n";
            while ( <DIFF> )
            {
                print;
            }
            close DIFF;

            print "\n-- --------------------------------\n\n\n";

        }
        else
        {
            say STDERR "Importing $diff_filename...";

            my $load_sql_file_result = load_sql_file( $label, $diff_filename );
            if ( $load_sql_file_result )
            {
                say STDERR "Executing SQL diff file '$diff_filename' failed.";
                return 1;
            }
        }

    }

    if ( !$echo_instead_of_executing )
    {
        say STDERR "(Re-)adding functions...";
        MediaWords::Pg::Schema::add_functions( $db );
    }

    $db->disconnect;

    say STDERR "Done.";

>>>>>>> 77b5e8d7
    return 1;
}

1;<|MERGE_RESOLUTION|>--- conflicted
+++ resolved
@@ -267,11 +267,7 @@
         # Die on unexpected SQL (e.g. DROP TABLE)
         if (
             not $line =~
-<<<<<<< HEAD
-/^NOTICE:|^CREATE|^ALTER|^\SET|^COMMENT|^INSERT|^ enum_add.*|^----------.*|^\s+|^\(\d+ rows?\)|^$|^DROP LANGUAGE|^DROP VIEW|^DROP TABLE|^drop cascades to view |^UPDATE \d+|^DROP TRIGGER|^psql.*: NOTICE:/
-=======
 /^NOTICE:|^CREATE|^ALTER|^\SET|^COMMENT|^INSERT|^ enum_add.*|^----------.*|^\s+|^\(\d+ rows?\)|^$|^DROP LANGUAGE|^DROP VIEW|^DROP TABLE|^drop cascades to view |^UPDATE \d+|^DROP TRIGGER|^Timing is on\.|^DROP INDEX|^psql.*: NOTICE:/
->>>>>>> 77b5e8d7
           )
         {
 
@@ -348,7 +344,6 @@
 sub upgrade_db($;$)
 {
     my ( $label, $echo_instead_of_executing ) = @_;
-<<<<<<< HEAD
 
     my $script_dir = MediaWords::Util::Config->get_config()->{ mediawords }->{ script_dir } || $FindBin::Bin;
     say STDERR "script_dir: $script_dir";
@@ -456,115 +451,6 @@
 
     say STDERR "Done.";
 
-=======
-
-    my $script_dir = MediaWords::Util::Config->get_config()->{ mediawords }->{ script_dir } || $FindBin::Bin;
-    say STDERR "script_dir: $script_dir";
-    my $db;
-    {
-
-        my $do_not_check_schema_version = 1;
-        $db = MediaWords::DB::connect_to_db( $label, $do_not_check_schema_version );
-    }
-
-    # Current schema version
-    my $schema_version_query =
-      "SELECT value AS schema_version FROM database_variables WHERE name = 'database-schema-version' LIMIT 1";
-    my @schema_versions        = $db->query( $schema_version_query )->flat();
-    my $current_schema_version = $schema_versions[ 0 ] + 0;
-    unless ( $current_schema_version )
-    {
-        say STDERR "Invalid current schema version.";
-        return 0;
-    }
-    say STDERR "Current schema version: $current_schema_version";
-
-    # Target schema version
-    open SQLFILE, "$script_dir/mediawords.sql" or die $!;
-    my @sql = <SQLFILE>;
-    close SQLFILE;
-    my $target_schema_version = MediaWords::Util::SchemaVersion::schema_version_from_lines( @sql );
-    unless ( $target_schema_version )
-    {
-        say STDERR "Invalid target schema version.";
-        return 0;
-    }
-
-    say STDERR "Target schema version: $target_schema_version";
-
-    if ( $current_schema_version == $target_schema_version )
-    {
-        say STDERR "Schema is up-to-date, nothing to upgrade.";
-        return 1;
-    }
-    if ( $current_schema_version > $target_schema_version )
-    {
-        say STDERR "Current schema version is newer than the target schema version, please update the source code.";
-        return 0;
-    }
-
-    # Check if the SQL diff files that are needed for upgrade are present before doing anything else
-    my @sql_diff_files;
-    for ( my $version = $current_schema_version ; $version < $target_schema_version ; ++$version )
-    {
-        my $diff_filename = './sql_migrations/mediawords-' . $version . '-' . ( $version + 1 ) . '.sql';
-        unless ( -e $diff_filename )
-        {
-            say STDERR "SQL diff file '$diff_filename' does not exist.";
-            return 0;
-        }
-
-        push( @sql_diff_files, $diff_filename );
-    }
-
-    # Import diff files one-by-one
-    foreach my $diff_filename ( @sql_diff_files )
-    {
-        if ( $echo_instead_of_executing )
-        {
-            say STDERR "Echoing out $diff_filename to STDOUT...";
-
-            print "-- --------------------------------\n";
-            print "-- This is a concatenated schema diff between versions " .
-              "$current_schema_version and $target_schema_version.\n";
-            print "-- Please review this schema diff and import it manually.\n";
-            print "-- --------------------------------\n\n\n";
-
-            open DIFF, "< $diff_filename" or die "Can't open $diff_filename : $!\n";
-            while ( <DIFF> )
-            {
-                print;
-            }
-            close DIFF;
-
-            print "\n-- --------------------------------\n\n\n";
-
-        }
-        else
-        {
-            say STDERR "Importing $diff_filename...";
-
-            my $load_sql_file_result = load_sql_file( $label, $diff_filename );
-            if ( $load_sql_file_result )
-            {
-                say STDERR "Executing SQL diff file '$diff_filename' failed.";
-                return 1;
-            }
-        }
-
-    }
-
-    if ( !$echo_instead_of_executing )
-    {
-        say STDERR "(Re-)adding functions...";
-        MediaWords::Pg::Schema::add_functions( $db );
-    }
-
-    $db->disconnect;
-
-    say STDERR "Done.";
-
->>>>>>> 77b5e8d7
     return 1;
 }
 

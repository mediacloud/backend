package MediaWords::Solr;

use strict;

use Modern::Perl "2015";
use MediaWords::CommonLibs;

=head1 NAME MediaWords::Solr - functions for querying solr

=head1 SYNOPSIS

    my $results = MediaWords::Solr::query( $db, { q => 'obama' } );

    my $sentences = $results->{ response }->{ docs };
    map { say "found sentence id: $_->{ story_sentences_id }" } @{ $sentencs };

=head1 DESCRIPTION

Functions for querying the solr server.  More information about solr integration at docs/solr.markdown.

=cut

use JSON;
use List::Util;
use Time::HiRes qw(gettimeofday tv_interval);

use MediaWords::DB;
use MediaWords::DBI::Stories;
use MediaWords::Languages::Language;
use MediaWords::Solr::PseudoQueries;
use MediaWords::Util::Config;
use MediaWords::Util::Text;
use MediaWords::Util::Web;
use List::MoreUtils qw ( uniq );
use HTTP::Request::Common qw( POST );

use Time::HiRes;

# numFound from last query() call, accessible get get_last_num_found
my $_last_num_found;

# mean number of sentences per story from the last search_stories() call
my $_last_sentences_per_story;

=head1 FUNCTIONS

=head2 get_solr_url

Get a solr url from the config, returning either the single url if there is one or a random member of the list if there
is a list.

=cut

sub get_solr_url
{
    my $urls = MediaWords::Util::Config::get_config->{ mediawords }->{ solr_url };

    my $i = int( Time::HiRes::time * 10000 ) % scalar( @{ $urls } );

    my $url = ref( $urls ) ? $urls->[ $i ] : $urls;

    $url =~ s~/+$~~;

    return $url;
}

=head2 get_live_collection( $db )

Get the name of the currently live collection, as stored in database_variables in postgres.

We configure solr to  run 2 collections (collection1 and collection2) so that we can use one for staging a full import
while the other stays live.  If you need to create a solr url using get_solr_url(), you should always use this function
to create the collection name to query the production server (or get_staging_collection() to query the staging server).

The flag for which collection is live is stored in postgres rather than in mediawords.yml so that the staging server
can be changed without needing to reboot all running clients that might query solr.

=cut

sub get_live_collection
{
    my ( $db ) = @_;

    my ( $collection ) = $db->query( "select value from database_variables where name = 'live_solr_collection' " )->flat;

    return $collection || 'collection1';
}

=head2 get_staging_collection( $db )

Get the name of the staging collection.  See get_live_collection() above.

=cut

sub get_staging_collection
{
    my ( $db ) = @_;

    my $live_collection = get_live_collection( $db );

    return $live_collection eq 'collection1' ? 'collection2' : 'collection1';
}

=head2 swap_live_collection( $db )

Swap which collection is live and which is staging.  See get_live_collection() above.

=cut

sub swap_live_collection
{
    my ( $db ) = @_;

    my $current_staging_collection = get_staging_collection( $db );

    $db->begin;

    $db->query( "delete from database_variables where name = 'live_solr_collection'" );
    $db->create( 'database_variables', { name => 'live_solr_collection', value => $current_staging_collection } );
    -

      $db->commit;
}

=head2 get_last_num_found

Get the number of sentences found from the last solr query run in this process.  This function does not perform a solr
query but instead just references a stored variable.

=cut

sub get_last_num_found
{
    return $_last_num_found;
}

=head2 get_last_sentences_per_story

Get the ratio of sentences per story for the last search_stories call.  This function can be useful for generating very
vague guesses of the number of stories matching query without having to do the slow solr query to get the exact count.
This function does not perform a solr query but instead just references a stored variable.

=cut

sub get_last_sentences_per_story
{
    return $_last_sentences_per_story;
}

# set _last_num_found for get_last_num_found
sub _set_last_num_found
{
    my ( $res ) = @_;

    if ( defined( $res->{ response }->{ numFound } ) )
    {
        $_last_num_found = $res->{ response }->{ numFound };
    }
    elsif ( $res->{ grouped } )
    {
        my $group_key = ( keys( %{ $res->{ grouped } } ) )[ 0 ];

        $_last_num_found = $res->{ grouped }->{ $group_key }->{ matches };
    }
    else
    {
        $_last_num_found = undef;
    }

    TRACE( ( $_last_num_found ? $_last_num_found : 0 ) . " matches found." );

}

# convert any and, or, or not operations in the argument to uppercase.  if the argument is a ref, call self on all
# elements of the list.
sub _uppercase_boolean_operators
{
    return unless ( $_[ 0 ] );

    if ( ref( $_[ 0 ] ) )
    {
        map { _uppercase_boolean_operators( $_ ) } @{ $_[ 0 ] };
    }
    else
    {
        $_[ 0 ] =~ s/\b(and|or|not)\b/uc($1)/ge;
    }
}

=head2 query_encoded_json( $db, $params, $c )

Execute a query on the solr server using the given params.  Return a maximum of 1 million sentences.

The $params argument is a hash of the cgi args to solr, detailed here:
https://wiki.apache.org/solr/CommonQueryParameters.

The $c argument is optional and is used to pass the solr response back up to catalyst in the case of an error.

The query ($params->{ q }) is transformed into two ways -- lower case boolean operators are uppercased to make
solr recognize them as boolean queries and psuedo queries (see the api docs at mediacloud.org/api and PseudoQueries.pm)
are translated into solr clauses.

Return the raw encoded json from solr in the format described here:

https://wiki.apache.org/solr/SolJSON

=cut

sub query_encoded_json($$;$)
{
    my ( $db, $params, $c ) = @_;

    unless ( $params )
    {
        die 'params must be set.';
    }
    unless ( ref $params eq ref {} )
    {
        die 'params must be a hashref.';
    }

    $params->{ wt } = 'json';
    $params->{ rows } //= 1000;
    $params->{ df }   //= 'sentence';

    # convert fq: parameters into ANDed q: clauses because fq: clauses can cause our solr cluster to oom
    if ( my $all_q = $params->{ fq } )
    {
        $all_q = [ $all_q ] unless ( ref( $all_q ) );
        push( @{ $all_q }, $params->{ q } ) if ( $params->{ q } && ( $params->{ q } !~ /\:\*$/ ) );

        $params->{ q } = join( " AND ", map { "( $_ )" } grep { /[^[:space:]]/ } @{ $all_q } );

        $params->{ fq } = undef;
    }

    $params->{ rows } = List::Util::min( $params->{ rows }, 1000000 );

    _uppercase_boolean_operators( $params->{ q } );

    # _uppercase_boolean_operators( $params->{ fq } );

    $params->{ q } = MediaWords::Solr::PseudoQueries::transform_query( $params->{ q } );

    # $params->{ fq } = MediaWords::Solr::PseudoQueries::transform_query( $params->{ fq } );

    # Ensure that only UTF-8 strings get passed to Solr
    my $encoded_params = MediaWords::Util::Text::recursively_encode_to_utf8( $params );

    my $url_action = $params->{ 'clustering.engine' } ? 'clustering' : 'select';

    my $url = sprintf( '%s/%s/%s', get_solr_url(), get_live_collection( $db ), $url_action );

    my $ua = MediaWords::Util::Web::UserAgent();

    $ua->timeout( 300 );
    $ua->max_size( undef );

    TRACE "Executing Solr query on $url ...";
    TRACE 'Encoded parameters: ' . Dumper( $encoded_params );

    my $t0 = [ gettimeofday ];

    my $request = POST( $url, $encoded_params );
    $request->content_type( 'application/x-www-form-urlencoded; charset=utf-8' );

    my $res = $ua->request( $request );

    TRACE "query returned in " . tv_interval( $t0, [ gettimeofday ] ) . "s.";

    unless ( $res->is_success )
    {
        my $error_message;

        if ( MediaWords::Util::Web::response_error_is_client_side( $res ) )
        {

            # LWP error (LWP wasn't able to connect to the server or something like that)
            $error_message = 'LWP error: ' . $res->decoded_content;

        }
        else
        {

            my $status_code = $res->code;
            if ( $status_code =~ /^4\d\d$/ )
            {
                # Client error - set default message
                $error_message = 'Client error: ' . $res->status_line . ' ' . $res->decoded_content;

                # Parse out Solr error message if there is one
                my $solr_response_maybe_json = $res->decoded_content;
                if ( $solr_response_maybe_json )
                {
                    my $solr_response_json;

                    eval { $solr_response_json = decode_json( $solr_response_maybe_json ) };
                    unless ( $@ )
                    {
                        if (    exists( $solr_response_json->{ error }->{ msg } )
                            and exists( $solr_response_json->{ responseHeader }->{ params } ) )
                        {
                            my $solr_error_msg = $solr_response_json->{ error }->{ msg };
                            my $solr_params    = encode_json( $solr_response_json->{ responseHeader }->{ params } );

                            # If we were able to decode Solr error message, overwrite the default error message with it
                            $error_message = 'Solr error: "' . $solr_error_msg . '", params: ' . $solr_params;
                        }
                    }
                }

            }
            elsif ( $status_code =~ /^5\d\d/ )
            {
                # Server error or some other error
                $error_message = 'Server / other error: ' . $res->status_line . ' ' . $res->decoded_content;
            }

        }

        if ( $c )
        {
            # Set HTTP status code if Catalyst object is present
            $c->response->status( $res->code );
        }
        die "Error fetching Solr response: $error_message";
    }

    return $res->content;
}

=head2 query( $db, $params, $c )

Same as query_encoded_json but returns a perl hash of the decoded json.

=cut

sub query($$;$)
{
    my ( $db, $params, $c ) = @_;

    my $json = query_encoded_json( $db, $params, $c );

    my $data;
    eval { $data = decode_json( $json ) };
    if ( $@ )
    {
        die( "Error parsing solr json: $@\n$json" );
    }

    if ( $data->{ error } )
    {
        die( "Error received from solr: '$json'" );
    }

    _set_last_num_found( $data );

    return $data;
}

# given a list of array refs, each of which points to a list
# of ids, return a list of all ids that appear in all of the
# lists
sub _get_intersection_of_id_array_refs
{
    return [] unless ( @_ );

    my $first_list = shift( @_ );
    return $first_list unless ( @_ );

    my $other_lists = \@_;

    my $id_lookup = {};
    map { $id_lookup->{ $_ } = 1 } @{ $first_list };

    for my $id_list ( @{ $other_lists } )
    {
        my $new_id_lookup = {};
        for my $id ( @{ $id_list } )
        {
            if ( $id_lookup->{ $id } )
            {
                $new_id_lookup->{ $id } = 1;
            }
        }
        $id_lookup = $new_id_lookup;
    }

    my $list = [ keys( %{ $id_lookup } ) ];

    $list = [ map { int( $_ ) } @{ $list } ];

    return $list;
}

# transform the psuedoquery fields in the query and then run a simple pattern to detect
# queries that consists of one or more AND'ed stories_id:... clauses.  For those cases,
# just return the stories ids list rather than running it through solr.  return undef if
# the query does not match.
sub _get_stories_ids_from_stories_only_q
{
    my ( $q ) = @_;

    return undef unless ( $q );

    $q =~ s/^\s*\(\s*(.*)\s*\)\s*$/$1/;
    $q =~ s/^\s+//;
    $q =~ s/\s+$//;

    my $p = index( lc( $q ), 'and' );
    if ( $p > 0 )
    {
        my $a_stories_ids = _get_stories_ids_from_stories_only_q( substr( $q, 0, $p ) ) || return undef;
        my $b_stories_ids = _get_stories_ids_from_stories_only_q( substr( $q, $p + 3 ) ) || return undef;

        return undef unless ( $a_stories_ids && $b_stories_ids );

        return _get_intersection_of_id_array_refs( $a_stories_ids, $b_stories_ids );
    }

    if ( $q =~ /^stories_id:(\d+)$/ )
    {
        return [ int( $1 ) ];
    }

    if ( $q =~ /^stories_id:\([\s\d]+\)$/ )
    {
        my $stories_ids;
        while ( $q =~ /(\d+)/g )
        {
            push( @{ $stories_ids }, int( $1 ) );
        }

        return $stories_ids;
    }

    return undef;
}

# transform the psuedoquery fields in the q and fq params and then run a simple pattern to detect
# queries that consists of one or more AND'ed stories_id:... clauses in the q param and all fq params.
# return undef if either the q or any of the fq params do not match.
sub _get_stories_ids_from_stories_only_params
{
    my ( $params ) = @_;

    $params->{ q }  = MediaWords::Solr::PseudoQueries::transform_query( $params->{ q } );
    $params->{ fq } = MediaWords::Solr::PseudoQueries::transform_query( $params->{ fq } );

    my $q     = $params->{ q };
    my $fqs   = $params->{ fq };
    my $start = $params->{ start };
    my $rows  = $params->{ rows };

    # return undef if there are any unrecognized params
    my $p = { %{ $params } };
    map { delete( $p->{ $_ } ) } ( qw(q fq start rows ) );
    return undef if ( values( %{ $p } ) );

    return undef unless ( $q );

    my $stories_ids_lists = [];

    if ( $fqs )
    {
        $fqs = ref( $fqs ) ? $fqs : [ $fqs ];
        for my $fq ( @{ $fqs } )
        {
            if ( my $stories_ids = _get_stories_ids_from_stories_only_q( $fq ) )
            {
                push( @{ $stories_ids_lists }, $stories_ids );
            }
            else
            {
                return undef;
            }
        }

    }

    my $r;

    # if there are stories_ids only fqs and a '*:*' q, just use the fqs
    if ( @{ $stories_ids_lists } && ( $q eq '*:*' ) )
    {
        $r = _get_intersection_of_id_array_refs( @{ $stories_ids_lists } );
    }

    # if there were no fqs and a '*:*' q, return undef
    elsif ( $q eq '*:*' )
    {
        return undef;
    }

    # otherwise, combine q and fqs
    else
    {
        my $stories_ids = _get_stories_ids_from_stories_only_q( $q );

        return undef unless ( $stories_ids );

        $r = _get_intersection_of_id_array_refs( $stories_ids, @{ $stories_ids_lists } );
    }

    splice( @{ $r }, 0, $start ) if ( defined( $start ) );
    splice( @{ $r }, $rows ) if ( defined( $rows ) );

    return $r;
}

=head2 search_for_stories_ids( $db, $params )

Return a list of all of the stories_ids that match the solr query.  Using solr side grouping on the stories_id field.

=cut

sub search_for_stories_ids ($$)
{
    my ( $db, $params ) = @_;

    my $p = { %{ $params } };

    if ( my $stories_ids = _get_stories_ids_from_stories_only_params( $p ) )
    {
        return $stories_ids;
    }

    $p->{ fl }            = 'stories_id';
    $p->{ group }         = 'true';
    $p->{ 'group.field' } = 'stories_id';

    my $response = query( $db, $p );

<<<<<<< HEAD
    my $groups = $response->{ grouped }->{ stories_id }->{ groups };
    my $stories_ids = [ map { int( $_->{ doclist }->{ docs }->[ 0 ]->{ stories_id } ) } @{ $groups } ];
=======
    my $groups      = $response->{ grouped }->{ stories_id }->{ groups };
    my $stories_ids = [];
    for my $group ( @{ $groups } )
    {
        my $stories_id = $group->{ doclist }->{ docs }->[ 0 ]->{ stories_id };
        LOGCONFESS( "Unable to find stories_id in group: " . Dumper( $group ) );

        push( @{ $stories_ids }, $stories_id );
    }
>>>>>>> fcc5a907

    my $sentence_counts = [ map { $_->{ doclist }->{ numFound } } @{ $groups } ];

    if ( @{ $sentence_counts } > 0 )
    {
        $_last_sentences_per_story = List::Util::sum( @{ $sentence_counts } ) / scalar( @{ $sentence_counts } );
    }
    else
    {
        $_last_sentences_per_story = 0;
    }

    DEBUG "last_sentences_per_story: $_last_sentences_per_story";

    return $stories_ids;
}

=head2 search_for_stories( $db, $params )

Call search_for_stories_ids() above and then query postgres for the stories returned by solr.  Include stories.* and
media_name as the returned fields.

=cut

sub search_for_stories ($$)
{
    my ( $db, $params ) = @_;

    my $stories_ids = search_for_stories_ids( $db, $params );

    my $stories = [ map { { stories_id => $_ } } @{ $stories_ids } ];

    MediaWords::DBI::Stories::attach_story_meta_data_to_stories( $db, $stories );

    $stories = [ grep { $_->{ url } } @{ $stories } ];

    return $stories;
}

=head2 search_for_processed_stories_ids( $db, $q, $fq, $last_ps_id, $num_stories, $sort )

Return the first $num_stories processed_stories_id that match the given query, sorted by processed_stories_id and with
processed_stories_id greater than $last_ps_id.   Returns at most $num_stories stories.  If $sort is specified as
'bitly_click_count', tell solr to sort by 'bitly_click_count desc'.

=cut

sub search_for_processed_stories_ids($$$$$;$)
{
    my ( $db, $q, $fq, $last_ps_id, $num_stories, $sort ) = @_;

    return [] unless ( $num_stories );

    my $params;

    $params->{ q }             = $q;
    $params->{ fq }            = $fq;
    $params->{ fl }            = 'processed_stories_id';
    $params->{ rows }          = $num_stories;
    $params->{ group }         = 'true';
    $params->{ 'group.field' } = 'stories_id';

    $params->{ sort } = 'processed_stories_id asc';
    if ( $sort and $sort eq 'bitly_click_count' )
    {
        $params->{ sort } = 'bitly_click_count desc';
    }

    if ( $last_ps_id )
    {
        my $min_ps_id = $last_ps_id + 1;
        $params->{ fq } = [ @{ $params->{ fq } }, "processed_stories_id:[$min_ps_id TO *]" ];
    }

    my $response = query( $db, $params );

    my $groups = $response->{ grouped }->{ stories_id }->{ groups };
    my $ps_ids = [ map { $_->{ doclist }->{ docs }->[ 0 ]->{ processed_stories_id } } @{ $groups } ];

    return $ps_ids;
}

=head2 get_num_found( $db, $params )

Execute the query and return only the number of documents found.

=cut

sub get_num_found ($$)
{
    my ( $db, $params ) = @_;

    $params = { %{ $params } };
    $params->{ rows } = 0;

    my $res = query( $db, $params );

    return $res->{ response }->{ numFound };
}

=head2 search_for_media_ids( $db, $params )

Return all of the media ids that match the solr query by sampling solr results.

Performs the query on solr and returns up to 200,000 randomly sorted sentences, then culls the list of media_ids from
the list of sampled sentences.

=cut

sub search_for_media_ids ($$)
{
    my ( $db, $params ) = @_;

    my $p = { %{ $params } };

    $p->{ fl }            = 'media_id';
    $p->{ group }         = 'true';
    $p->{ 'group.field' } = 'media_id';
    $p->{ sort }          = 'random_1 asc';
    $p->{ rows }          = 200_000;

    my $response = query( $db, $p );

    my $groups = $response->{ grouped }->{ media_id }->{ groups };
    my $media_ids = [ map { $_->{ groupValue } } @{ $groups } ];

    return $media_ids;
}

=head2 search_for_media( $db, $params )

Query postgres for media.* for all media matching the ids returned by search_for_media_ids().

=cut

sub search_for_media ($$)
{
    my ( $db, $params ) = @_;

    my $media_ids = search_for_media_ids( $db, $params );

    $db->begin;

    my $ids_table = $db->get_temporary_ids_table( $media_ids );

    my $media = $db->query( "select * from media where media_id in ( select id from $ids_table ) " )->hashes;

    $db->commit;

    return $media;
}

=head2 query_clustered_stories ( $db, $params )

Run a solr query and return a list of stories arranger into clusters by solr

=cut

sub query_clustered_stories($$;$)
{
    my ( $db, $params, $c ) = @_;

    # restrict to titles only
    $params->{ q } = $params->{ q } ? "( $params->{ q } ) and story_sentences_id:0" : "story_sentences_id:0";
    $params->{ df } = 'title';

    $params->{ rows } ||= 1000;

    $params->{ sort } ||= 'bitly_click_count desc';

    # lingo clustering configuration - generated using carrot2-workbench; generally these are asking the engine
    # to give us fewer, bigger clusters
    my $min_cluster_size = int( log( $params->{ rows } ) / log( 2 ) ) + 1;

    $params->{ 'clustering.engine' }                                = 'lingo';
    $params->{ 'DocumentAssigner.minClusterSize' }                  = $min_cluster_size;
    $params->{ 'LingoClusteringAlgorithm.clusterMergingThreshold' } = 0.5;
    $params->{ 'LingoClusteringAlgorithm.desiredClusterCountBase' } = 10;

    my $response = query( $db, $params, $c );

    for my $cluster ( @{ $response->{ clusters } } )
    {
        $cluster->{ stories_ids } = [ map { $_ =~ s/\!.*//; $_ } @{ $cluster->{ docs } } ];
    }

    my $all_stories_ids = [];
    map { push( @{ $all_stories_ids }, @{ $_->{ stories_ids } } ) } @{ $response->{ clusters } };

    my $ids_table   = $db->get_temporary_ids_table( $all_stories_ids );
    my $all_stories = $db->query( <<SQL )->hashes;
select s.stories_id, s.publish_date, s.title, s.url,
        m.media_id, m.name media_name, m.url media_url, language,
        coalesce( b.click_count, 0 ) bitly_clicks
    from stories s
        join media m on ( s.media_id = m.media_id )
        left join bitly_clicks_total b on ( s.stories_id = b.stories_id )
    where s.stories_id in ( select id from $ids_table )
SQL

    my $stories_lookup = {};
    map { $stories_lookup->{ $_->{ stories_id } } = $_ } @{ $all_stories };

    my $clusters = [];
    for my $cluster ( @{ $response->{ clusters } } )
    {
        my $cluster_stories = [];
        for my $stories_id ( @{ $cluster->{ stories_ids } } )
        {
            my $story = $stories_lookup->{ $stories_id } || die( "can't find story for stories_id '$stories_id'" );
            push( @{ $cluster_stories }, $story );
        }

        $cluster_stories = [ sort { $b->{ bitly_clicks } <=> $a->{ bitly_clicks } } @{ $cluster_stories } ];

        push(
            @{ $clusters },
            {
                label   => join( ' / ', @{ $cluster->{ labels } } ),
                score   => $cluster->{ score },
                stories => $cluster_stories
            }
        );
    }

    $clusters = [ sort { $b->{ score } <=> $a->{ score } } @{ $clusters } ];

    return $clusters;
}

# given a list of $ids for $field, consolidate them into ranges where possible.
# so transform this:
#     stories_id:( 1 2 4 5 6 7 9 )
# into:
#    stories_id:( 1 2 9 ) stories_id:[ 4 TO 7 ]
sub consolidate_id_query
{
    my ( $field, $ids ) = @_;

    die( "ids list" ) unless ( @{ $ids } );

    $ids = [ sort { $a <=> $b } @{ $ids } ];

    my $singletons = [ -2 ];
    my $ranges = [ [ -2 ] ];
    for my $id ( @{ $ids } )
    {
        if ( $id == ( $ranges->[ -1 ]->[ -1 ] + 1 ) )
        {
            push( @{ $ranges->[ -1 ] }, $id );
        }
        elsif ( $id == ( $singletons->[ -1 ] + 1 ) )
        {
            push( @{ $ranges }, [ pop( @{ $singletons } ), $id ] );
        }
        else
        {
            push( @{ $singletons }, $id );
        }
    }

    shift( @{ $singletons } );
    shift( @{ $ranges } );

    my $long_ranges = [];
    for my $range ( @{ $ranges } )
    {
        if ( scalar( @{ $range } ) > 2 )
        {
            push( @{ $long_ranges }, $range );
        }
        else
        {
            push( @{ $singletons }, @{ $range } );
        }
    }

    my $queries = [];

    push( @{ $queries }, map { "$field:[$_->[ 0 ] TO $_->[ -1 ]]" } @{ $long_ranges } );
    push( @{ $queries }, "$field:(" . join( ' ', @{ $singletons } ) . ')' ) if ( @{ $singletons } );

    my $query = join( ' ', @{ $queries } );

    return $query;
}

=head2 count_stories( $db, $params )

Count the number of stories matching the query.

=cut

sub count_stories
{
    my ( $db, $params ) = @_;

    my $q = $params->{ q };
    my $fq = $params->{ fq } || undef;

    my $list = MediaWords::Solr::query( $db,
        { q => $q, fq => $fq, group => "true", "group.field" => "stories_id", "group.ngroups" => "true" } );

    return $list->{ grouped }->{ stories_id }->{ ngroups };
}

1;<|MERGE_RESOLUTION|>--- conflicted
+++ resolved
@@ -531,10 +531,6 @@
 
     my $response = query( $db, $p );
 
-<<<<<<< HEAD
-    my $groups = $response->{ grouped }->{ stories_id }->{ groups };
-    my $stories_ids = [ map { int( $_->{ doclist }->{ docs }->[ 0 ]->{ stories_id } ) } @{ $groups } ];
-=======
     my $groups      = $response->{ grouped }->{ stories_id }->{ groups };
     my $stories_ids = [];
     for my $group ( @{ $groups } )
@@ -544,7 +540,6 @@
 
         push( @{ $stories_ids }, $stories_id );
     }
->>>>>>> fcc5a907
 
     my $sentence_counts = [ map { $_->{ doclist }->{ numFound } } @{ $groups } ];
 

--- conflicted
+++ resolved
@@ -44,7 +44,6 @@
 # Constructor
 BEGIN
 {
-<<<<<<< HEAD
     $_amazon_s3_store      = MediaWords::DBI::Downloads::Store::AmazonS3->new();
     $_databaseinline_store = MediaWords::DBI::Downloads::Store::DatabaseInline->new();
     $_gridfs_store         = MediaWords::DBI::Downloads::Store::GridFS->new();
@@ -63,8 +62,6 @@
         'tar'            => $_tar_store
     };
 
-=======
->>>>>>> 861597a3
     # Early sanity check on configuration
     my $config = MediaWords::Util::Config::get_config;
 
@@ -175,77 +172,10 @@
         my $download_storage_locations = $config->{ mediawords }->{ download_storage_locations };
         foreach my $download_storage_location ( @{ $download_storage_locations } )
         {
-<<<<<<< HEAD
             my $store = $_download_store_lookup->{ lc( $download_storage_location ) }
               || die "config value mediawords.download_storage_location '$download_storage_location' is not valid.";
 
             push( $stores, $store );
-=======
-            my $location = lc( $download_storage_location );
-
-            if ( $location eq 'amazon_s3' )
-            {
-                unless ( $_amazon_s3_store )
-                {
-                    die "AmazonS3 store is not initialized, although it is required by _download_stores_for_writing().\n";
-                }
-
-                #say STDERR "Will store to Amazon S3.";
-                push( @{ $stores }, $_amazon_s3_store );
-
-            }
-            elsif ( $location eq 'gridfs' )
-            {
-                unless ( $_gridfs_store )
-                {
-                    die "GridFS store is not initialized, although it is required by _download_stores_for_writing().\n";
-                }
-
-                #say STDERR "Will store to GridFS.";
-                push( @{ $stores }, $_gridfs_store );
-
-            }
-            elsif ( $location eq 'localfile' )
-            {
-                unless ( $_localfile_store )
-                {
-                    die
-"DatabaseInline store is not initialized, although it is required by _download_stores_for_writing().\n";
-                }
-
-                #say STDERR "Will store to local files.";
-                push( @{ $stores }, $_localfile_store );
-
-            }
-            elsif ( $location eq 'postgresql' )
-            {
-                unless ( $_postgresql_store )
-                {
-                    die
-"DatabaseInline store is not initialized, although it is required by _download_stores_for_writing().\n";
-                }
-
-                #say STDERR "Will store to PostgreSQL.";
-                push( @{ $stores }, $_postgresql_store );
-
-            }
-            elsif ( $location eq 'tar' )
-            {
-                unless ( $_tar_store )
-                {
-                    die
-"DatabaseInline store is not initialized, although it is required by _download_stores_for_writing().\n";
-                }
-
-                #say STDERR "Will store to Tar.";
-                push( @{ $stores }, $_tar_store );
-
-            }
-            else
-            {
-                die "Download storage location '$location' is not valid.\n";
-            }
->>>>>>> 861597a3
         }
     }
 
@@ -265,7 +195,6 @@
     return 1
       if ( ( $location eq 'tar' ) && ( lc( $_config->{ mediawords }->{ read_tar_downloads_from_gridfs } eq 'yes' ) ) );
 
-<<<<<<< HEAD
     return 1
       if ( ( $location eq 'localfile' )
         && ( lc( $_config->{ mediawords }->{ read_file_downloads_from_gridfs } eq 'yes' ) ) );
@@ -283,137 +212,14 @@
 
     my $path = $download->{ path };
     return undef unless ( $path && ( $path =~ /^([\w]+):/ ) );
-=======
-    my $config = MediaWords::Util::Config::get_config;
-
-    my $fetch_remote = $config->{ mediawords }->{ fetch_remote_content } || 'no';
-    if ( $fetch_remote eq 'yes' )
-    {
-        unless ( $_remote_store )
-        {
-            die
-"Remote store is not initialized, although it is required by _download_store_for_reading() for fetching download "
-              . $download->{ downloads_id } . ".\n";
-        }
-
-        # Remote
-        $store = $_remote_store;
-    }
-    else
-    {
-        my $path = $download->{ path };
-        if ( !$path )
-        {
-            $store = undef;
-        }
-        elsif ( $path =~ /^content:(.*)/ )
-        {
-            unless ( $_databaseinline_store )
-            {
-                die
-"DatabaseInline store is not initialized, although it is required by _download_store_for_reading() for fetching download "
-                  . $download->{ downloads_id } . ".\n";
-            }
-
-            # Inline content
-            $store = $_databaseinline_store;
-        }
-        elsif ( $path =~ /^gridfs:(.*)/ )
-        {
-            unless ( $_gridfs_store )
-            {
-                die
-"GridFS store is not initialized, although it is required by _download_store_for_reading() for fetching download "
-                  . $download->{ downloads_id } . ".\n";
-            }
-
-            # GridFS
-            $store = $_gridfs_store;
-        }
-        elsif ( $path =~ /^postgresql:(.*)/ )
-        {
-            unless ( $_postgresql_store )
-            {
-                die
-"PostgreSQL store is not initialized, although it is required by _download_store_for_reading() for fetching download "
-                  . $download->{ downloads_id } . ".\n";
-            }
-
-            # PostgreSQL
-            $store = $_postgresql_store;
-        }
-        elsif ( $path =~ /^s3:(.*)/ )
-        {
-            unless ( $_amazon_s3_store )
-            {
-                die
-"AmazonS3 store is not initialized, although it is required by _download_store_for_reading() for fetching download "
-                  . $download->{ downloads_id } . ".\n";
-            }
->>>>>>> 861597a3
 
     my $location = lc( $1 );
 
-<<<<<<< HEAD
     return $_gridfs_store if ( _override_store_with_gridfs( $location ) );
 
     my $store = $_download_store_lookup->{ lc( $1 ) };
 
     return $store if ( $store );
-=======
-            # Tar
-            if ( lc( $config->{ mediawords }->{ read_tar_downloads_from_gridfs } ) eq 'yes' )
-            {
-                unless ( $_gridfs_store )
-                {
-                    die
-"GridFS store is not initialized, although it is required by _download_store_for_reading() for fetching download "
-                      . $download->{ downloads_id } . ".\n";
-                }
-
-                # Force reading Tar downloads from GridFS (after the migration)
-                $store = $_gridfs_store;
-            }
-            else
-            {
-                unless ( $_tar_store )
-                {
-                    die
-"Tar store is not initialized, although it is required by _download_store_for_reading() for fetching download "
-                      . $download->{ downloads_id } . ".\n";
-                }
-
-                $store = $_tar_store;
-            }
-        }
-        else
-        {
-
-            # Local file
-            if ( lc( $config->{ mediawords }->{ read_file_downloads_from_gridfs } ) eq 'yes' )
-            {
-                unless ( $_gridfs_store )
-                {
-                    die
-"GridFS store is not initialized, although it is required by _download_store_for_reading() for fetching download "
-                      . $download->{ downloads_id } . ".\n";
-                }
-
-                # Force reading file downloads from GridFS (after the migration)
-                $store = $_gridfs_store;
-            }
-            else
-            {
-                unless ( $_localfile_store )
-                {
-                    die
-"LocalFile store is not initialized, although it is required by _download_store_for_reading() for fetching download "
-                      . $download->{ downloads_id } . ".\n";
-                }
-
-                $store = $_localfile_store;
-            }
->>>>>>> 861597a3
 
     return $_gridfs_store if ( _override_store_with_gridfs( 'localfile' ) );
 

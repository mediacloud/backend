--- conflicted
+++ resolved
@@ -15,27 +15,10 @@
 use MediaWords::CommonLibs;
 
 use MediaWords::Util::Config;
-<<<<<<< HEAD
-use MediaWords::DBI::Auth;
-=======
 use HTTP::Status qw(:constants);
->>>>>>> b94f14ad
 
 around execute => sub {
 
-<<<<<<< HEAD
-    say STDERR "NonPublicApiKeyAuthenticated";
-
-    # Check API key
-    my $allow_unauth = MediaWords::Util::Config::get_config->{ mediawords }->{ allow_unauthenticated_api_requests } || 'no';
-    if ( $allow_unauth ne 'yes' )
-    {
-        my ( $user_email, $user_roles ) = $self->_user_email_and_roles( $c );
-
-        #say STDERR Dumper( $user_roles );
-
-        unless ( $user_email and $user_roles )
-=======
     my $orig = shift;
     my $self = shift;
     my ( $controller, $c ) = @_;
@@ -45,7 +28,6 @@
         my $allow_unauth =
           MediaWords::Util::Config::get_config->{ mediawords }->{ allow_unauthenticated_api_requests } || 'no';
         if ( $allow_unauth ne 'yes' )
->>>>>>> b94f14ad
         {
             my ( $user_email, $user_roles ) = $self->_user_email_and_roles( $c );
             unless ( $user_email and $user_roles )
@@ -54,7 +36,6 @@
                 die 'Invalid API key or authentication cookie. Access denied.';
             }
         }
-<<<<<<< HEAD
 
         my $user_info = MediaWords::DBI::Auth::user_info( $c->dbis, $user_email );
 
@@ -63,11 +44,10 @@
         if ( !$user_info->{ non_public_api } )
         {
             #say STDERR "non public api access denied";
-            $controller->status_forbidden( $c, message => 'Your API key does not allow access to this URL. Access denied.' );
-            $c->detach();
-            return;
+            $c->response->status( HTTP_FORBIDDEN );
+
+            die 'Your API key does not allow access to this URL. Access denied.';
         }
-=======
     };
     if ( $@ )
     {
@@ -76,7 +56,6 @@
         $c->error( 'Authentication error: ' . $@ );
         $c->detach();
         return undef;
->>>>>>> b94f14ad
     }
 
     return $self->$orig( @_ );

--- conflicted
+++ resolved
@@ -2,8 +2,5 @@
 
 sudo pip install pysolr[tomcat]==3.0.6
 sudo pip install dateutils
-<<<<<<< HEAD
 sudo pip install ipdb
-=======
-sudo pip install --upgrade lxml
->>>>>>> 03c0cbea
+sudo pip install --upgrade lxml
--- conflicted
+++ resolved
@@ -26,63 +26,6 @@
 
 sub main
 {
-<<<<<<< HEAD
-    my ( $arg ) = @ARGV;
-    
-    die( "usage: $0 < controversy_name | url | stories_id >" ) unless ( $arg );
-    
-
-    my $db = MediaWords::DB::connect_to_db;
-
-    my $story;
-    if ( $arg =~ /^\d+$/i )
-    {
-        my $story = $db->find_by_id( 'stories', $arg ) || die( "Unable to find story '$arg'" );
-        
-        say MediaWords::Util::Twitter::get_url_tweet_count( $db, $story->{ url } );
-    }
-    elsif ( $arg =~ /^http/ )
-    {
-        say MediaWords::Util::Twitter::get_url_tweet_count( $db, $arg );
-    }
-    else
-    {
-        my $controversy_name = $arg;
-        my $stories = $db->query( <<END, $controversy_name )->hashes;
-    select s.stories_id, s.url
-        from stories s
-            join controversy_stories cs on ( cs.stories_id = s.stories_id )
-            join controversies c on ( cs.controversies_id = c.controversies_id )
-        where
-            c.name = ?
-END
-
-        if ( !@{ $stories } )
-        {
-            say STDERR "No stories found for controversy '$controversy_name'";
-        }
-    
-        for my $story ( @{ $stories } )
-        {
-        
-            my $ss = $db->query( "select * from story_statistics where stories_id = ?", $story->{ stories_id } )->hash;
-
-            say STDERR "$story->{ url }";
-        
-            if ( !$ss || $ss->{ twitter_url_tweet_count_error } || !defined( $ss->{ twitter_url_tweet_count } ) )
-            {            
-                my $count = MediaWords::Util::Twitter::get_and_store_tweet_count( $db, $story );
-                say STDERR "url_tweet_count: $count";
-            }
-        
-            # if ( !$ss || $ss->{ facebook_share_count_error} || !defined( $ss->{ facebook_share_count } ) )
-            # {
-            #     my $count = MediaWords::Util::Facebook::get_and_store_share_count( $db, $story );
-            #     say STDERR "facebook_share_count: $count";
-            # }
-        }
-    }
-=======
     my ( $controversy_opt, $direct_job, $overwrite );
 
     binmode( STDOUT, 'utf8' );
@@ -166,7 +109,6 @@
             }
         }
     }
->>>>>>> 29b9753a
 }
 
 main();
from mediawords.dbi.stories.extract import (
    _get_extracted_text,
    get_text_for_word_counts,
)
from mediawords.test.db.create import (
    create_test_medium,
    create_test_feed,
    create_test_story,
    create_download_for_story,
)
from mediawords.test.test_database import TestDatabaseWithSchemaTestCase


class TestExtract(TestDatabaseWithSchemaTestCase):
    TEST_MEDIUM_NAME = 'test medium'
    TEST_FEED_NAME = 'test feed'
    TEST_STORY_NAME = 'test story'

    def setUp(self) -> None:
        """Set config for tests."""
        super().setUp()

        self.test_medium = create_test_medium(self.db(), self.TEST_MEDIUM_NAME)
        self.test_feed = create_test_feed(self.db(), self.TEST_FEED_NAME, self.test_medium)
        self.test_story = create_test_story(self.db(), label=self.TEST_STORY_NAME, feed=self.test_feed)
        self.test_download = create_download_for_story(self.db(), feed=self.test_feed, story=self.test_story)

    def test_get_extracted_text(self):
        download_texts = [
            'Text 1',
            'Text 2',
            'Text 3',
        ]

        for download_text in download_texts:
            test_download = create_download_for_story(self.db(), feed=self.test_feed, story=self.test_story)
            downloads_id = test_download['downloads_id']

            self.db().create(
                table='download_texts',
                insert_hash={
                    'downloads_id': downloads_id,
                    'download_text': download_text,
                    'download_text_length': len(download_text),
                })

        extracted_text = _get_extracted_text(db=self.db(), story=self.test_story)
        assert extracted_text == "Text 1.\n\nText 2.\n\nText 3"

    def test_get_text_for_word_counts_full_text(self):
        """Test get_text_for_word_counts() with full text RSS enabled."""

        self.test_story = self.db().update_by_id(
            table='stories',
            object_id=self.test_story['stories_id'],
            update_hash={
                'title': 'Full text RSS title',
                'description': 'Full text RSS description',
                'full_text_rss': True,
            },
        )

        story_text = get_text_for_word_counts(db=self.db(), story=self.test_story)
        assert story_text == "Full text RSS title\n\nFull text RSS description"

    def test_get_text_for_word_counts_not_full_text(self):
        """Test get_text_for_word_counts() with full text RSS disabled."""

        story_description = 'Not full text RSS description'
        download_texts = [
            'Not full text 1',
            'Not full text 2',
            'Not full text 3',
        ]
        assert len(story_description) < len("\n\n".join(download_texts))

        self.test_story = self.db().update_by_id(
            table='stories',
            object_id=self.test_story['stories_id'],
            update_hash={
                'title': 'Not full text RSS title',
                'description': story_description,
                'full_text_rss': False,
            },
        )

        for download_text in download_texts:
            test_download = create_download_for_story(self.db(), feed=self.test_feed, story=self.test_story)
            downloads_id = test_download['downloads_id']

            self.db().create(
                table='download_texts',
                insert_hash={
                    'downloads_id': downloads_id,
                    'download_text': download_text,
                    'download_text_length': len(download_text),
                })

        story_text = get_text_for_word_counts(db=self.db(), story=self.test_story)
<<<<<<< HEAD
        assert story_text == "Not full text 1.\n\nNot full text 2.\n\nNot full text 3"

    def test_get_text(self):
        """Test get_text()."""

        self.test_story = self.db().update_by_id(
            table='stories',
            object_id=self.test_story['stories_id'],
            update_hash={
                # We want it to read download_texts
                'full_text_rss': False,
            },
        )

        download_texts = [
            'Story text 1',
            'Story text 2',
            'Story text 3',
        ]

        for download_text in download_texts:
            test_download = create_download_for_story(self.db(), feed=self.test_feed, story=self.test_story)
            downloads_id = test_download['downloads_id']

            self.db().create(
                table='download_texts',
                insert_hash={
                    'downloads_id': downloads_id,
                    'download_text': download_text,
                    'download_text_length': len(download_text),
                })

        story_text = get_text(db=self.db(), story=self.test_story)
        assert self.TEST_STORY_NAME in story_text
        for download_text in download_texts:
            assert download_text in story_text


def test_combine_story_title_description_text():
    combined = combine_story_title_description_text(
        story_title='<strong>Title</strong>',
        story_description='<em>Description</em>',
        download_texts=[
            'Text 1',
            'Text 2',
        ]
    )
    assert combined == "Title\n***\n\nDescription\n***\n\nText 1\n***\n\nText 2"
=======
        assert story_text == "Not full text 1.\n\nNot full text 2.\n\nNot full text 3"
>>>>>>> eb5f85b9
<|MERGE_RESOLUTION|>--- conflicted
+++ resolved
@@ -97,55 +97,4 @@
                 })
 
         story_text = get_text_for_word_counts(db=self.db(), story=self.test_story)
-<<<<<<< HEAD
-        assert story_text == "Not full text 1.\n\nNot full text 2.\n\nNot full text 3"
-
-    def test_get_text(self):
-        """Test get_text()."""
-
-        self.test_story = self.db().update_by_id(
-            table='stories',
-            object_id=self.test_story['stories_id'],
-            update_hash={
-                # We want it to read download_texts
-                'full_text_rss': False,
-            },
-        )
-
-        download_texts = [
-            'Story text 1',
-            'Story text 2',
-            'Story text 3',
-        ]
-
-        for download_text in download_texts:
-            test_download = create_download_for_story(self.db(), feed=self.test_feed, story=self.test_story)
-            downloads_id = test_download['downloads_id']
-
-            self.db().create(
-                table='download_texts',
-                insert_hash={
-                    'downloads_id': downloads_id,
-                    'download_text': download_text,
-                    'download_text_length': len(download_text),
-                })
-
-        story_text = get_text(db=self.db(), story=self.test_story)
-        assert self.TEST_STORY_NAME in story_text
-        for download_text in download_texts:
-            assert download_text in story_text
-
-
-def test_combine_story_title_description_text():
-    combined = combine_story_title_description_text(
-        story_title='<strong>Title</strong>',
-        story_description='<em>Description</em>',
-        download_texts=[
-            'Text 1',
-            'Text 2',
-        ]
-    )
-    assert combined == "Title\n***\n\nDescription\n***\n\nText 1\n***\n\nText 2"
-=======
-        assert story_text == "Not full text 1.\n\nNot full text 2.\n\nNot full text 3"
->>>>>>> eb5f85b9
+        assert story_text == "Not full text 1.\n\nNot full text 2.\n\nNot full text 3"
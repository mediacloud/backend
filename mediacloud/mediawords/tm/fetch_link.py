"""This is the code backing the topic_fetch_link job, which fetches links and generates mc stories from them."""

import datetime
import re
import socket
import time
import traceback
import typing

from mediawords.db import DatabaseHandler
import mediawords.tm.stories
from mediawords.util.log import create_logger
from mediawords.util.perl import decode_object_from_bytes_if_needed
import mediawords.util.url
from mediawords.util.web.user_agent.request.request import Request
from mediawords.util.web.user_agent.response.response import Response
from mediawords.util.web.user_agent.throttled import ThrottledUserAgent, McThrottledDomainException

log = create_logger(__name__)


# if the network is down, wait this many seconds before retrying the fetch
DEFAULT_NETWORK_DOWN_TIMEOUT = 30

# connect to port 80 on this host to check for network connectivity
DEFAULT_NETWORK_DOWN_HOST = 'www.google.com'
DEFAULT_NETWORK_DOWN_PORT = 80

# states indicating the result of fetch_topic_url
FETCH_STATE_PENDING = 'pending'
FETCH_STATE_REQUEST_FAILED = 'request failed'
FETCH_STATE_CONTENT_MATCH_FAILED = 'content match failed'
FETCH_STATE_STORY_MATCH = 'story match'
FETCH_STATE_STORY_ADDED = 'story added'
FETCH_STATE_PYTHON_ERROR = 'python error'
FETCH_STATE_REQUEUED = 'requeued'
FETCH_STATE_KILLED = 'killed'


class McTMFetchLinkException(Exception):
    """Default exception for this package."""

    pass


def _network_is_down(host: str=DEFAULT_NETWORK_DOWN_HOST, port: int=DEFAULT_NETWORK_DOWN_PORT) -> bool:
    """Test whether the internet is accessible by trying to connect to prot 80 on the given host."""
    try:
        socket.create_connection((host, port))
        return False
    except OSError:
        pass

    return True


def fetch_url(
        db: DatabaseHandler,
        url: str,
        network_down_host: str=DEFAULT_NETWORK_DOWN_HOST,
        network_down_port: str=DEFAULT_NETWORK_DOWN_PORT,
        network_down_timeout: int=DEFAULT_NETWORK_DOWN_TIMEOUT,
        domain_timeout: typing.Optional[int]=None) -> typing.Optional[Request]:
    """Fetch a url and return the content.

    If fetching the url results in a 400 error, check whether the network_down_host is accessible.  If so,
    return the errored response.  Otherwise, wait network_down_timeout seconds and try again.

    This function catches McGetException and returns a dummy 400 Response object.

    Arguments:
    db - db handle
    url - url to fetch
    network_down_host - host to check if network is down on error
    network_down_port - port to check if network is down on error
    network_down_timeout - seconds to wait if the network is down
    domain_timeout - value to pass to ThrottledUserAgent()

    Returns:
    Response object
    """
    while True:
        ua = ThrottledUserAgent(db, domain_timeout=domain_timeout)

        try:
            response = ua.get_follow_http_html_redirects(url)
        except mediawords.util.web.user_agent.McGetFollowHTTPHTMLRedirectsException:
            response = Response(400, 'bad url', {}, 'not a http url')

        if response.is_success():
            return response

        if response.code() == 400 and _network_is_down(network_down_host, network_down_port):
            log.warning("Response failed with %s and network is down.  Waiting to retry ..." % (url,))
            time.sleep(network_down_timeout)
        else:
            return response


def content_matches_topic(content: str, topic: dict, assume_match: bool=False) -> bool:
    """Test whether the content matches the topic['pattern'] regex.

    Only check the first megabyte of the string to avoid the occasional very long regex check.

    Arguments:
    content - text content
    topic - topic dict from db
    assume_match - assume that the content matches

    Return:
    True if the content matches the topic pattern

    """
    if assume_match:
        return True

    content = content[0:1024 * 1024]

    return re.search(topic['pattern'], content, flags=re.I | re.X | re.S) is not None


def get_seeded_content(db: DatabaseHandler, topic_fetch_url: dict) -> typing.Optional[str]:
    """Return content for this url and topic in topic_seed_urls.

    Arguments:
    db - db handle
    topic_fetch_url - topic_fetch_url dict from db

    Returns:
    dummy response object

    """
    r = db.query(
        "select content from topic_seed_urls where topics_id = %(a)s and url = %(b)s and content is not null",
        {'a': topic_fetch_url['topics_id'], 'b': topic_fetch_url['url']}).flat()

    if len(r) == 0:
        return None

    response = Response(code=200, message='OK', headers={}, data=r[0])
    response.set_request(Request('GET', topic_fetch_url['url']))

    return response


def get_failed_url(db: DatabaseHandler, topics_id: int, url: str) -> typing.Optional[dict]:
    """Return the links from the set without FETCH_STATE_REQUEST_FAILED or FETCH_STATE_CONTENT_MATCH_FAILED states.

    Arguments:
    db - db handle
    topic - topic dict from db
    urls - string urls

    Returns:

    a list of the topic_fetch_url dicts that do not have fetch fails
    """
    topics_id = decode_object_from_bytes_if_needed(topics_id)
    url = decode_object_from_bytes_if_needed(url)

    urls = list(set((url, mediawords.util.url.normalize_url_lossy(url))))

    failed_url = db.query(
        """
        select *
            from topic_fetch_urls
            where
                topics_id = %(a)s and
                state in (%(b)s, %(c)s) and
                md5(url) = any(array(select md5(unnest(%(d)s))))
<<<<<<< HEAD
            order by topic_fetch_urls_id
=======
>>>>>>> 242fa195
            limit 1
        """,
        {
            'a': topics_id,
            'b': FETCH_STATE_REQUEST_FAILED,
            'c': FETCH_STATE_CONTENT_MATCH_FAILED,
            'd': urls
        }).hash()

    return failed_url


def _try_fetch_topic_url(
        db: DatabaseHandler,
        topic_fetch_url: dict,
        domain_timeout: typing.Optional[int]=None) -> None:
    """Implement the logic of fetch_topic_url without the try: or the topic_fetch_url update."""
    # don't reprocess already processed urls
    if topic_fetch_url['state'] not in (FETCH_STATE_PENDING, FETCH_STATE_REQUEUED):
        return

    failed_url = get_failed_url(db, topic_fetch_url['topics_id'], topic_fetch_url['url'])
    if failed_url:
        topic_fetch_url['state'] = failed_url['state']
        topic_fetch_url['code'] = failed_url['code']
        topic_fetch_url['message'] = failed_url['message']
        return

    topic = db.require_by_id('topics', topic_fetch_url['topics_id'])
    topic_fetch_url['fetch_date'] = datetime.datetime.now()

    story_match = None

    # this match is relatively expensive, so only do it on the first 'pending' request and not the potentially
    # spammy 'requeued' requests
    if topic_fetch_url['state'] == FETCH_STATE_PENDING:
        story_match = mediawords.tm.stories.get_story_match(db=db, url=topic_fetch_url['url'])

        # try to match the story before doing the expensive fetch
        if story_match is not None:
            topic_fetch_url['state'] = FETCH_STATE_STORY_MATCH
            topic_fetch_url['code'] = 200
            topic_fetch_url['stories_id'] = story_match['stories_id']
            return

    # get content from either the seed or by fetching it
    response = get_seeded_content(db, topic_fetch_url)
    if response is None:
        response = fetch_url(db, topic_fetch_url['url'], domain_timeout=domain_timeout)
        log.debug("%d response returned for url: %s" % (response.code(), topic_fetch_url['url']))
    else:
        log.debug("seeded content found for url: %s" % topic_fetch_url['url'])

    content = response.decoded_content()

    fetched_url = topic_fetch_url['url']
    response_url = response.request().url() if response.request() else None

    if fetched_url != response_url:
        story_match = mediawords.tm.stories.get_story_match(db=db, url=fetched_url, redirect_url=response_url)

    topic_fetch_url['code'] = response.code()

    if not response.is_success():
        topic_fetch_url['state'] = FETCH_STATE_REQUEST_FAILED
        topic_fetch_url['message'] = response.message()
    elif story_match is not None:
        topic_fetch_url['state'] = FETCH_STATE_STORY_MATCH
        topic_fetch_url['stories_id'] = story_match['stories_id']
    elif not content_matches_topic(content=content, topic=topic, assume_match=topic_fetch_url['assume_match']):
        topic_fetch_url['state'] = FETCH_STATE_CONTENT_MATCH_FAILED
    else:
        try:
            url = response_url if response_url is not None else fetched_url
            story = mediawords.tm.stories.generate_story(db=db, content=content, url=url)
            topic_fetch_url['state'] = FETCH_STATE_STORY_ADDED
            topic_fetch_url['stories_id'] = story['stories_id']
        except mediawords.tm.stories.McTMStoriesDuplicateException:
            # may get a unique constraint error for the story addition within the media source.  that's fine
            # because it means the story is already in the database and we just need to match it again.
            topic_fetch_url['state'] = FETCH_STATE_STORY_MATCH
            story_match = mediawords.tm.stories.get_story_match(db=db, url=fetched_url, redirect_url=response_url)
            if story_match is None:
                raise McTMFetchLinkException("Unable to find matching story after unique constraint error.")
            topic_fetch_url['stories_id'] = story_match['stories_id']


def fetch_topic_url(db: DatabaseHandler, topic_fetch_urls_id: int, domain_timeout: typing.Optional[int]=None) -> None:
    """Fetch a url for a topic and create a media cloud story from it if its content matches the topic pattern.

    Update the following fields in the topic_fetch_urls row:

    code - the status code of the http response
    fetch_date - the current time
    state - one of the FETCH_STATE_* constatnts
    message - message related to the state (eg. HTTP message for FETCH_STATE_REQUEST_FAILED)
    stories_id - the id of the story generated from the fetched content, or null if no story created'

    If topic_links_id is present in the topic_fetch_url and if a story was added or matched, assign the resulting
    topic_fetch_urls.stories_id to topic_links.ref_stories_id.

    If the state is anything but FETCH_STATE_PENDING or FETCH_STATE_REQUEUED, return without doing anything.

    If there is content for the corresponding url and topics_id in topic_seed_urls, use that content instead of
    fetching the url.

    This function catches almost all possible exceptions and stashes them topic_fetch_urls along with a state of
    FETCH_STATE_PYTHON_ERROR

    Arguments:
    db - db handle
    topic_fetch_urls_id - id of topic_fetch_urls row
    domain_timeout - pass through to fech_link

    Returns:
    None

    """
    try:
        topic_fetch_url = db.require_by_id('topic_fetch_urls', topic_fetch_urls_id)
        log.info("fetch_link: %s" % topic_fetch_url['url'])
        _try_fetch_topic_url(db=db, topic_fetch_url=topic_fetch_url, domain_timeout=domain_timeout)

        if topic_fetch_url['topic_links_id'] and topic_fetch_url['stories_id']:
            db.update_by_id(
                'topic_links',
                topic_fetch_url['topic_links_id'],
                {'ref_stories_id': topic_fetch_url['stories_id']})

    except McThrottledDomainException as e:
        raise e
    except Exception as e:
        topic_fetch_url['state'] = FETCH_STATE_PYTHON_ERROR
        topic_fetch_url['message'] = traceback.format_exc()
        log.warning('topic_fetch_url %s failed: %s' % (topic_fetch_url['url'], topic_fetch_url['message']))

    db.update_by_id('topic_fetch_urls', topic_fetch_url['topic_fetch_urls_id'], topic_fetch_url)<|MERGE_RESOLUTION|>--- conflicted
+++ resolved
@@ -168,10 +168,6 @@
                 topics_id = %(a)s and
                 state in (%(b)s, %(c)s) and
                 md5(url) = any(array(select md5(unnest(%(d)s))))
-<<<<<<< HEAD
-            order by topic_fetch_urls_id
-=======
->>>>>>> 242fa195
             limit 1
         """,
         {

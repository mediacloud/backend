import pytest

import mediawords.util.url as mc_url


# noinspection SpellCheckingInspection
def test_fix_common_url_mistakes():
    urls = {
        # "http://http://"
        'http://http://www.al-monitor.com/pulse': 'http://www.al-monitor.com/pulse',

        # With only one slash ("http:/www.")
        'http:/www.theinquirer.net/inquirer/news/2322928/net-neutrality-rules-lie-in-tatters-as-fcc-overruled':
            'http://www.theinquirer.net/inquirer/news/2322928/net-neutrality-rules-lie-in-tatters-as-fcc-overruled',

        # missing / before ?
        'http://foo.bar?baz=bat': 'http://foo.bar/?baz=bat',
    }

    for orig_url, fixed_url in urls.items():
        # Fix once
        assert mc_url.fix_common_url_mistakes(orig_url) == fixed_url

        # Try fixing the same URL twice, see what happens
        assert mc_url.fix_common_url_mistakes(mc_url.fix_common_url_mistakes(orig_url)) == fixed_url


# noinspection SpellCheckingInspection
def test_is_http_url():
    # noinspection PyTypeChecker
    assert not mc_url.is_http_url(None)
    assert not mc_url.is_http_url('')

<<<<<<< HEAD
    assert not is_http_url('abc')
    assert not is_http_url('/abc')
    assert not is_http_url('//abc')
    assert not is_http_url('///abc')
=======
    assert not mc_url.is_http_url('abc')
>>>>>>> af463603

    assert not mc_url.is_http_url('gopher://gopher.floodgap.com/0/v2/vstat')
    assert not mc_url.is_http_url('ftp://ftp.freebsd.org/pub/FreeBSD/')

    assert mc_url.is_http_url('http://cyber.law.harvard.edu/about')
    assert mc_url.is_http_url('https://github.com/berkmancenter/mediacloud')

    # URLs with port, HTTP auth, localhost
    assert is_http_url('https://username:password@domain.com:12345/path?query=string#fragment')
    assert is_http_url('http://localhost:9998/feed')
    assert is_http_url('http://127.0.0.1:12345/456789')
    assert is_http_url('http://127.0.00000000.1:8899/tweet_url?id=47')

    # Travis URL
    assert is_http_url('http://testing-gce-286b4005-b1ae-4b1a-a0d8-faf85e39ca92:37873/gv/test.rss')

    # URLs with mistakes fixable by fix_common_url_mistakes()
    assert not mc_url.is_http_url(
        'http:/www.theinquirer.net/inquirer/news/2322928/net-neutrality-rules-lie-in-tatters-as-fcc-overruled'
    )


# noinspection SpellCheckingInspection
def test_normalize_url():
    # Bad URLs
    with pytest.raises(mc_url.McNormalizeURLException):
        mc_url.normalize_url(None)
    with pytest.raises(mc_url.McNormalizeURLException):
        mc_url.normalize_url('gopher://gopher.floodgap.com/0/v2/vstat')

    # Basic
    assert mc_url.normalize_url('HTTP://CYBER.LAW.HARVARD.EDU:80/node/9244') == 'http://cyber.law.harvard.edu/node/9244'
    assert mc_url.normalize_url(
        'HTTP://WWW.GOCRICKET.COM/news/sourav-ganguly/Sourav-Ganguly-exclusive-MS-Dhoni-must-reinvent-himself'
        + '-to-survive/articleshow_sg/40421328.cms?utm_source=facebook.com&utm_medium=referral'
    ) == 'http://www.gocricket.com/news/sourav-ganguly/Sourav-Ganguly-exclusive-MS-Dhoni-must-reinvent-himself-to-' \
         + 'survive/articleshow_sg/40421328.cms'

    # Multiple fragments
    assert mc_url.normalize_url('HTTP://CYBER.LAW.HARVARD.EDU/node/9244#foo#bar') == 'http://cyber.law.harvard.edu/node/9244'

    # URL in query
    assert mc_url.normalize_url('http://bash.org/?244321') == 'http://bash.org/?244321'

    # Broken URL
    assert mc_url.normalize_url('http://http://www.al-monitor.com/pulse') == 'http://www.al-monitor.com/pulse'

    # Empty parameter
    assert mc_url.normalize_url(
        'http://www-nc.nytimes.com/2011/06/29/us/politics/29marriage.html?=_r%3D6'
    ) == 'http://www-nc.nytimes.com/2011/06/29/us/politics/29marriage.html'

    # Remove whitespace
    assert mc_url.normalize_url(
        '  http://blogs.perl.org/users/domm/2010/11/posting-utf8-data-using-lwpuseragent.html  '
    ) == 'http://blogs.perl.org/users/domm/2010/11/posting-utf8-data-using-lwpuseragent.html'
    assert mc_url.normalize_url(
        "\t\thttp://blogs.perl.org/users/domm/2010/11/posting-utf8-data-using-lwpuseragent.html\t\t"
    ) == 'http://blogs.perl.org/users/domm/2010/11/posting-utf8-data-using-lwpuseragent.html'

    # NYTimes
    assert mc_url.normalize_url(
        'http://boss.blogs.nytimes.com/2014/08/19/why-i-do-all-of-my-recruiting-through-linkedin/'
        + '?smid=fb-nytimes&WT.z_sma=BU_WID_20140819&bicmp=AD&bicmlukp=WT.mc_id&bicmst=1388552400000'
        + '&bicmet=1420088400000&_'
    ) == 'http://boss.blogs.nytimes.com/2014/08/19/why-i-do-all-of-my-recruiting-through-linkedin/'
    assert mc_url.normalize_url(
        'http://www.nytimes.com/2014/08/19/upshot/inequality-and-web-search-trends.html?smid=fb-nytimes&'
        + 'WT.z_sma=UP_IOA_20140819&bicmp=AD&bicmlukp=WT.mc_id&bicmst=1388552400000&bicmet=1420088400000&_r=1&'
        + 'abt=0002&abg=1'
    ) == 'http://www.nytimes.com/2014/08/19/upshot/inequality-and-web-search-trends.html'
    assert mc_url.normalize_url(
        'http://www.nytimes.com/2014/08/20/upshot/data-on-transfer-of-military-gear-to-police-departments.html'
        + '?smid=fb-nytimes&WT.z_sma=UP_DOT_20140819&bicmp=AD&bicmlukp=WT.mc_id&bicmst=1388552400000&'
        + 'bicmet=1420088400000&_r=1&abt=0002&abg=1'
    ) == 'http://www.nytimes.com/2014/08/20/upshot/data-on-transfer-of-military-gear-to-police-departments.html'

    # Facebook
    assert mc_url.normalize_url('https://www.facebook.com/BerkmanCenter?ref=br_tf') == 'https://www.facebook.com/BerkmanCenter'

    # LiveJournal
    assert mc_url.normalize_url(
        'http://zyalt.livejournal.com/1178735.html?thread=396696687#t396696687'
    ) == 'http://zyalt.livejournal.com/1178735.html'

    # "nk" parameter
    assert mc_url.normalize_url(
        'http://www.adelaidenow.com.au/news/south-australia/sa-court-told-prominent-adelaide-businessman-yasser'
        + '-shahin-was-assaulted-by-police-officer-norman-hoy-in-september-2010-traffic-stop/story-fni6uo1m-'
        + '1227184460050?nk=440cd48fd95a4e1f1c23bcd15df36da7'
    ) == 'http://www.adelaidenow.com.au/news/south-australia/sa-court-told-prominent-adelaide-businessman-yasser-' + \
         'shahin-was-assaulted-by-police-officer-norman-hoy-in-september-2010-traffic-stop/story-fni6uo1m-' + \
         '1227184460050'


# noinspection SpellCheckingInspection
def test_normalize_url_lossy():
    # FIXME - some resulting URLs look funny, not sure if I can change them easily though
    assert mc_url.normalize_url_lossy(
        'HTTP://WWW.nytimes.COM/ARTICLE/12345/?ab=cd#def#ghi/'
    ) == 'http://nytimes.com/article/12345/?ab=cd'
    assert mc_url.normalize_url_lossy(
        'http://HTTP://WWW.nytimes.COM/ARTICLE/12345/?ab=cd#def#ghi/'
    ) == 'http://nytimes.com/article/12345/?ab=cd'
    assert mc_url.normalize_url_lossy('http://http://www.al-monitor.com/pulse') == 'http://al-monitor.com/pulse'
    assert mc_url.normalize_url_lossy('http://m.delfi.lt/foo') == 'http://delfi.lt/foo'
    assert mc_url.normalize_url_lossy('http://blog.yesmeck.com/jquery-jsonview/') == 'http://yesmeck.com/jquery-jsonview/'
    assert mc_url.normalize_url_lossy('http://cdn.com.do/noticias/nacionales') == 'http://com.do/noticias/nacionales'
    assert mc_url.normalize_url_lossy('http://543.r2.ly') == 'http://543.r2.ly/'

    tests = [
        ['http://nytimes.com', 'http://nytimes.com/'],
        ['http://http://nytimes.com', 'http://nytimes.com/'],
        ['HTTP://nytimes.COM', 'http://nytimes.com/'],
        ['http://beta.foo.com/bar', 'http://foo.com/bar'],
        ['http://archive.org/bar', 'http://archive.org/bar'],
        ['http://m.archive.org/bar', 'http://archive.org/bar'],
        ['http://archive.foo.com/bar', 'http://foo.com/bar'],
        ['http://foo.com/bar#baz', 'http://foo.com/bar'],
        ['http://foo.com/bar/baz//foo', 'http://foo.com/bar/baz/foo'],
    ]

    for test in tests:
        input_url, expected_output_url = test
        assert mc_url.normalize_url_lossy(input_url) == expected_output_url


# noinspection SpellCheckingInspection
def test_is_homepage_url():
    # Bad input
    # noinspection PyTypeChecker
    assert not mc_url.is_homepage_url(None)
    assert not mc_url.is_homepage_url('')

    # No scheme
    assert not mc_url.is_homepage_url('abc')

    # True positives
    assert mc_url.is_homepage_url('http://www.wired.com')
    assert mc_url.is_homepage_url('http://www.wired.com/')
    assert mc_url.is_homepage_url('http://m.wired.com/#abc')

    # False negatives
    assert not mc_url.is_homepage_url('http://m.wired.com/threatlevel/2011/12/sopa-watered-down-amendment/')

    # DELFI article (article identifier as query parameter)
    assert not mc_url.is_homepage_url(
        'http://www.delfi.lt/news/daily/world/prancuzijoje-tukstanciai-pareigunu-sukuoja-apylinkes-blokuojami-'
        + 'keliai.d?id=66850094'
    )

    # Bash.org quote (empty path, article identifier as query parameter)
    assert not mc_url.is_homepage_url('http://bash.org/?244321')

    # YouTube shortened URL (path consists of letters with varying cases)
    assert not mc_url.is_homepage_url('http://youtu.be/oKyFAMiZMbU')

    # Bit.ly shortened URL (path has a number)
    assert not mc_url.is_homepage_url('https://bit.ly/1uSjCJp')

    # Bit.ly shortened URL (path does not have a number, but the host is in the URL shorteners list)
    assert not mc_url.is_homepage_url('https://bit.ly/defghi')

    # Link to JPG
    assert not mc_url.is_homepage_url('https://i.imgur.com/gbu5YNM.jpg')

    # Technically, server is not required to normalize "///" path into "/", but most of them do anyway
    assert mc_url.is_homepage_url('http://www.wired.com///')
    assert mc_url.is_homepage_url('http://m.wired.com///')

    # Smarter homepage identification ("/en/", "/news/", ...)
    assert mc_url.is_homepage_url('http://www.latimes.com/entertainment/')
    assert mc_url.is_homepage_url('http://www.scidev.net/global/')
    assert mc_url.is_homepage_url('http://abcnews.go.com/US')
    assert mc_url.is_homepage_url('http://www.example.com/news/')
    assert mc_url.is_homepage_url('http://www.france24.com/en/')
    assert mc_url.is_homepage_url('http://www.france24.com/en/?altcast_code=0adb03a8a4')
    assert mc_url.is_homepage_url('http://www.google.com/trends/explore')
    assert mc_url.is_homepage_url('http://www.google.com/trends/explore#q=Ebola')
    assert mc_url.is_homepage_url('http://www.nytimes.com/pages/todayspaper/')
    assert mc_url.is_homepage_url('http://www.politico.com/playbook/')


# noinspection SpellCheckingInspection
def test_get_url_host():
    with pytest.raises(mc_url.McGetURLHostException):
        mc_url.get_url_host(None)
    assert mc_url.get_url_host('http://www.nytimes.com/') == 'www.nytimes.com'
    assert mc_url.get_url_host('http://obama:barack1@WHITEHOUSE.GOV/michelle.html') == 'whitehouse.gov'


# noinspection SpellCheckingInspection
def test_get_url_distinctive_domain():
    # FIXME - some resulting domains look funny, not sure if I can change them easily though
    assert mc_url.get_url_distinctive_domain('http://www.nytimes.com/') == 'nytimes.com'
    assert mc_url.get_url_distinctive_domain('http://cyber.law.harvard.edu/') == 'law.harvard'
    assert mc_url.get_url_distinctive_domain('http://www.gazeta.ru/') == 'gazeta.ru'
    assert mc_url.get_url_distinctive_domain('http://www.whitehouse.gov/'), 'www.whitehouse'
    assert mc_url.get_url_distinctive_domain('http://info.info/') == 'info.info'
    assert mc_url.get_url_distinctive_domain('http://blog.yesmeck.com/jquery-jsonview/') == 'yesmeck.com'
    assert mc_url.get_url_distinctive_domain('http://status.livejournal.org/') == 'livejournal.org'

    # ".(gov|org|com).XX" exception
    assert mc_url.get_url_distinctive_domain('http://www.stat.gov.lt/') == 'stat.gov.lt'

    # "wordpress.com|blogspot|..." exception
    assert mc_url.get_url_distinctive_domain('https://en.blog.wordpress.com/') == 'en.blog.wordpress.com'


# noinspection SpellCheckingInspection
<<<<<<< HEAD
=======
def test_meta_refresh_url_from_html():
    # No <meta http-equiv="refresh" />
    assert mc_url.meta_refresh_url_from_html(html="""
        <html>
        <head>
            <title>This is a test</title>
            <meta http-equiv="content-type" content="text/html; charset=UTF-8" />
        </head>
        <body>
            <p>This is a test.</p>
        </body>
        </html>
    """, base_url='http://example.com/') is None

    # Basic HTML <meta http-equiv="refresh">
    assert mc_url.meta_refresh_url_from_html(html="""
        <HTML>
        <HEAD>
            <TITLE>This is a test</TITLE>
            <META HTTP-EQUIV="content-type" CONTENT="text/html; charset=UTF-8">
            <META HTTP-EQUIV="refresh" CONTENT="0; URL=http://example.com/">
        </HEAD>
        <BODY>
            <P>This is a test.</P>
        </BODY>
        </HTML>
    """, base_url='http://example.com/') == 'http://example.com/'

    # Basic XHTML <meta http-equiv="refresh" />
    assert mc_url.meta_refresh_url_from_html(html="""
        <html>
        <head>
            <title>This is a test</title>
            <meta http-equiv="content-type" content="text/html; charset=UTF-8" />
            <meta http-equiv="refresh" content="0; url=http://example.com/" />
        </head>
        <body>
            <p>This is a test.</p>
        </body>
        </html>
    """, base_url='http://example.com/') == 'http://example.com/'

    # Basic XHTML sans the seconds part
    assert mc_url.meta_refresh_url_from_html(html="""
        <html>
        <head>
            <title>This is a test</title>
            <meta http-equiv="content-type" content="text/html; charset=UTF-8" />
            <meta http-equiv="refresh" content="url=http://example.com/" />
        </head>
        <body>
            <p>This is a test.</p>
        </body>
        </html>
    """, base_url='http://example.com/') == 'http://example.com/'

    # Basic XHTML with quoted url
    assert mc_url.meta_refresh_url_from_html(html="""
        <html>
        <head>
            <title>This is a test</title>
            <meta http-equiv="content-type" content="text/html; charset=UTF-8" />
            <meta http-equiv="refresh" content="url='http://example.com/'" />
        </head>
        <body>
            <p>This is a test.</p>
        </body>
        </html>
    """, base_url='http://example.com/') == 'http://example.com/'

    # Basic XHTML with reverse quoted url
    assert mc_url.meta_refresh_url_from_html(html="""
        <html>
        <head>
            <title>This is a test</title>
            <meta http-equiv="content-type" content="text/html; charset=UTF-8" />
            <meta http-equiv="refresh" content='url="http://example.com/"' />
        </head>
        <body>
            <p>This is a test.</p>
        </body>
        </html>
    """, base_url='http://example.com/') == 'http://example.com/'

    # Relative path (base URL with trailing slash)
    assert mc_url.meta_refresh_url_from_html(html="""
        <meta http-equiv="refresh" content="0; url=second/third/" />
    """, base_url='http://example.com/first/') == 'http://example.com/first/second/third/'

    # Relative path (base URL without trailing slash)
    assert mc_url.meta_refresh_url_from_html(html="""
        <meta http-equiv="refresh" content="0; url=second/third/" />
    """, base_url='http://example.com/first') == 'http://example.com/second/third/'

    # Absolute path
    assert mc_url.meta_refresh_url_from_html(html="""
        <meta http-equiv="refresh" content="0; url=/first/second/third/" />
    """, base_url='http://example.com/fourth/fifth/') == 'http://example.com/first/second/third/'

    # Invalid URL without base URL
    assert mc_url.meta_refresh_url_from_html("""
        <meta http-equiv="refresh" content="0; url=/first/second/third/" />
    """) is None


# noinspection SpellCheckingInspection
def test_link_canonical_url_from_html():
    # No <link rel="canonical" />
    assert mc_url.link_canonical_url_from_html(html="""
        <html>
        <head>
            <title>This is a test</title>
            <link rel="stylesheet" type="text/css" href="theme.css" />
        </head>
        <body>
            <p>This is a test.</p>
        </body>
        </html>
    """, base_url='http://example.com/') is None

    # Basic HTML <link rel="canonical">
    assert mc_url.link_canonical_url_from_html(html="""
        <HTML>
        <HEAD>
            <TITLE>This is a test</TITLE>
            <LINK REL="stylesheet" TYPE="text/css" HREF="theme.css">
            <LINK REL="canonical" HREF="http://example.com/">
        </HEAD>
        <BODY>
            <P>This is a test.</P>
        </BODY>
        </HTML>
    """, base_url='http://example.com/') == 'http://example.com/'

    # Basic XHTML <meta http-equiv="refresh" />
    assert mc_url.link_canonical_url_from_html(html="""
        <html>
        <head>
            <title>This is a test</title>
            <link rel="stylesheet" type="text/css" href="theme.css" />
            <link rel="canonical" href="http://example.com/" />
        </head>
        <body>
            <p>This is a test.</p>
        </body>
        </html>
    """, base_url='http://example.com/') == 'http://example.com/'

    # Relative path (base URL with trailing slash -- valid, but not a good practice)
    assert mc_url.link_canonical_url_from_html(html="""
        <link rel="canonical" href="second/third/" />
    """, base_url='http://example.com/first/') == 'http://example.com/first/second/third/'

    # Relative path (base URL without trailing slash -- valid, but not a good practice)
    assert mc_url.link_canonical_url_from_html(html="""
        <link rel="canonical" href="second/third/" />
    """, base_url='http://example.com/first') == 'http://example.com/second/third/'

    # Absolute path (valid, but not a good practice)
    assert mc_url.link_canonical_url_from_html(html="""
        <link rel="canonical" href="/first/second/third/" />
    """, base_url='http://example.com/fourth/fifth/') == 'http://example.com/first/second/third/'

    # Invalid URL without base URL
    assert mc_url.link_canonical_url_from_html(html="""
        <link rel="canonical" href="/first/second/third/" />
    """) is None


# noinspection SpellCheckingInspection
>>>>>>> af463603
def test_http_urls_in_string():
    # Basic test
    assert set(mc_url.http_urls_in_string("""
        These are my favourite websites:
        * http://www.mediacloud.org/
        * http://cyber.law.harvard.edu/
        * about:blank
    """)) == {'http://www.mediacloud.org/', 'http://cyber.law.harvard.edu/'}

    # Duplicate URLs
    assert set(mc_url.http_urls_in_string("""
        These are my favourite (duplicate) websites:
        * http://www.mediacloud.org/
        * http://www.mediacloud.org/
        * http://cyber.law.harvard.edu/
        * http://cyber.law.harvard.edu/
        * http://www.mediacloud.org/
        * http://www.mediacloud.org/
    """)) == {'http://www.mediacloud.org/', 'http://cyber.law.harvard.edu/'}

    # No http:// URLs
    assert set(mc_url.http_urls_in_string("""
        This test text doesn't have any http:// URLs, only a ftp:// one:
        ftp://ftp.ubuntu.com/ubuntu/
    """)) == set()

    # Erroneous input
    with pytest.raises(mc_url.McHTTPURLsInStringException):
        mc_url.http_urls_in_string(None)


def test_get_url_path_fast():
    assert mc_url.get_url_path_fast('http://www.example.com/a/b/c') == '/a/b/c'
    assert mc_url.get_url_path_fast('not_an_url') == ''<|MERGE_RESOLUTION|>--- conflicted
+++ resolved
@@ -31,14 +31,10 @@
     assert not mc_url.is_http_url(None)
     assert not mc_url.is_http_url('')
 
-<<<<<<< HEAD
-    assert not is_http_url('abc')
-    assert not is_http_url('/abc')
-    assert not is_http_url('//abc')
-    assert not is_http_url('///abc')
-=======
     assert not mc_url.is_http_url('abc')
->>>>>>> af463603
+    assert not mc_url.is_http_url('/abc')
+    assert not mc_url.is_http_url('//abc')
+    assert not mc_url.is_http_url('///abc')
 
     assert not mc_url.is_http_url('gopher://gopher.floodgap.com/0/v2/vstat')
     assert not mc_url.is_http_url('ftp://ftp.freebsd.org/pub/FreeBSD/')
@@ -47,13 +43,13 @@
     assert mc_url.is_http_url('https://github.com/berkmancenter/mediacloud')
 
     # URLs with port, HTTP auth, localhost
-    assert is_http_url('https://username:password@domain.com:12345/path?query=string#fragment')
-    assert is_http_url('http://localhost:9998/feed')
-    assert is_http_url('http://127.0.0.1:12345/456789')
-    assert is_http_url('http://127.0.00000000.1:8899/tweet_url?id=47')
+    assert mc_url.is_http_url('https://username:password@domain.com:12345/path?query=string#fragment')
+    assert mc_url.is_http_url('http://localhost:9998/feed')
+    assert mc_url.is_http_url('http://127.0.0.1:12345/456789')
+    assert mc_url.is_http_url('http://127.0.00000000.1:8899/tweet_url?id=47')
 
     # Travis URL
-    assert is_http_url('http://testing-gce-286b4005-b1ae-4b1a-a0d8-faf85e39ca92:37873/gv/test.rss')
+    assert mc_url.is_http_url('http://testing-gce-286b4005-b1ae-4b1a-a0d8-faf85e39ca92:37873/gv/test.rss')
 
     # URLs with mistakes fixable by fix_common_url_mistakes()
     assert not mc_url.is_http_url(
@@ -65,6 +61,7 @@
 def test_normalize_url():
     # Bad URLs
     with pytest.raises(mc_url.McNormalizeURLException):
+        # noinspection PyTypeChecker
         mc_url.normalize_url(None)
     with pytest.raises(mc_url.McNormalizeURLException):
         mc_url.normalize_url('gopher://gopher.floodgap.com/0/v2/vstat')
@@ -78,7 +75,8 @@
          + 'survive/articleshow_sg/40421328.cms'
 
     # Multiple fragments
-    assert mc_url.normalize_url('HTTP://CYBER.LAW.HARVARD.EDU/node/9244#foo#bar') == 'http://cyber.law.harvard.edu/node/9244'
+    assert mc_url.normalize_url(
+        'HTTP://CYBER.LAW.HARVARD.EDU/node/9244#foo#bar') == 'http://cyber.law.harvard.edu/node/9244'
 
     # URL in query
     assert mc_url.normalize_url('http://bash.org/?244321') == 'http://bash.org/?244321'
@@ -117,7 +115,8 @@
     ) == 'http://www.nytimes.com/2014/08/20/upshot/data-on-transfer-of-military-gear-to-police-departments.html'
 
     # Facebook
-    assert mc_url.normalize_url('https://www.facebook.com/BerkmanCenter?ref=br_tf') == 'https://www.facebook.com/BerkmanCenter'
+    assert mc_url.normalize_url(
+        'https://www.facebook.com/BerkmanCenter?ref=br_tf') == 'https://www.facebook.com/BerkmanCenter'
 
     # LiveJournal
     assert mc_url.normalize_url(
@@ -145,7 +144,8 @@
     ) == 'http://nytimes.com/article/12345/?ab=cd'
     assert mc_url.normalize_url_lossy('http://http://www.al-monitor.com/pulse') == 'http://al-monitor.com/pulse'
     assert mc_url.normalize_url_lossy('http://m.delfi.lt/foo') == 'http://delfi.lt/foo'
-    assert mc_url.normalize_url_lossy('http://blog.yesmeck.com/jquery-jsonview/') == 'http://yesmeck.com/jquery-jsonview/'
+    assert mc_url.normalize_url_lossy(
+        'http://blog.yesmeck.com/jquery-jsonview/') == 'http://yesmeck.com/jquery-jsonview/'
     assert mc_url.normalize_url_lossy('http://cdn.com.do/noticias/nacionales') == 'http://com.do/noticias/nacionales'
     assert mc_url.normalize_url_lossy('http://543.r2.ly') == 'http://543.r2.ly/'
 
@@ -225,6 +225,7 @@
 # noinspection SpellCheckingInspection
 def test_get_url_host():
     with pytest.raises(mc_url.McGetURLHostException):
+        # noinspection PyTypeChecker
         mc_url.get_url_host(None)
     assert mc_url.get_url_host('http://www.nytimes.com/') == 'www.nytimes.com'
     assert mc_url.get_url_host('http://obama:barack1@WHITEHOUSE.GOV/michelle.html') == 'whitehouse.gov'
@@ -249,179 +250,6 @@
 
 
 # noinspection SpellCheckingInspection
-<<<<<<< HEAD
-=======
-def test_meta_refresh_url_from_html():
-    # No <meta http-equiv="refresh" />
-    assert mc_url.meta_refresh_url_from_html(html="""
-        <html>
-        <head>
-            <title>This is a test</title>
-            <meta http-equiv="content-type" content="text/html; charset=UTF-8" />
-        </head>
-        <body>
-            <p>This is a test.</p>
-        </body>
-        </html>
-    """, base_url='http://example.com/') is None
-
-    # Basic HTML <meta http-equiv="refresh">
-    assert mc_url.meta_refresh_url_from_html(html="""
-        <HTML>
-        <HEAD>
-            <TITLE>This is a test</TITLE>
-            <META HTTP-EQUIV="content-type" CONTENT="text/html; charset=UTF-8">
-            <META HTTP-EQUIV="refresh" CONTENT="0; URL=http://example.com/">
-        </HEAD>
-        <BODY>
-            <P>This is a test.</P>
-        </BODY>
-        </HTML>
-    """, base_url='http://example.com/') == 'http://example.com/'
-
-    # Basic XHTML <meta http-equiv="refresh" />
-    assert mc_url.meta_refresh_url_from_html(html="""
-        <html>
-        <head>
-            <title>This is a test</title>
-            <meta http-equiv="content-type" content="text/html; charset=UTF-8" />
-            <meta http-equiv="refresh" content="0; url=http://example.com/" />
-        </head>
-        <body>
-            <p>This is a test.</p>
-        </body>
-        </html>
-    """, base_url='http://example.com/') == 'http://example.com/'
-
-    # Basic XHTML sans the seconds part
-    assert mc_url.meta_refresh_url_from_html(html="""
-        <html>
-        <head>
-            <title>This is a test</title>
-            <meta http-equiv="content-type" content="text/html; charset=UTF-8" />
-            <meta http-equiv="refresh" content="url=http://example.com/" />
-        </head>
-        <body>
-            <p>This is a test.</p>
-        </body>
-        </html>
-    """, base_url='http://example.com/') == 'http://example.com/'
-
-    # Basic XHTML with quoted url
-    assert mc_url.meta_refresh_url_from_html(html="""
-        <html>
-        <head>
-            <title>This is a test</title>
-            <meta http-equiv="content-type" content="text/html; charset=UTF-8" />
-            <meta http-equiv="refresh" content="url='http://example.com/'" />
-        </head>
-        <body>
-            <p>This is a test.</p>
-        </body>
-        </html>
-    """, base_url='http://example.com/') == 'http://example.com/'
-
-    # Basic XHTML with reverse quoted url
-    assert mc_url.meta_refresh_url_from_html(html="""
-        <html>
-        <head>
-            <title>This is a test</title>
-            <meta http-equiv="content-type" content="text/html; charset=UTF-8" />
-            <meta http-equiv="refresh" content='url="http://example.com/"' />
-        </head>
-        <body>
-            <p>This is a test.</p>
-        </body>
-        </html>
-    """, base_url='http://example.com/') == 'http://example.com/'
-
-    # Relative path (base URL with trailing slash)
-    assert mc_url.meta_refresh_url_from_html(html="""
-        <meta http-equiv="refresh" content="0; url=second/third/" />
-    """, base_url='http://example.com/first/') == 'http://example.com/first/second/third/'
-
-    # Relative path (base URL without trailing slash)
-    assert mc_url.meta_refresh_url_from_html(html="""
-        <meta http-equiv="refresh" content="0; url=second/third/" />
-    """, base_url='http://example.com/first') == 'http://example.com/second/third/'
-
-    # Absolute path
-    assert mc_url.meta_refresh_url_from_html(html="""
-        <meta http-equiv="refresh" content="0; url=/first/second/third/" />
-    """, base_url='http://example.com/fourth/fifth/') == 'http://example.com/first/second/third/'
-
-    # Invalid URL without base URL
-    assert mc_url.meta_refresh_url_from_html("""
-        <meta http-equiv="refresh" content="0; url=/first/second/third/" />
-    """) is None
-
-
-# noinspection SpellCheckingInspection
-def test_link_canonical_url_from_html():
-    # No <link rel="canonical" />
-    assert mc_url.link_canonical_url_from_html(html="""
-        <html>
-        <head>
-            <title>This is a test</title>
-            <link rel="stylesheet" type="text/css" href="theme.css" />
-        </head>
-        <body>
-            <p>This is a test.</p>
-        </body>
-        </html>
-    """, base_url='http://example.com/') is None
-
-    # Basic HTML <link rel="canonical">
-    assert mc_url.link_canonical_url_from_html(html="""
-        <HTML>
-        <HEAD>
-            <TITLE>This is a test</TITLE>
-            <LINK REL="stylesheet" TYPE="text/css" HREF="theme.css">
-            <LINK REL="canonical" HREF="http://example.com/">
-        </HEAD>
-        <BODY>
-            <P>This is a test.</P>
-        </BODY>
-        </HTML>
-    """, base_url='http://example.com/') == 'http://example.com/'
-
-    # Basic XHTML <meta http-equiv="refresh" />
-    assert mc_url.link_canonical_url_from_html(html="""
-        <html>
-        <head>
-            <title>This is a test</title>
-            <link rel="stylesheet" type="text/css" href="theme.css" />
-            <link rel="canonical" href="http://example.com/" />
-        </head>
-        <body>
-            <p>This is a test.</p>
-        </body>
-        </html>
-    """, base_url='http://example.com/') == 'http://example.com/'
-
-    # Relative path (base URL with trailing slash -- valid, but not a good practice)
-    assert mc_url.link_canonical_url_from_html(html="""
-        <link rel="canonical" href="second/third/" />
-    """, base_url='http://example.com/first/') == 'http://example.com/first/second/third/'
-
-    # Relative path (base URL without trailing slash -- valid, but not a good practice)
-    assert mc_url.link_canonical_url_from_html(html="""
-        <link rel="canonical" href="second/third/" />
-    """, base_url='http://example.com/first') == 'http://example.com/second/third/'
-
-    # Absolute path (valid, but not a good practice)
-    assert mc_url.link_canonical_url_from_html(html="""
-        <link rel="canonical" href="/first/second/third/" />
-    """, base_url='http://example.com/fourth/fifth/') == 'http://example.com/first/second/third/'
-
-    # Invalid URL without base URL
-    assert mc_url.link_canonical_url_from_html(html="""
-        <link rel="canonical" href="/first/second/third/" />
-    """) is None
-
-
-# noinspection SpellCheckingInspection
->>>>>>> af463603
 def test_http_urls_in_string():
     # Basic test
     assert set(mc_url.http_urls_in_string("""
@@ -450,6 +278,7 @@
 
     # Erroneous input
     with pytest.raises(mc_url.McHTTPURLsInStringException):
+        # noinspection PyTypeChecker
         mc_url.http_urls_in_string(None)
 
 
